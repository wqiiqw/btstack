--- conflicted
+++ resolved
@@ -102,10 +102,7 @@
             template = template.replace(">../../../../system", ">../../../../framework/system")
             template = template.replace(">../../../chipset",   ">../../../../framework/btstack/chipset")
             template = template.replace(">../../../platform",  ">../../../../framework/btstack/platform")
-<<<<<<< HEAD
-=======
             template = template.replace(">../../../3rd-party", ">../../../../framework/btstack/3rd-party")
->>>>>>> 9e263bd7
             template = template.replace(">../../../src",       ">../../../../framework/btstack/src")
             template = template.replace(">../src",             ">../../../../framework/btstack/port/pic32-harmony/src")
             template = template.replace("app.X", example+".X")

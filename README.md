--- conflicted
+++ resolved
@@ -77,12 +77,8 @@
 TI CC256x, WL183x    | complete incl. eHCIll support (chipset-cc256x)
 CSR 8811, 8510       | H4 only (chipset-csr)
 STM STLC2500D        | working, no support for custom deep sleep management (chipset-stlc2500d)
-<<<<<<< HEAD
+TC35661              | working, BLE patches missing (chipset-tc3566x)
 EM 9301              | used on Arduino Shield (chipset-em9301)
-=======
-TC35661              | working, BLE patches missing (chipset-tc3566x)
-EM 9301              | experimental use on Arduino Shield (chipset-em9301)
->>>>>>> 43d67bd1
 CSR USB Dongles      | complete
 Broadcom USB Dongles | complete
 Broadcom BCM43438    | complete. UART baudrate limited to 3 mbps

# Change Log
All notable changes to this project will be documented in this file.

The format is based on [Keep a Changelog](http://keepachangelog.com/en/1.0.0/)
and this project adheres to [Semantic Versioning](http://semver.org/spec/v2.0.0.html).

---

## Unreleased

### Added

### Fixed
<<<<<<< HEAD
- HCI: fix handling of HCI Connection Complete with error (regression introduced in v1.5.1)
=======
>>>>>>> f0f51f7d

### Changed


## Release v1.5.2

### Added
- GAP: ENABLE_HCI_SERIALIZED_CONTROLLER_OPERATIONS serializes Inquiry, Remote Name Request and Create Connection operations
- GAP: support extended advertising with ENABLE_LE_EXTENDED_ADVERTISING
- GAP: gap_enable_link_watchdog() uses automatic flush timeout to disconnect if data cannot be sent
- GAP: gap_secure_connections_active() to query if BR/EDR Secure Connecions are possible
- ATT DB: provide gatt_server_get_handle_range_for_service_with_uuid16 to find included service within handle range
- GATT Service: Audio Input Control Service Server (AICS 1.0)
- GATT Service: Microphone Control Service Server (MCS 1.0)
- GATT Service: Volume Control Service Server (VCS 1.0)
- GATT Service: Volume Offset Control Service Server (VOCS 1.0)

### Fixed
- POSIX: fix RTS/CTS configuration by keeping local termios copy in btstack_uart_posix
- HCI: fix handling of HCI Connection Complete with error (regression introduced in v1.5.1)
- GAP: disable scanning, advertising, connection before updating random address
- GAP: fix LE Scan with whitelist
- HFP_AG: fix tracking for call dropped during outgoing ringing
- HFP: Free HFP Connection object on SDP error / Service not found
- PBAP Client: emit operation complete with status OBEX_ABORTED

### Changed
- Chipset: use da145xx in folder/file/function names for Dialog Semiconductor SoCs
- GAP: set min encryption key size during init, if supported
- AVDTP: use BLUETOOTH_SERVICE_CLASS_AUDIO_SINK / SOURCE instead of BLUETOOTH_PROTOCOL_AVDTP in SDP queries
- ATT Server: use uint8_t for status returns
- libusb, POSIX and Windows ports: use '-' instead of ':' in btstack_BD_ADDR.tlv filename


## Release v1.5.1

### Added
- GOEP Client: add goep_client_version_20_or_higher
- ESP32: implement audio source
 
### Fixed
- PBAP Client: support disconnect while operation is ongoing
- PBAP Client: use SRM only if GOEP v2.0 or higher connection
- PBAP Client: emit vCard entry data as PBAP_DATA_PACKET
- L2CAP: limit remote MTU by local tx configuration in ERTM

### Changed
- Example: init SM if LE supported to avoid issue with Android Cross-Transport Key-Derivation
- ESP32: update sdkconfig for esp-idf v4.3, disable Bluedroid host stack
- ESP32: use I2S configuration from ESP32 LyraT V4.3


## Release v1.5.0

### Added
- HCI Dump: Support BTSnoop format in hci_dump_posix_fs.c for format = HCI_DUMP_BTSNOOP
- HCI Dump RTT STDOUT: drop messages if RTT buffer is full and RTT is configured for non-blocking
- HCI: hci_remove_event_handler to remove packet handler
- hci_cmd: support variable length fields and arrayed parameters
- GAP: ENABLE_EXPLICIT_LINK_KEY_REPLY allows for asynchronous link key lookup by application
- GAP: gap_set_page_timeout to set Page Timeout
- GAP: gap_inquiry_set_scan_activity to set Inquiry Scan Activity
- L2CAP: emit L2CAP_EVENT_INFORMATION_RESPONSE event with extended features and fixed channels supported
- L2CAP: support Enhanced Credit-based Flow-Control Mode for connection-oriented channels over BR/EDR/LE
- A2DP: allow to register media codec validator for sink and source with:
  - `a2dp_sink_register_media_config_validator`
  - `a2dp_source_register_media_config_validator`
- A2DP Sink: allow accept or reject of stream start on A2DP_SUBEVENT_START_STREAM_REQUESTED when ENABLE_AVDTP_ACCEPTOR_EXPLICIT_START_STREAM_CONFIRMATION is defined
- OBEX: new obex_parser for chunked OBEX data
- SM: Support Cross-Transport Key-Derivation (CTKD) of LE LTK from BR/EDR SC Link Key in Responder role
- SM: sm_remove_event_handler to remove packet handler
- GATT Service: Bond Management Service (BMS 1.0) Server
- GATT Service: Microphone Control Service (MICS 1.0) Server
- GATT Service: TX Power Service (TPS 1.0) Server 
- POSIX: btstack_signal allows to register for callback on signal, e.g. ctrl-c
- Windows: btstack_stdin_window_register_ctrl_c_callback allows to register for ctrl-c

### Fixed
- A2DP Source: fix reconfigure
- AVRCP Controller: prevent registering of notifications for unsupported events
- RFCOMM: fixed handling of remote port configuration command
- HFP AG: fix accept incoming connection while audio connection is established
- PBAP Client: handle chunked vCard Listing
- PBAP Client: use new streaming obex_parser to handle chunked OBEX data
- SM: Work around for unexpected Windows 10 disconnect for BR Secure Connections (SMP over BR timeout)
- SM: support storing bonding information for devices with identical IRK but different public addresses
- GAP: restart advertising when private address changes
- le_device_db_tlv: keep number of devices reported by le_device_db_count if old entry is replaced
 
### Changed
- Drop iOS support
- HCI: provide status instead of undocumented int error code and bool for API functions
- HCI: use 1000 ms watchdog to force power off for hci_power_control(HCI_POWER_OFF)
- GAP: local name, EIR data, class of device and default link policy can be updated at any time
- L2CAP: provide status instead of undocumented int error code and bool for API functions
- L2CAP: remote features not required for SDP connections
- L2CAP: replaced l2cap_register_packet_handler with l2cap_add_event_handler to register multiple handlers
- L2CAP: drop reason parameter in l2cap_disconnect
- L2CAP: use official terminology for L2CAP channel modes - ENABLE_L2CAP_LE_CREDIT_BASED_FLOW_CONTROL_MODE replaces ENABLE_LE_DATA_CHANNELS
- L2CAP: unify API for can send now, request to send, and send packet and disconnect channel
- L2CAP: unify events for can send now, packet sent, channel closed (CbM/ECBM using existing events)
- RFCOMM: `RFCOMM_EVENT_PORT_CONFIGURATION` contains rfcomm_cid and remote flag, emitted for query config
- RFCOMM: provide status instead of undocumented int error code and bool for API functions
- RFCOMM: remote port configuration, line status, and modem status are sent by channel state machine
- HSP: add ACL Connection to all events and BD ADDR to HSP_SUBEVENT_RFCOMM_CONNECTION_COMPLETE
- HFP: API functions return status code if appropriate 
- HFP: removed one parameter from hfp_ag/hf_activate_voice_recognition function, introduce hfp_ag/hf_deactivate_voice_recognition instead
- HFP: merged legacy and enhanced Voice Recognition Activation (VRA) API. If available enhanced mode will be preferred.
- HFP: separate events for activation (HFP_SUBEVENT_VOICE_RECOGNITION_ACTIVATED) and deactivation (HFP_SUBEVENT_VOICE_RECOGNITION_DEACTIVATED) instead of combined HFP_SUBEVENT_VOICE_RECOGNITION_STATUS with status field. HFP_SUBEVENT_VOICE_RECOGNITION_ACTIVATED contains field "enhanced" to indicate if enhanced mode is used. 
- HFP: enhanced VRA: HFP_SUBEVENT_VOICE_RECOGNITION_ACTIVATED is emitted after VRA is ready and the the audio connection is established. This simplifies HFP HF client logic, i.e. client can call `hfp_hf_enhanced_voice_recognition_report_ready_for_audio directly` upon reception of HFP_SUBEVENT_VOICE_RECOGNITION_ACTIVATED event.
- AVDTP: media config validator is called with preview of media codec configuration event and configured separately for sink/source
- AVRCP: use PANEL as default unit + subunit info
- AVRCP Controller: automatically query supported events when registering for notifications 
- AVRCP Target: cache companies and events in library and remove need to answer query in application callback. Use Bluetooth SIG as default company.
- Run Loop: new functionality for HCI transport drivers and inter-process communication:
  - *btstack_run_loop_poll_data_sources_from_irq*: used to transfer control from IRQ handler to main thread/run loop
  - *btstack_run_loop_execute_on_main_thread*: schedule code execution on main thread from other thread
  - *btstack_run_loop_trigger_exit*: trigger run loop exit
- POSIX / Windows / Raspi / Qt: use updated ctrl-c handling
- POSIX TLV: use max value size of 2048, assert in store function if value size is larger


## Release v1.4.1

### Added
- GAP: emit GAP_EVENT_PAIRING_STARTED and GAP_EVENT_PAIRING_COMPLETE

### Fixed
- GAP: store link key in hci connection struct to allow authenticate after pairing without bonding
- GAP: avoid requesting authentication twice
- GAP: cache own address on start advertising and connecting, provide getters
- GAP: stop LE connecting if create connection fails (e.g. connectable adv active and multiple roles not supported)
- SM: fix race condition between local address changes and pairing procedure
- ATT DB: fix spelling `gatt_server_get_handle_range_for_service_with_uuid128`, `gatt_server_get_handle_range_for_service_with_uuid16`

### Changed
- HCI: update advertising data without stopping advertising first
- GAP: Drop local bonding flag in IO Capability Reply if remote does not indicate bonding
- GAP: return status for `gap_set_security_mode`
- GAP: abort legacy pairing if Level 4 is required
- GAP: abort SSP on IO Capabilities Request event if Level 4 is required but SC not supported by remote
- GAP: abort SSP on User Confirmation Request event if Level 3 is required but MITM protection not possible
- GAP: validate minimal service security level can be reached during pairing in responder role
- L2CAP: don't trigger hci disconnect if l2cap security requirements are insufficient
- CVE-2020-26555: reject connections to and from devices with same BD ADDR
- CVE-2020-26555: ignore NULL link key
- CVE-2020-26558: abort LE Secure Connection pairing if remote uses the same public key

## Release v1.4

### Added
- HCI: `btstack_transport_sco.h` supports SCO over physical PCM/I2S interface (`HAVE_SCO_TRANSPORT`)
- POSIX: `btstack_transport_sco_i2s_test_bridge.c` implements SCO transport interface for UART-to-I2S test bridge
- btstack_uart: `btstack_uart_t` interface extends `btstack_uart_block_t`:
  - support sending and receiving SLIP frames for HCI H5
  - support odd parity
  - `hci_transport_h4` and chipset drivers have new functions to provide `btstack_uart_t`
- btstack_uart_slip_wrapper: wrapper that implements SLIP functionality for existing `btstack_uart_block` drivers.
- hci_transport: add parity field and pass on to `btstack_uart_t` in h4 and h5
- GATT Client: Battery Service Client 
- GATT Client: Device Information Service Client
- GATT Client: HID-over-GATT (HOG) Client, Report and Boot Host
- GATT Client: Scan Parameters Service Client 
- GATT Server: Scan Parameters Service Server
- GAP: support scan page configuration with `gap_set_page_scan_activity` and `gap_set_page_scan_type`
- GAP: support sniff subrating with `gap_sniff_subrating_configure`
- GAP: support QoS setup with `gap_qos_set`
- AVRCP: new field `button_pressed` in `AVRCP_SUBEVENT_OPERATION`
- AVRCP: `AVRCP_SUBEVENT_OPERATION` emitted for button release
- AVRCP Controller: `avrcp_controller_start_press_and_hold_cmd` supports arbitrary device buttons
- AVRCP Controller: reassemble fragmented AVCTP packets
- AVDTP: `avdtp_register_media_config_validator` allows to validate media codec configuration
- A2DP Source: `ENABLE_A2DP_SOURCE_EXPLICIT_CONFIG` disables auto config. requires call to `a2dp_source_set_config_{CODEC}`

### Fixed
- GAP: calculate IO Cap AuthReq Bondable Mode based on `gap_ssp_set_authentication_requirement` and `gap_set_bondable_mode`
- GAP: only store link key for SSP if remote side has set bondable in io cap auth requirements 
- GAP: allow to disable link supervision timeout
- GAP: fix `gap_connect` after `gap_connect_cancel` 
- GAP: re-configure advertisements after power cycle
- HCI: handle start inquiry failure
- L2CAP: fix create outgoing connection triggered from packet handler on hci disconnect event
- L2CAP: return unknown mandatory option in config response
- AVDTP: fix spelling `avdtp_set_preferred_sampling_frequency`
- AVRCP Target: fix notification changed event
- HFP: Emit audio connection released on SLC Release, e.g. on remote power off
- HFP HF: fix audio connection setup if codec negotiation is supported
- HFP HF: only emit single event for RING and AG Status updates
- HFP AG: fix audio connection setup for in-band ringtone on incoming connection

### Changed
- Port Archive: moved ports that are not recommended for new designs to port/archive folder:
  - MSP430: the ports used the older community GCC version without 20-bit support needed for code size > 64kB
  - Broadcom/Cypress H5: uploading PatchRAM is only possible in H4 mode. It's better to also use H4 in general
  - PIC32-Harmony: the port used Harmony v1 while Harmony v3 has been out since a while
  - iOS: not supported
- Run Loop Base: functionality used in most platform run loop implementations
  - code from `btstack_run_loop_base.c` moved into `btstack_run_loop.c` to minimize changes to build systems
  - `btstack_run_loop_base.c` is a placeholder and can be removed from build
- HCI Dump: replace monolithic `hci_dump.c` (with many #ifdefs) into dispatcher with platform-specific implementations:
  - `posix/hci_dump_posix_fs` - writes binary log file
  - `posix/hci_dump_stdout` - log to console using printf with local system time
  - `embedded/hci_dump_embedded_stdout` - log to console using printf
  - `embedded/hci_dump_segger_stdout` - log to RTT console using `SEGGER_printf`
  - `embedded/hci_dump_segger_binary` - writes binary log over RTT to host
- HCI: config I2S for BCM Controllers if `ENABLE_SCO_OVER_PCM`, reduce bit clock to 256/512 kHz
- btstack_uart_posix: supports SLIP frames and replaces `btstack_uart_block_posix`
- hci_transport_h5: more performant H5 implementation that requires `btstack_uart_t` driver with SLIP support
- POSIX Ports: use new `btstack_uart_posix` implementation
- posix-h5/posix-h5-bcm: use even parity for UART
- HCI Transport: extract convenience function declaration for h4, h5, em9304_spi, and usb into separate hci_transport_{type}.h
- GAP: provide Device ID from EIR in GAP_EVENT_INQUIRY_RESULT
- GAP: only store link key if it allows requested security level
- GAP: abort SSP pairing if MITM protection required but not possible
- SM: start pairing as Central for already encrypted connection on Slave Security Request
- GATT Client: Use ATT_READ_REQUEST for first blob of Read Long Characteristic and Read Long Characteristic Descriptor
- GATT Server: Allow ATT Read Callback to return custom ATT Error Code
- Nordic SPP Service Server: use `GATTSERVICE_SUBEVENT_SPP_SERVICE_CONNECTED` and `GATTSERVICE_SUBEVENT_SPP_SERVICE_CONNECTED`
  events instead of callback, and `RFCOMM_DATA_PACKET` for received data
- u-blox SPP Service Server: use `GATTSERVICE_SUBEVENT_SPP_SERVICE_CONNECTED` and `GATTSERVICE_SUBEVENT_SPP_SERVICE_CONNECTED`
  events instead of callback, and `RFCOMM_DATA_PACKET` for received data
- HID: Move `src/classic/hid.h` into `src` and prefix with `btstack_` to use it with BLE and avoid name clashes
- HFP: provide acl_handle in events to identify connection
- HSP AG: emit HSP_SUBEVENT_BUTTON_PRESSED instead of audio connection setup/release
- Example: use `btstack_event.h` getters instead of direct array access, use enum to compare status codes


## Release v1.3.2

### Added
- GAP: support for Classic Out-of-Band (OOB) pairing via `gap_ssp_remote_oob_data` with `ENABLE_CLASSIC_OOB_PAIRING`
- GAP: read local OOB data on start and on call to `gap_ssp_generate_oob_data`, provided via `GAP_EVENT_LOCAL_OOB_DATA`
- HID Host: add profile, update `hid_host_demo.c` example

### Fixed
- L2CAP: make handling of HCI disconnect more robust
- AVDTP: emit stream release for active stream if signaling connection is closed first, e.g. caused by HCI disconnect
- AVRCP: fix issue when Controller and Target send at the same time

### Changed
- A2DP, AVDTP: use `a2dp_source_set_config_{TYPE}` and `avdtp_config{TYPE}_store` to avoid large number of parameters


## Release v1.3

### Added
- CC256x: with ENABLE_CC256X_ASSISTED_HFP, HFP enables WBS codec on demand and configures PCM/I2S interface for 8kH/16kHz
- BCM: with ENABLE_BCM_PCM_WBS, HFP enables WBS codec on demand and configures PCM/I2S interface for 8kH/16kHz
- SDP Client RFCOMM: add `sdp_client_query_rfcomm_channel_and_name_for_service_class_uuid`
- HFP: `ENABLE_HFP_AT_MESSAGES` lets HFP emit  `HFP_SUBEVENT_AT_MESSAGE_SENT` and `HFP_SUBEVENT_AT_MESSAGE_RECEIVED`
- A2DP, AVDTP: provide capabilities and configuration events for A2DP codecs: SBC, MPEG Audio, MPEG AAC, ATRAC
- A2DP + AVDTP Source: allow to send media packet with `avdtp_source_stream_send_media_packet` and `a2dp_source_stream_send_media_packet`
- A2DP + AVDTP Source: add `avdtp_source_stream_send_media_payload_rtp` and `a2dp_source_stream_send_media_payload_rtp`
- A2DP Source: emit `A2DP_SUBEVENT_SIGNALING_CAPABILITIES_COMPLETE`
- A2DP Source: allow to configure endpoints by calling `a2dp_source_set_config_{TYPE}` during SEP discovery with SBC fallback

### Fixed
- HCI: keep `le connecting request` on connection complete active, fixes gap_auto_connection_stop() + gap_auto_connection_start()
- L2CAP: fix packet size check for incoming classic basic channels (regression introduced in v1.2.1)
- HFP AG/HSP AG: avoid connecting to remote service with same role
- A2DP Source: support multiple Stream Endpoints with different Media Codec types
- A2DP Source: emit codec configure event with reconfigure flag set on reconfigure
- GATT Compiler: support multiple instances of the same service

### Changed
- GAP: provide Link Type parameter to incoming connection filter for `gap_register_classic_connection_filter`
- HFP/GOEP Client/AVDTP/A2DP: return `SDP_SERVICE_NOT_FOUND` if no suitable SDP record is found
- AVDTP Source: `avdtp_source_stream_send_media_payload` includes SBC Header and was deprecated
- AVDTP/A2DP: use `avdtp_channel_mode_t` in `A2DP_SUBEVENT_SIGNALING_MEDIA_CODEC_SBC_CONFIGURATION`
- A2DP: fix events and use `a2dp_cid`, `local_seid,` `remote_seid` field names in A2DP sub-events
- GATT Client: Skip MTU exchange after MTU exchange on ATT Server
- Ports: STM32-F103RB Nucleo + CC256x port removed
- ESP32: enabled HFP Wide-Band Speech, disable classic secure connections in HSP/HFP demos


## Release v1.2.1

### Fixed
- L2CAP: use connection handle for channel lookups
- L2CAP: forward data only in open state

### Changed
- L2CAP: check packet size against local mtu for classic basic channels


## Release v1.2

### Fixed
- L2CAP: trigger pairing for outgoing LE Data Channels if security level insufficient
- SM: fix update of sc flag for re-encrypted connection in peripheral role
- SM: send security request on re-connect if bonded and `ENABLE_LE_PROACTIVE_AUTHENTICATION` is defined
- ESP32: fix audio sink driver

### Added
- GAP: `gap_delete_bonding` removes device from LE Resolving List and from discards LE bonding information
- GATT Client: delete bonding information if re-encryption fails and `ENABLE_LE_PROACTIVE_AUTHENTICATION` is not defined
- GATT Client: gatt_client_set_required_security_level() allows to set required minimum security level for all GATT requests
- SM: emit events for re-encryption started/complete when bonding information is available

### Changed
- AVRCP Controller: allow to send multiple absolute volume commands without waiting for response. 
- GAP: replaced `ENABLE_LE_CENTRAL_AUTO_ENCRYPION` with `ENABLE_LE_PROACTIVE_AUTHENTICATION`


## Changes October 2020

### Fixed
- AVDTP Initiator: avoid use of remote seid for stream endpoint lookup, fixes issue with two connected devices 
- AVDTP Source: buffer for SBC media codec information got discarded, leading to invalid Set Configuration command in second connection
- SM: only trigger Cross-Transport Key Derivation (CTKD) when bonding is enabled
- SM: set LinkKey flag to request CTKD if enabled
- SM: store CTKD key with Public Identity Address
- SM: only allow CTKD to overwrite existing link key if derived key has same or higher authentication
- SM: start SMP Timeout when sending Security Request
- HFP HF: fix response to AG Codec Selection while waiting for OK of parallel command
- HCI: fix reject of LE remote connection param request via HCI

### Added
- GAP: add `gap_get_link_key_for_bd_addr`
- GAP: add `gap_bonded` to check if bonding information is available for active connection
- SM: support h7 for CTKD

### Changed
- SM: Cross-Transport Key Derivation requires `ENABLE_CROSS_TRANSPORT_KEY_DERIVATION` now
- SM: block connection if encryption fails for bonded devices as Central
- SM: support pairing as Central after failed re-encryption


## Release v1.1

### Fixed
- AVRCP/AVCTP: report AVRCP 1.6 and AVCTP 1.4 in SDP record

### Added

### Changed


## Changes September 2020

### Fixed
- HFP: fix parsing of ranges e.g. in +CIND responses
- AVDTP, AVRCP: fix bugs due to transaction id overrun
- A2DP Source: fix issues with stream configuration by sink
- hci_dump: fix tv_us calculation for non-posix / embedded systems with binary output

### Added
- `btstack_ring_buffer`: add `btstack_ring_buffer_reset` to reset it to initial state/empty
- GAP: Support for address resolution of resolvable private addresses by Controller with `ENABLE_LE_PRIVACY_ADDRESS_RESOLUTION`

### Changed
- AVDTP, AVRCP, HSP: schedule SDP query, avoids avoids 'command disallowed' if SDP client is busy
- HSP, HFP: allow to configure usable SCO packet types
- cc256x: update CC256xC init script to v1.4
- A2DP Source: use Get All Capabilities if supported by remote get Delay Reporting capability

## Changes August 2020

### Fixed
- ESP32: fix authentication for incoming Secure Connections
- AVDTP: Fix forwarding of Delay reports
- STM32-F4Discovery: fix pan_lwip_http_server by increasing HCI_ACL_PAYLOAD_SIZE
- tool/create_packet_log: basic support for 16-bit Unicode log files from Windows
 
### Added
- `btstack_run_loop_base`: added `btstack_run_loop_base_dump_timer`
- GAP: request role change for classic connection via `gap_request_role`
- GAP: LE Whitelist API with `gap_le_whitelist_x` with x = add, remove, clear and new `gap_connect_with_whitelist`
- SDP Client: add sdp_client_register_query_callback() allows to register query request instead of polling sdp_client_ready()
- BNEP lwIP: add `bnep_lwip_connect` to establish BNEP connection and manage lwIP network interface
- New `btstack_linked_queue` utility, a linked list-based queue with first-in-first-out semantics and constant time enqueue/dequeue operations
- btstack_tlv_posix: add `btstack_tlv_posix_deinit`
- New `btpclient` for use with [auto-pts project](https://github.com/intel/auto-pts)

### Changed
- GAP: treat AES-CCM encrypted connection as mutually authenticated (BIAS)
- GAP: 'gap_auto_connect_x' API deprecated. Please directly manage LE Whitelist with `gap_le_whitelist_*` functions and call `gap_connect_with_whitelist` instead
- example/hid_host_demo: try to become master for incoming connections
- btstack_run_loop: use btstack_assert instead of local while(true)
- att_db_util: allow to reset att_db via `att_db_util_init`

## Changes July 2020

### Fixed
- AVDTP: fix invalid response for Get Capabilities request if Delay Reporting was supported
- AVDTP: handle concurrent signaling establishment with reject and retry

### Added
- example/hid_host_demo: support reconnect from HID device
- Crypto: support software AES128 for AES-CCM operations
- AVRCP: introduced AVRCP_FEATURE_MASK_* as alternative to avrcp_controller_supported_feature_t and avrcp_target_supported_feature_t enums
- btstack_audio: add set_volume() to sink and set_gain() to source interfaces, minimal volume control for portaudio playback
- AVDTP: renamed definition of supported features from AVDTP_SOURCE_SF_ and AVDTP_SINK_SF_ to AVDTP_SOURCE_FEATURE_MASK_ and AVDTP_SINK_FEATURE_MASK_ respectively
- GAP: Provide gap_get_role to query master/slave role for HCI connection handle
- GAP: Provide gap_pin_code_response_binary to use binary data as PIN, e.g. for pairing with Nintendo Wii Remote

### Changed
- GAP: set minimum required encryption key size for Classic connections back from 16 to 7, matching the Core spec


## Changes June 2020

### Fixed
- HFP: Fix parsing of empty fields, e.g. phone number in +CLCC and other AT commands
- SM: Fix validation of confirm value for secure connection Passkey entry
- AVRCP: handle concurrent signaling establishment with reject and retry

### Added
- GAP: Detect Secure Connection -> Legacy Connection Downgrade Attack by remote features and actual encryption type (BIAS) 
- GAP: Mutual authentication: request authentication after Classic connection got encrypted (BIAS)
- Windows port for Dialog DA14585 connected via serial port

## Changes
- CVSD PLC: treat zero frames as good and allow to mark data as bad, e.g. if reported by Controller as erroneous

## Changes May 2020

### Fixed
- hfp_hf, hsp_hs: use eSCO params in accept sco connection only for incoming eSCO connections
- pbap_client: fix PBAP UUID len on connect message
- SM: fix secure connection pairing as peripheral when local user confirmation happens after remote one
- A2DP Source: only connect to remote sink stream endpoints
- btstack_hal_flash_memory: fix write of 0xff bytes to simulated flash
- hsp_hs: fix disconnect if audio not connected
- hsp_ag: fix accept incoming connection

### Added
- example/le_mitm: MITM implementation that forwards ATT PDUs and allows for pairing
- GAP: gap_set_security_level sets required security level for incoming and outgoing connections
- cc256x: allow to specify power vector for each modulation type
- FreeRTOS: btstack_run_loop_freertos_trigger_exit allows to request run loop exit
- SM: support LE Secure Connections Only mode with sm_set_secure_connections_only_mode
- GAP: enable BR/EDR Secure Connections if supported, add gap_secure_connections_enable

### Changed
- L2CAP ERTM: send extended features request only once per HCI connection


## Changes April 2020

### Fixed
- hog_mouse_demo/hog_keyboard_demo: handle set protocol mode = boot protocol mode
- HCI: only update BD_ADDR placeholder in shortened and complete name in EIR data, limit device name to 240/248 bytes

### Added
- GAP: gap_set_allow_role_switch allows to prevent role switch in outgoing classic ACL connections
- example: hog_boot_host_demo implements an HID-over-GATT Boot Host that supports keyboard and mouse
- HCI: add ENABLE_LE_LIMIT_ACL_FRAGMENT_BY_MAX_OCTETS that forces fragmentation of ACL-LE packets to fit into over-the-air packet

### Changed
- Broadcom/Cypress: wait 300 ms after PatchRAM update in hci.c to assert Controller is ready
- esp32: provide esp-idf/component/btstack/btstack_port_esp32.c and only minimal app_main in template/main/main.c
- att_db: skip att_read_callback for ATT Read Blob Request if offset == value_len


## Changes March 2020

### Fixed
- GAP: fixed gap_set_scan_parameters() if issued right before gap_start_scan() 
- HCI: only send HCI Read Local Encryption Key Size if supported by Controller

### Added
- GATT Client: allow to register for any notification/indication and/or any connection
- HCI: added hci_read_inquiry_scan_activity and hci_write_inquiry_scan_activity commands
- chipset: assert hci packet buffers are suitable for firmware upload or patches (atwilc3000,bcm,cc256x,intel)
- btstack_util: added btstack_replace_bd_addr_placeholder

### Changed
- AVRCP Target: volume in avrcp_target_volume_changed is reported as current value in interim response to register for volume change notifications
- SDP Client: query attributes 0x0000..0xffff instead of 0x0001..0xffff to match other stacks / improve compatibility with bad sdp server implementations


## Changes Februar 2020

### Fixed
- AVRCP Target: fix reporting of PLAYBACK_STATUS_CHANGED
- HCI: handle reconnect request for Classic and LE connections triggered by packet handler for Disconnection Complete Event

### Changed
- hid_host_mode: allow sniff mode

### Added
- port/qt-usb and port/qt-h4: integrate BTstack Qt run loop for Unix- and Win32-based Qt application connected to Bluetooth module via H4 over serial port or USB


## Changes January 2020

### Fixed
- L2CAP ERTM: avoid read-after-free on decline of incoming connection
- GATT Client: set uuid16 to zero when deserializing uuid128 services, characteristics, and descriptors
- att_db_util: fix realloc of att db buffer for large attributes
- btstack_tlv_posix: only keep last value in memory, fix delete operation
- l2cap_signaling: use packet boundary flags 0x00 for LE signaling packets (ignoring hci_non_flushable_packet_boundary_flag_supported())

### Added
- att_db_util: provide GATT Database Hash via att_db_util_hash_calc
- GATT Compiler: provide GATT Database Hash via GATT_DATABASE_HASH Characteristic
- ATT Server: validate request pdu length

### Changed
- Crypto: update AES-CMAC implementation to access all message bytes sequentially


## Changes December 2019

### Fixed
- example/pan_lwip_http_server: use Network Access Point, CoD
- sm: emit pairing complete in master role when no keys are distributed / bonding disabled

### Added

### Changed
- Updated CC256x initscript: CC256xC v1.3
- ESP32: add CMake project files


## Changes November 2019

### Fixed
- AVDTP Source: return correct `avdtp_cid` and `local_seid` in `AVDTP_SUBEVENT_STREAMING_CAN_SEND_MEDIA_PACKET_NOW`
- L2CAP: send LE Data Channel SDUs round robin with other data
- L2CAP ERTM: send ERTM I-frames round robin with other data

### Added
- ATT Server: return error if request to send now for Notification or Indication already registered
- Linked List: return if item was added for `btstack_linked_list_add[_tail]`
- btstack_run_loop_remove: return bool true if timer/data source was removed
- segger-rtt: allow to configure with `SEGGER_RTT_PACKETLOG_*` directives, update to v6.54
- GAP: support setting Link Supervision Timetout for outgoing Classic connections using `gap_set_link_supervision_timeout`
- lwip: add download test files to http server demo

### Changed
- Linked List: return bool true if item was removed


## Changes October 2019

### Fixed

### Added
- `btstack_bool.h`: provide boolean type 'bool' via `<stdbool.h>` or as backport
- provide `btstack_assert(condition)`
- H4 Transport: avoid calling `hci_transport_h4_trigger_next_read` when transport is closed

### Changed
- libusb and posix ports: store bonding information in TLV


## Changes September 2019

### Fixed
- L2CAP ERTM: assert that packet can be stored in fragment buffers in ertm
- L2CAP ERTM: reject incoming connection if ERTM is configured as mandatory but not supported by remote
- GATT Client: allow Write Without Response independent of other requests

### Added
- GAP: allow to reject GAP classic connection via gap_register_classic_connection_filter
- GAP: support reading RSSI for Classic+LE using gap_read_rssi. Emits `GAP_EVENT_RSSI_MEASUREMENT`

### Changed
- Bluetooth and BTstack Error Codes and Events: collect status codes in bluetooth.h and events in btstack_defines.h
- bluetooth.h: extract internal defintitions to respective protocol layers
- Updated CC256x initscripts (CC256xB v1.8, CC256xC v1.2, CC256xC v1.2)


## Changes August 2019

### Fixed
- POSIX, WICED, Windows, FreeRTOS run loops: handle time_ms overrun after 49 days
- RFCOMM: accept incoming L2CAP connection in Basic mode if ERTM is enabled but not requested for this connection
- RFCOMM: limit RFCOMM MTU by local L2CAP MTU for outgoing connections (only revelvant for ERTM)
- L2CAP ERTM: stop timers on disconnect
- L2CAP ERTM: fix sending of segmented SDUs
- L2CAP ERTM: handle unsupported Information Response
- SM: generate local nonce for confirm value in JW+NC+PK in Secure Connections Responder role

### Added
- `btstack_run_loop_base`: portable implementation of timer and data source management as base for platform specific implementations

## Changed
- FreeRTOS: use xQueueCreateStatic (static variant of xQueueCreate) if available for static memory-only setups
- L2CAP ERTM: handle invalid Information Response (assume no extended features supported)
- POSIX: use monotonic clock as timebase if available
- HCI Transport H4/H5/EM9304 SPI: ignore block read/sent from UART driver when closed
- HCI: Read Encryption Key Size after encryption was enabled
- Errata 11838:
  - GAP: gap_set_required_encryption_key_size allows to set the required key size, default = 16 (max)
  - GAP: validate encryption key size to emit GAP Security Levels

## Changes July 2019

### Fixed
- SM: Fixed regression introduced in f3582630
- L2CAP: avoid reading l2cap signaling command len out of bounds
- HCI Transport H4/H5/EM9304 SPI: fix payload size checks (also for 8/16-bit platforms)

### Changed
- SM: Start encryption upon receiving slave securiy request if bonded
- hci: use 2 as HCI_INCOMING_PRE_BUFFER_SIZE in LE-only configuration for GATT Client

---

## Changes June 2019

### Changed
- FreeRTOS: use freertos/.. prefix to include FreeRTOS headers if HAVE_FREERTOS_INCLUDE_PREFIX is defined
- BNEP: add Connection Handle to BNEP_EVENT_CHANNEL_OPENED
- Examples: renamed le_counter to gatt_counter and le_streamer to le_streamer_server to indicate suppport for GATT over BR/EDR

### Fixed
- BNEP: Bluetooth address is stored in little-endian format for all BNEP_EVENT_*
- libusb: avoid use-after-free for SCO packets on disconnect

### Added
- example: pan_lwip_http_server using lwIP as network stack to implement PAN NAP service
- platform/lwip/bnep_lwip.c: BNEP lwIP adapter that forwards packets between BNEP service and lwIP
- ENABLE_GATT_OVER_CLASSIC enables support for GATT over BR/EDR in att_server

---

## Changes May 2019

### Changed
- ESP32: Configure SCO over HCI after power up
- btstack_tlv_flash_bank: support targets where a value cannot be overwritten with zero. When ENABLE_TLV_FLASH_EXPLICIT_DELETE_FIELD
  is defined, an explicit delete field is used to indicate an invalid entry.

### Fixed
- SM: Avoid potential use-after-free on immediate disconnect (lookup connection via con handle instead of storing pointer)

### Added
- gatt_client: emit query complete event for signed write operation
- hci_transport_h4: add workaround for flow control bug in CYW2070x, enable with ENABLE_CYPRESS_BAUDRATE_CHANGE_FLOWCONTROL_BUG_WORKAROUND 

---

## Changes April 2019

### Changed
- ESP32: use micro-ecc from 3rd-party as esp-idf removed it in their 3.3 release

### Fixed
- hci: pad LE Scan response with zeroes
- SM: store local CSRK
- ATT DB: call write callback for validated signed writes
- ATT Server: abort signed write validation on incoming new request
- Bluetooth SIG web scraping tools updated
- libusb: compiles for FreeBSD

### Added

---

## Changes March 2019

### Changed
- use Makefile for stm32-f4discovery-cc256x port
- le_device_db: add secure_connection argument to le_device_db_encryption_set and le_device_db_encryption_get

### Fixed
- SM: Use provided authentication requirements in slave security request

### Added
- port/stm32-f4discovery-cc256x: add support for built-in MEMS microphone
- SM: Track if connection encryption is based on LE Secure Connection pairing
- ATT DB: Validate if connection encrypted is based on SC if requested 
- att_db_util: support ATT_SECURITY_AUTHENTICATED_SC permission flag
- GATT Compiler: support READ_AUTHENTICATED and WRITE_AUTHENTICATED permsission flags
- ESP32: erase nvs flash is newer nvs version found
- libusb: add support for nRF52840-PCA10056 running Zephyr hci_usb example
- port/stm32-l073rz-nucleo-em9304 for Nucleo L073RZ with EM9304 DVK, replaces port/stm32-l053r8-nucleo-em9304

## Changes February 2019

### Changed
- example/a2dp_sink_demo: use linear resampling to fix sample rate drift
- btstack_audio: split interface into sink and source

### Fixed
- Crypto: fix lockup when stack is shutdown while waiting for result of HCI Command, e.g. LE Read Local P256 Public Key
- SM: Avoid SM_EVENT_PAIRING_COMPLETE with ERROR_CODE_REMOTE_USER_TERMINATED_CONNECTION after successful pairing in responder role

### Added
- example/a2dp_sink_demo: add target role, support volume control on both devices
- example/audio_duplex: playback audio audio source on audio sink (test audio path)
- btstack_audio_embedded: implement audio source path

---

## Changes January 2019

### Changed
- L2CAP: provide channel mode (basic/ertm) and fcs option in L2CAP_EVENT_CHANNEL_OPENED 
- RFCOMM: support L2CAP ERTM. Callbacks passed to rfcomm_enable_l2cap_ertm() are used to manage ERTM buffers

### Added
- L2CAP: emit L2CAP_EVENT_ERTM_BUFFER_RELEASED if ERTM buffer not needed/used anymore
- L2CAP: add fcs_option to ERTM config l2cap_ertm_config_t
- HCI: validate advertisement data length field when generating GAP_EVENT_ADVERTISING_REPORT
- ad_parser: validate data element length fields in ad_iterator_has_more
- Raspberry Pi 3 A+/B+ port in port/raspi, starts without power cycle

### Fixed
- HCI: release outgoing buffer on disconnect if waiting to send another ACL fragment
- POSIX: use correct baudrate enums for baud rates higher than 921600 (Linux)
- Crypto: directly process queued crypto operation on HCI result

---

## Changes December 2018

### Added
- SM: generate and store ER / IR keys in TLV, unless manually set by application
- hci_dump: support PacketLogger or BlueZ format output via SEGGER RTT Channel 1 Up

### Fixed
- SM: fix internal buffer overrun during random address generation

## Changes November 2018

### Added
- GAP: gap_le_connection_interval provides connection interval for conn handle
- Nordic SPP Service Server: GATT service that emulates a serial port over BLE based on Nordic Semiconductor documentation.
- uBlox  SPP Service Server: GATT service that emulates a serial port over BLE based on uBlox documentation.
- SM: ENABLE_LE_CENTRAL_AUTO_ENCRYPTION triggers automatic encryption on connect to bonded devices
- SM: generate and store ER / IR keys in TLV, unless manually set by application

### Fixed
- SM: prevent random address updates if gap_random_address_set was used
- SM: fix internal buffer overrun that can cause storing of bonding information to fail
- SM: ignore Slave Security Request after sending own Pairing Request
- L2CAP: fix use after free on disconnect if ERTM is enabled
- HFP: Handle multiple commands/responses in single RFCOMM packet
- Memory Pools: clear all buffers before use

---

## Changes October 2018

### Added
- SDP Server: queue incoming connections when already connected instead of rejecting them
- GAP: Support enter/exit sniff mode via gap_sniff_mode_enter/exit. gap_set_default_link_policy_settings is needed to enable sniff mode in general.
- HIDS Device: GATT service that exposes HID reports intended for HID Devices, like keyboard and mouse.

### Fixed
- HCI: fix bug in gap_inquiry_stop that triggered additional GAP_EVENT_INQUIRY_COMPLETE instead of stopping the inquiry
- L2CAP: fix issue with outgoing connection before read remote supported complete when other channels exist
- L2CAP ERTM: allow SDU of szie MPS in first packet that contains L2CAP SDU Length
- L2CAP ERTM: fix memory corruption triggered if local_mtu > mps
- L2CAP ERTM: fix outgoing fragment management
- HFP: decline incoming RFCOMM connection after outgoing connection was started
- AVRCP: fix crash on disconnect of connection established by remote

---

## Changes September 2018

### Fixed
- HCI: Error creating outgoing connection (e.g. Connection Limit Exceeded) now handled
- L2CAP: Error creating outgoing connection (e.g. Connection Limit Exceeded) now handled
- L2CAP: Evaluate 'can send now' on HCI Disconnect as ACL buffers in Bluetooth Controller have been used for the closed connection are freed implicitly
- L2CAP: Check can send now before sending extended information requeste needed for ERTM mode
- L2CAP: Use valid signaling identifier for L2CAP Connection Parameter Update Request
- RFCOMM: Trigger l2cap request to send on rfcomm credits when client is waiting to sendtrigger l2cap request to send on rfcomm credits when client is waiting to send
- RFCOMM: Avoid use-after-free on channel finalize
- GATT Client: stop timer on disconnect - fixes use after free / crash

### Added
- A2DP Source: Support stream reconfiguration (a2dp_source_reconfigure_stream_sampling_frequency)
- 3rd-party: yxml is used for PBAP vCard list parsing
- cc256xC: new v1.1 init scripts

---

## Changes August 2018

### Added
- PBAP: added pbap_get_phonebook_size() to get phonebook entry count

### Fixed
- GATT Server: Allow enable Notifications/Indication with Write Command. Fixes issue with some Android devices.
- SM: fix pairing for Secure Connections with Bonding if remote sends additional keys
- SM: drop LTK flag from Pairing Response for Secure Connections
- L2CAP: fix emitted L2CAP_EVENT_CONNECTION_PARAMETER_UPDATE_REQUEST

## Changes June 2018

### Added
- btstack_audio.h: application level API for audio playback and recording
- embedded/hal_audio.h: low-level API for audio playback and recording
- HID Device: hid_device_connect(..) function
- ESP32: implement hal_audio
- DA14585: support for Dialog Semiconductor DA14585 LE-only controller
- Raspberry Pi 3 + Raspberry Pi Zero W port in port/raspi

### Changed
- Errata 10734:
  - SM: Generate new EC Public Keypair after each pairing
  - SM: Abort failure with DHKEY_CHECK_FAILED if received public key is invalid (instead of unspecified error)
- btstack.h: only include classic headers if ENABLE_CLASSIC is defined
- windows: ignore virtual Bluetooth adapter provided by VMware
- Replaced HCI_PACKET_BUFFER_SIZE with HCI_INCOMING_PACKET_BUFFER_SIZE and HCI_OUTGOING_PACKET_BUFFER_SIZE

---

## Changes June 2018

### Fixed
- HFP: Fix Wide Band Speech bit in SDP record for both HF/AG. Missing bit prevents macOS from using mSBC
- ATT Server: send ATT_EVENT_HANDLE_VALUE_INDICATION_COMPLETE with status ATT_HANDLE_VALUE_INDICATION_DISCONNECT on disconnect
- AVRCP Controller: fix parsing of now playing info

### Changed
- ATT Server: ATT_HANDLE_VALUE_INDICATION_DISCONNECT is delivered to service handler if registered

### Added
- ATT Server: packet handler field added to att_service_handler_t to receive: connect/disconnect, atu exchange, indication complete

---

## Changes May 2018

### Added
- GAP: re-encrypt outgoing connection if bonded
- ATT Server: wait until re-encryption is complete
- GATT Client: wait until re-encryption is complete
- ATT Server: added att_server_request_to_send_notification and att_server_request_to_send_indication
- GATT Client: if ENABLE_GATT_CLIENT_PAIRING, GATT Client starts pairing and retry operation on security error

### Changed
- ATT Server: att_server_register_can_send_now_callback is deprecated, use att_server_request_to_send_notification/indication instead

### Fixed
- SM: Fix LE Secure Connection pairing in Central role
- le_device_db_tlv: fix seq nr management
- SM: improve le_device_db lookup and storing of IRK
- GATT Server: fix lookup for Client Characteristic Configuration in services with multiple Characteristics
- RFCOMM: emit channel closed on HCI/L2CAP disconnect after sending DISC while expecting UA

---

## Changes April 2018

### Added
- Crypto: btstack_crypo.h provides cryptographic functions for random data generation, AES128, EEC, CBC-MAC (Mesh)
- SM: support pairing using Out-of-Band (OOB) data with LE Secure Connections
- Embedded: support btstack_stdin via SEGGER RTT

### Changed
- att_db_util: added security requirement arguments to characteristic creators
- SM: use btstack_crypto for cryptographpic functions
- GAP: security level for Classic protocols (asides SDP) raised to 2 (encryption)

### Fixed
- HFP: fix answer call command
- HCI: fix buffer overrun in gap_inquiry_explode
- SDP: free service record item on sdp_unregister_service

## Changes March 2018

### Added
- GAP: allow to limit number of connections in LE Peripheral role with gap_set_max_number_peripheral_connections
- ATT Server: support for delayed ATT read response, see example/att_delayed_read_response.c
- ATT Server: allow to specify security requirements seperately for read/writes. .h files need to be regenerated

### Fixed
- RFCOMM: fix infinite loop on L2CAP connection error (regression from 4c3eeed1)
- HSP HS: accept incomming SCO connection
- SM: fix iteration over LE Device DB entries for bonding and address resolving
- SM: store pairing information only if both devices have requested bonding

---

## Changes February 2018

### Added
- GATT Client: gatt_client_request_can_write_without_response_event() causes GATT_EVENT_CAN_WRITE_WITHOUT_RESPONSE
- SM: new event SM_EVENT_PAIRING_COMPLETE
- GAP: support iteration over stored Classic link keys: gap_link_key_iterator_init, gap_link_key_iterator_get_next, gap_link_key_iterator_done
- GAP: add gap_delete_all_link_keys

### Changed
- GATT Client: round robin for multiple connections
- ATT Dispatch: round robin for ATT Server & GATT Client
- L2CAP: round robin for all L2CAP channels (fixed and dynamic)
- btstack_link_key_db: addition functions for link key iteration
- GAP: LE scanning enabled not reset on HCI Reset -> can be enabled before HCI Power Up
- CSR: set all keys in psram instead of default

### Fixed
- tc3556x: fix startup after baud rate change

---

## Changes January 2018

### Added
- Port for Windows with Zephyr HCI Firmware connected via serial port
- em9304: upload patch containers during HCI bootup
- Makefile for STM32-F4Discovery port
- support for console out via SEGGER RTT
- LE Data Channels example in BTstack and [iOS example on GitHub](https://github.com/bluekitchen/CBL2CAPChannel-Demo)
- LE Streamer Client can send as fast as possbile as well
- L2CAP: option to limit ATT MTU via l2cap_set_max_le_mtu

### Changed
- HCI: allow to set hci_set_master_slave_policy (0: try to become master, 1: accept slave)
- GAP: gap_set_connection_parameters includes scan interval and window params
- GATT Client: GATT_EVENT_MTU indicates max MTU
- ATT DB Util: attribute handle is returned for new Services and Characteristics

### Fixed
- Windows: retry serial port operations if not all bytes have been read/written
- HFP: avoid buffer overflows setting up messages
- SBC Decoder: improved error handling for invalid SBC audio data
- GAP: fix Connection Parameter Response in Central role
- ATT DB Util: update pointer to database in case of realloc
- GATT Client: set UUID16 field if 16-bit UUID is stored as UUID128
- GAP: release HCI Connnection after gap_le_conne
- ATT: Exchanged MTU is propagate to ATT Server and GATT Client

---

## Changes December 2017

### Added
- Introduced btstack_network.h network interface abstraction
- btstack_network_posix implementation using Linux tun/tap interface
- WICED: support for btstack_stdin (HAVE_STDIN)
- GATT Server: Writes to GATT Client Characteristic Configuration are stored in TLV and restored on reconnect. The db.h file generated from db.gatt needs to be re-created.
- TLV: global TLV instance available via btstack_tlv_get_instance() (src/btstack_tlv.h)
- TLV: POSIX implementation that appends to a file on disk (platform/posix/btstack_tlv_posix.c
- LE Device DB TLV: overwrite oldest entry if no free entries available 
- SM: allow to set fixed passkey in display role using sm_use_fixed_passkey_in_display_role
- Example/hid_host_demo with HID parser and support for basic US keyboard layout
- EM9304: custom HCI Transport implementation for EM9304 on top of btstack_em9304_spi.h platform abstraction only requires hal_em9304_spi.h to be implemented for new ports
- Port for Apollo2 MCU with EM9304 (ports/apollo2-em9304)

### Changed
- panu_demo: uses btstack_network.h now
- WICED: configure printf to replace Linefeed with CRLF
- SBC: split btstack_sbc_bludroid.c into seperate encoder and decoder implementations

### Fixed
- RFCOMM: support connection requests during connection failure 
- L2CAP: support connection requests during connection failure 
- L2CAP: fix default remote MTU as 672 instead of 48 (Minimal MTU)
- HCI: avoid double free during halting
- SM: fixed reconnect using legacy pairing in slave role

<|MERGE_RESOLUTION|>--- conflicted
+++ resolved
@@ -11,10 +11,6 @@
 ### Added
 
 ### Fixed
-<<<<<<< HEAD
-- HCI: fix handling of HCI Connection Complete with error (regression introduced in v1.5.1)
-=======
->>>>>>> f0f51f7d
 
 ### Changed
 

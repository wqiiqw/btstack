/*
 * Copyright (C) 2014 BlueKitchen GmbH
 *
 * Redistribution and use in source and binary forms, with or without
 * modification, are permitted provided that the following conditions
 * are met:
 *
 * 1. Redistributions of source code must retain the above copyright
 *    notice, this list of conditions and the following disclaimer.
 * 2. Redistributions in binary form must reproduce the above copyright
 *    notice, this list of conditions and the following disclaimer in the
 *    documentation and/or other materials provided with the distribution.
 * 3. Neither the name of the copyright holders nor the names of
 *    contributors may be used to endorse or promote products derived
 *    from this software without specific prior written permission.
 * 4. Any redistribution, use, or modification is done solely for
 *    personal benefit and not for any commercial purpose or for
 *    monetary gain.
 *
 * THIS SOFTWARE IS PROVIDED BY BLUEKITCHEN GMBH AND CONTRIBUTORS
 * ``AS IS'' AND ANY EXPRESS OR IMPLIED WARRANTIES, INCLUDING, BUT NOT
 * LIMITED TO, THE IMPLIED WARRANTIES OF MERCHANTABILITY AND FITNESS
 * FOR A PARTICULAR PURPOSE ARE DISCLAIMED. IN NO EVENT SHALL MATTHIAS
 * RINGWALD OR CONTRIBUTORS BE LIABLE FOR ANY DIRECT, INDIRECT,
 * INCIDENTAL, SPECIAL, EXEMPLARY, OR CONSEQUENTIAL DAMAGES (INCLUDING,
 * BUT NOT LIMITED TO, PROCUREMENT OF SUBSTITUTE GOODS OR SERVICES; LOSS
 * OF USE, DATA, OR PROFITS; OR BUSINESS INTERRUPTION) HOWEVER CAUSED
 * AND ON ANY THEORY OF LIABILITY, WHETHER IN CONTRACT, STRICT LIABILITY,
 * OR TORT (INCLUDING NEGLIGENCE OR OTHERWISE) ARISING IN ANY WAY OUT OF
 * THE USE OF THIS SOFTWARE, EVEN IF ADVISED OF THE POSSIBILITY OF
 * SUCH DAMAGE.
 *
 * Please inquire about commercial licensing options at 
 * contact@bluekitchen-gmbh.com
 *
 */
 
// *****************************************************************************
//
// HFP BTstack Mocks
//
// *****************************************************************************

#include <stdint.h>
#include <stdio.h>
#include <stdlib.h>
#include <string.h>

#include "hci.h"
#include "hci_dump.h"
#include "classic/sdp_query_rfcomm.h"
#include "classic/rfcomm.h"
#include "classic/hfp_hf.h"

#include "mock.h"

static void *registered_sdp_app_context;
static uint8_t sdp_rfcomm_channel_nr = 1;
const char sdp_rfcomm_service_name[] = "BTstackMock";
static uint16_t rfcomm_cid = 1;
static bd_addr_t dev_addr;
static uint16_t sco_handle = 10;
static uint8_t rfcomm_payload[200];
static uint16_t rfcomm_payload_len = 0;

static uint8_t outgoing_rfcomm_payload[200];
static uint16_t outgoing_rfcomm_payload_len = 0;

void * active_connection;
hfp_connection_t * hfp_context;

void (*registered_rfcomm_packet_handler)(uint8_t packet_type, uint16_t channel, uint8_t *packet, uint16_t size);
void (*registered_sdp_app_callback)(sdp_query_event_t * event, void * context);

uint8_t * get_rfcomm_payload(){
	return &rfcomm_payload[0];
}

uint16_t get_rfcomm_payload_len(){
	return rfcomm_payload_len;
}

static int hfp_command_start_index = 0;


int has_more_hfp_commands(int start_command_offset, int end_command_offset){
    int has_cmd = get_rfcomm_payload_len() - hfp_command_start_index >= 2 + start_command_offset + end_command_offset;
    //printf("has more: payload len %d, start %d, has more %d\n", get_rfcomm_payload_len(), hfp_command_start_index, has_cmd);
    return has_cmd; 
}

char * get_next_hfp_command(int start_command_offset, int end_command_offset){
    //printf("get next: payload len %d, start %d\n", get_rfcomm_payload_len(), hfp_command_start_index);
    char * data = (char *)(&get_rfcomm_payload()[hfp_command_start_index + start_command_offset]);
    int data_len = get_rfcomm_payload_len() - hfp_command_start_index - start_command_offset;

    int i;

    for (i = 0; i < data_len; i++){
        if ( *(data+i) == '\r' || *(data+i) == '\n' ) {
            data[i]=0;
            // update state
            //printf("!!! command %s\n", data);
            hfp_command_start_index = hfp_command_start_index + i + start_command_offset + end_command_offset;
            return data;
        } 
    }
    printf("should not got here\n");
    return NULL;
}

static void print_without_newlines(uint8_t *data, uint16_t len){
    int found_newline = 0;
    int found_item = 0;
    
    for (int i=0; i<len; i++){
        if (data[i] == '\r' || data[i] == '\n'){
            if (!found_newline && found_item) printf("\n");
            found_newline = 1;
        } else {
            printf("%c", data[i]);
            found_newline = 0;
            found_item = 1;
        }
    }
    printf("\n");
}

extern "C" void l2cap_init(void){}

extern "C" void l2cap_register_packet_handler(void (*handler)(uint8_t packet_type, uint16_t channel, uint8_t *packet, uint16_t size)){
}


int  rfcomm_send_internal(uint16_t rfcomm_cid, uint8_t *data, uint16_t len){
	int start_command_offset = 2;
    int end_command_offset = 2;
    
    if (strncmp((char*)data, "AT", 2) == 0){
		start_command_offset = 0;
	} 
    
    if (has_more_hfp_commands(start_command_offset, end_command_offset)){
        //printf("Buffer response: ");
        strncpy((char*)&rfcomm_payload[rfcomm_payload_len], (char*)data, len);
        rfcomm_payload_len += len;
    } else {
        hfp_command_start_index = 0;
        //printf("Copy response: ");
        strncpy((char*)&rfcomm_payload[0], (char*)data, len);
        rfcomm_payload_len = len;
    }
	
    //print_without_newlines(rfcomm_payload,rfcomm_payload_len);
    return 0;
}

static void hci_event_sco_complete(){
    uint8_t event[19];
    uint8_t pos = 0;
    event[pos++] = HCI_EVENT_SYNCHRONOUS_CONNECTION_COMPLETE;
    event[pos++] = sizeof(event) - 2;

    event[pos++] = 0; //status
    bt_store_16(event,  pos, sco_handle);   pos += 2; // sco handle
    bt_flip_addr(&event[pos], dev_addr);    pos += 6;

    event[pos++] = 0; // link_type
    event[pos++] = 0; // transmission_interval
    event[pos++] = 0; // retransmission_interval

    bt_store_16(event,  pos, 0);   pos += 2; // rx_packet_length
    bt_store_16(event,  pos, 0);   pos += 2; // tx_packet_length

    event[pos++] = 0; // air_mode
    (*registered_rfcomm_packet_handler)(HCI_EVENT_PACKET, 0, event, sizeof(event));
}

int hci_send_cmd(const hci_cmd_t *cmd, ...){
	//printf("hci_send_cmd opcode 0x%02x\n", cmd->opcode);	
    if (cmd->opcode == 0x428){
        hci_event_sco_complete();
    }
	return 0;
}


void sdp_query_rfcomm_register_callback(void(*sdp_app_callback)(sdp_query_event_t * event, void * context), void * context){
	registered_sdp_app_callback = sdp_app_callback;
	registered_sdp_app_context = context;
}

static void sdp_query_complete_response(uint8_t status){
    sdp_query_complete_event_t complete_event = {
        SDP_QUERY_COMPLETE, 
        status
    };
    (*registered_sdp_app_callback)((sdp_query_event_t*)&complete_event, registered_sdp_app_context);
}

static void sdp_query_rfcomm_service_response(uint8_t status){
    sdp_query_rfcomm_service_event_t service_event = {
        SDP_QUERY_RFCOMM_SERVICE, 
        sdp_rfcomm_channel_nr,
        (uint8_t *)sdp_rfcomm_service_name
    };
    (*registered_sdp_app_callback)((sdp_query_event_t*)&service_event, registered_sdp_app_context);
}

void sdp_query_rfcomm_channel_and_name_for_uuid(bd_addr_t remote, uint16_t uuid){
	// printf("sdp_query_rfcomm_channel_and_name_for_uuid %p\n", registered_sdp_app_callback);
	sdp_query_rfcomm_service_response(0);
	sdp_query_complete_response(0);
}


uint8_t rfcomm_create_channel(bd_addr_t addr, uint8_t channel, uint16_t * out_cid){
	// RFCOMM_EVENT_OPEN_CHANNEL_COMPLETE
    uint8_t event[16];
    uint8_t pos = 0;
    event[pos++] = RFCOMM_EVENT_OPEN_CHANNEL_COMPLETE;
    event[pos++] = sizeof(event) - 2;
    event[pos++] = 0;
    
    bt_flip_addr(&event[pos], addr);
    memcpy(dev_addr, addr, 6);
    pos += 6;
    
    bt_store_16(event,  pos, 1);   pos += 2;
	event[pos++] = 0;
	
	bt_store_16(event, pos, rfcomm_cid); pos += 2;       // channel ID
	bt_store_16(event, pos, 200); pos += 2;   // max frame size
    (*registered_rfcomm_packet_handler)(HCI_EVENT_PACKET, 0, (uint8_t *) event, pos);

    if (out_cid){
        *out_cid = rfcomm_cid;
    }
    return 0;
}

int rfcomm_can_send_packet_now(uint16_t rfcomm_cid){
	return 1;
}

void rfcomm_disconnect_internal(uint16_t rfcomm_cid){
	uint8_t event[4];
	event[0] = RFCOMM_EVENT_CHANNEL_CLOSED;
    event[1] = sizeof(event) - 2;
    bt_store_16(event, 2, rfcomm_cid);
    (*registered_rfcomm_packet_handler)(HCI_EVENT_PACKET, 0, (uint8_t *) event, sizeof(event));
}

void rfcomm_register_packet_handler(void (*handler)(uint8_t packet_type, uint16_t channel, uint8_t *packet, uint16_t size)){
	registered_rfcomm_packet_handler = handler;
}

uint8_t rfcomm_register_service(uint8_t channel, uint16_t max_frame_size){
	printf("rfcomm_register_service\n");
    return 0;
}


void sdp_query_rfcomm_channel_and_name_for_search_pattern(bd_addr_t remote, uint8_t * des_serviceSearchPattern){
	printf("sdp_query_rfcomm_channel_and_name_for_search_pattern\n");
}


void rfcomm_accept_connection_internal(uint16_t rfcomm_cid){
	printf("rfcomm_accept_connection_internal \n");
}

void run_loop_add_timer(timer_source_t *timer){
}

int  run_loop_remove_timer(timer_source_t *timer){
    return 0;
}
void run_loop_set_timer_handler(timer_source_t *ts, void (*process)(timer_source_t *_ts)){
}

void run_loop_set_timer(timer_source_t *a, uint32_t timeout_in_ms){
}


void hci_emit_disconnection_complete(uint16_t handle, uint8_t reason){
    uint8_t event[6];
    event[0] = HCI_EVENT_DISCONNECTION_COMPLETE;
    event[1] = sizeof(event) - 2;
    event[2] = 0; // status = OK
    bt_store_16(event, 3, handle);
    event[5] = reason;
    (*registered_rfcomm_packet_handler)(HCI_EVENT_PACKET, 0, event, sizeof(event));
}

uint8_t gap_disconnect(hci_con_handle_t handle){
    hci_emit_disconnection_complete(handle, 0);
    return 0;
}

uint16_t hci_get_sco_voice_setting(){
    return 0x40;
}

int hci_remote_eSCO_supported(hci_con_handle_t handle){
    return 0;
}

static void add_new_lines_to_hfp_command(uint8_t * data, int len){
    if (len <= 0) return;
    memset(&outgoing_rfcomm_payload, 0, 200);
    int pos = 0;

    if (strncmp((char*)data, "AT", 2) == 0){
        strncpy((char*)&outgoing_rfcomm_payload[pos], (char*)data, len);
        pos += len;
    } else {
        outgoing_rfcomm_payload[pos++] = '\r';
        outgoing_rfcomm_payload[pos++] = '\n';
        strncpy((char*)&outgoing_rfcomm_payload[pos], (char*)data, len);
        pos += len;
    }
<<<<<<< HEAD
    (*registered_rfcomm_packet_handler)(RFCOMM_DATA_PACKET, rfcomm_cid, (uint8_t *) &rfcomm_payload[0], rfcomm_payload_len);
=======
    outgoing_rfcomm_payload[pos++] = '\r';
    outgoing_rfcomm_payload[pos++] = '\n';
    outgoing_rfcomm_payload[pos] = 0;
    outgoing_rfcomm_payload_len = pos;
}   

void inject_hfp_command_to_hf(uint8_t * data, int len){
    if (memcmp((char*)data, "AT", 2) == 0) return;
    add_new_lines_to_hfp_command(data, len);
    // printf("inject_hfp_command_to_hf to HF: ");
    // print_without_newlines(outgoing_rfcomm_payload,outgoing_rfcomm_payload_len);
    (*registered_rfcomm_packet_handler)(active_connection, RFCOMM_DATA_PACKET, rfcomm_cid, (uint8_t *) &outgoing_rfcomm_payload[0], outgoing_rfcomm_payload_len);

>>>>>>> a0a5d73f
}

void inject_hfp_command_to_ag(uint8_t * data, int len){
    if (data[0] == '+') return;
    
<<<<<<< HEAD
    prepare_rfcomm_buffer(data, len);
    if (memcmp((char*)data, "AT", 2) == 0){
        printf("Send cmd to AG state machine: %s\n", data);
    } else {
        printf("Trigger AG state machine - %s", data);
    }
    (*registered_rfcomm_packet_handler)( RFCOMM_DATA_PACKET, rfcomm_cid, (uint8_t *) &rfcomm_payload[0], rfcomm_payload_len);
=======
    add_new_lines_to_hfp_command(data, len);
    (*registered_rfcomm_packet_handler)(active_connection, RFCOMM_DATA_PACKET, rfcomm_cid, (uint8_t *) &outgoing_rfcomm_payload[0], outgoing_rfcomm_payload_len);
>>>>>>> a0a5d73f
}


<|MERGE_RESOLUTION|>--- conflicted
+++ resolved
@@ -320,9 +320,6 @@
         strncpy((char*)&outgoing_rfcomm_payload[pos], (char*)data, len);
         pos += len;
     }
-<<<<<<< HEAD
-    (*registered_rfcomm_packet_handler)(RFCOMM_DATA_PACKET, rfcomm_cid, (uint8_t *) &rfcomm_payload[0], rfcomm_payload_len);
-=======
     outgoing_rfcomm_payload[pos++] = '\r';
     outgoing_rfcomm_payload[pos++] = '\n';
     outgoing_rfcomm_payload[pos] = 0;
@@ -336,24 +333,13 @@
     // print_without_newlines(outgoing_rfcomm_payload,outgoing_rfcomm_payload_len);
     (*registered_rfcomm_packet_handler)(active_connection, RFCOMM_DATA_PACKET, rfcomm_cid, (uint8_t *) &outgoing_rfcomm_payload[0], outgoing_rfcomm_payload_len);
 
->>>>>>> a0a5d73f
 }
 
 void inject_hfp_command_to_ag(uint8_t * data, int len){
     if (data[0] == '+') return;
     
-<<<<<<< HEAD
-    prepare_rfcomm_buffer(data, len);
-    if (memcmp((char*)data, "AT", 2) == 0){
-        printf("Send cmd to AG state machine: %s\n", data);
-    } else {
-        printf("Trigger AG state machine - %s", data);
-    }
-    (*registered_rfcomm_packet_handler)( RFCOMM_DATA_PACKET, rfcomm_cid, (uint8_t *) &rfcomm_payload[0], rfcomm_payload_len);
-=======
     add_new_lines_to_hfp_command(data, len);
     (*registered_rfcomm_packet_handler)(active_connection, RFCOMM_DATA_PACKET, rfcomm_cid, (uint8_t *) &outgoing_rfcomm_payload[0], outgoing_rfcomm_payload_len);
->>>>>>> a0a5d73f
-}
-
-
+}
+
+

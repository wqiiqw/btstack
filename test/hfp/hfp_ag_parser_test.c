/*
 * Copyright (C) 2014 BlueKitchen GmbH
 *
 * Redistribution and use in source and binary forms, with or without
 * modification, are permitted provided that the following conditions
 * are met:
 *
 * 1. Redistributions of source code must retain the above copyright
 *    notice, this list of conditions and the following disclaimer.
 * 2. Redistributions in binary form must reproduce the above copyright
 *    notice, this list of conditions and the following disclaimer in the
 *    documentation and/or other materials provided with the distribution.
 * 3. Neither the name of the copyright holders nor the names of
 *    contributors may be used to endorse or promote products derived
 *    from this software without specific prior written permission.
 * 4. Any redistribution, use, or modification is done solely for
 *    personal benefit and not for any commercial purpose or for
 *    monetary gain.
 *
 * THIS SOFTWARE IS PROVIDED BY BLUEKITCHEN GMBH AND CONTRIBUTORS
 * ``AS IS'' AND ANY EXPRESS OR IMPLIED WARRANTIES, INCLUDING, BUT NOT
 * LIMITED TO, THE IMPLIED WARRANTIES OF MERCHANTABILITY AND FITNESS
 * FOR A PARTICULAR PURPOSE ARE DISCLAIMED. IN NO EVENT SHALL MATTHIAS
 * RINGWALD OR CONTRIBUTORS BE LIABLE FOR ANY DIRECT, INDIRECT,
 * INCIDENTAL, SPECIAL, EXEMPLARY, OR CONSEQUENTIAL DAMAGES (INCLUDING,
 * BUT NOT LIMITED TO, PROCUREMENT OF SUBSTITUTE GOODS OR SERVICES; LOSS
 * OF USE, DATA, OR PROFITS; OR BUSINESS INTERRUPTION) HOWEVER CAUSED
 * AND ON ANY THEORY OF LIABILITY, WHETHER IN CONTRACT, STRICT LIABILITY,
 * OR TORT (INCLUDING NEGLIGENCE OR OTHERWISE) ARISING IN ANY WAY OUT OF
 * THE USE OF THIS SOFTWARE, EVEN IF ADVISED OF THE POSSIBILITY OF
 * SUCH DAMAGE.
 *
 * Please inquire about commercial licensing options at 
 * contact@bluekitchen-gmbh.com
 *
 */


#include <stdint.h>
#include <stdio.h>
#include <stdlib.h>
#include <string.h>

#include "CppUTest/TestHarness.h"
#include "CppUTest/CommandLineTestRunner.h"

#include "classic/hfp.h"

void hfp_parse(hfp_connection_t * context, uint8_t byte, int isHandsFree);
hfp_generic_status_indicator_t * get_hfp_generic_status_indicators();
void set_hfp_generic_status_indicators(hfp_generic_status_indicator_t * indicators, int indicator_nr);

hfp_ag_indicator_t * get_hfp_ag_indicators(hfp_connection_t * context);
int get_hfp_ag_indicators_nr(hfp_connection_t * context);
void set_hfp_ag_indicators(hfp_ag_indicator_t * indicators, int indicator_nr);

// static int hf_indicators_nr = 3;
// static hfp_generic_status_indicator_t hf_indicators[] = {
//     {1, 1},
//     {2, 1},
//     {3, 1}
// };

static int hfp_ag_indicators_nr = 7;
static hfp_ag_indicator_t hfp_ag_indicators[] = {
    // index, name, min range, max range, status, mandatory, enabled, status changed
    {1, "service",   0, 1, 1, 0, 0, 0},
    {2, "call",      0, 1, 0, 1, 1, 0},
    {3, "callsetup", 0, 3, 0, 1, 1, 0},
    {4, "battchg",   0, 5, 3, 0, 0, 0},
    {5, "signal",    0, 5, 5, 0, 0, 0},
    {6, "roam",      0, 1, 0, 0, 0, 0},
    {7, "callheld",  0, 2, 0, 1, 1, 0}
};


static  hfp_connection_t context;

TEST_GROUP(HFPParser){
    char packet[200];
    int pos;
    int offset;

    void setup(void){
        context.parser_state = HFP_PARSER_CMD_HEADER;
        context.parser_item_index = 0;
        context.line_size = 0;
        memset(packet,0, sizeof(packet));
    }
};

TEST(HFPParser, HFP_AG_SUPPORTED_FEATURES){
    sprintf(packet, "\r\nAT%s=159\r\n", HFP_SUPPORTED_FEATURES);
    context.keep_separator = 0;
    for (pos = 0; pos < strlen(packet); pos++){
        hfp_parse(&context, packet[pos], 0);
    }
    CHECK_EQUAL(HFP_CMD_SUPPORTED_FEATURES, context.command);
    CHECK_EQUAL(159, context.remote_supported_features);
}

TEST(HFPParser, HFP_AG_AVAILABLE_CODECS){
    sprintf(packet, "\r\nAT%s=0,1,2\r\n", HFP_AVAILABLE_CODECS);
    for (pos = 0; pos < strlen(packet); pos++){
        hfp_parse(&context, packet[pos], 0);
    }
    CHECK_EQUAL(HFP_CMD_AVAILABLE_CODECS, context.command);
    CHECK_EQUAL(3, context.remote_codecs_nr);
    for (pos = 0; pos < 3; pos++){
        CHECK_EQUAL(pos, context.remote_codecs[pos]);
    }   
}


TEST(HFPParser, HFP_AG_GENERIC_STATUS_INDICATOR){
    sprintf(packet, "\r\nAT%s=0,1,2,3,4\r\n", HFP_GENERIC_STATUS_INDICATOR);

    for (pos = 0; pos < strlen(packet); pos++){
        hfp_parse(&context, packet[pos], 0);
    }

    CHECK_EQUAL(context.command, HFP_CMD_LIST_GENERIC_STATUS_INDICATORS);
    CHECK_EQUAL(5, context.generic_status_indicators_nr);
    
    for (pos = 0; pos < context.generic_status_indicators_nr; pos++){
        CHECK_EQUAL(pos, context.generic_status_indicators[pos].uuid);
    } 
}


TEST(HFPParser, HFP_AG_ENABLE_INDICATOR_STATUS_UPDATE){
    sprintf(packet, "\r\nAT%s=3,0,0,1\r\n", HFP_ENABLE_STATUS_UPDATE_FOR_AG_INDICATORS);
    for (pos = 0; pos < strlen(packet); pos++){
        hfp_parse(&context, packet[pos], 0);
    }
    CHECK_EQUAL(HFP_CMD_ENABLE_INDICATOR_STATUS_UPDATE, context.command);
    CHECK_EQUAL(1, context.enable_status_update_for_ag_indicators);
}



TEST(HFPParser, HFP_AG_ENABLE_INDIVIDUAL_INDICATOR_STATUS_UPDATE){
    set_hfp_ag_indicators((hfp_ag_indicator_t *)&hfp_ag_indicators, hfp_ag_indicators_nr);
    context.ag_indicators_nr = hfp_ag_indicators_nr;
    memcpy(context.ag_indicators, hfp_ag_indicators, hfp_ag_indicators_nr * sizeof(hfp_ag_indicator_t));
    
    for (pos = 0; pos < hfp_ag_indicators_nr; pos++){
        CHECK_EQUAL(get_hfp_ag_indicators(&context)[pos].index, hfp_ag_indicators[pos].index);
        CHECK_EQUAL(get_hfp_ag_indicators(&context)[pos].enabled, hfp_ag_indicators[pos].enabled);
        CHECK_EQUAL(context.ag_indicators[pos].index, hfp_ag_indicators[pos].index);
        CHECK_EQUAL(context.ag_indicators[pos].enabled, hfp_ag_indicators[pos].enabled);
    }
    sprintf(packet, "\r\nAT%s=0,0,0,0,0,0,0\r\n", 
        HFP_UPDATE_ENABLE_STATUS_FOR_INDIVIDUAL_AG_INDICATORS);
    for (pos = 0; pos < strlen(packet); pos++){
        hfp_parse(&context, packet[pos], 0);
    }

    CHECK_EQUAL(HFP_CMD_ENABLE_INDIVIDUAL_AG_INDICATOR_STATUS_UPDATE, context.command);

    for (pos = 0; pos < hfp_ag_indicators_nr; pos++){
        if (get_hfp_ag_indicators(&context)[pos].mandatory){
            CHECK_EQUAL(get_hfp_ag_indicators(&context)[pos].enabled, 1);
            CHECK_EQUAL(context.ag_indicators[pos].enabled, 1);
        } else {
            CHECK_EQUAL(get_hfp_ag_indicators(&context)[pos].enabled, 0);
            CHECK_EQUAL(context.ag_indicators[pos].enabled, 0);
        }
    }

    // sprintf(packet, "\r\nAT%s=1,,,1,1,1,\r\n", 
    //     HFP_UPDATE_ENABLE_STATUS_FOR_INDIVIDUAL_AG_INDICATORS);
    // for (pos = 0; pos < strlen(packet); pos++){
    //     hfp_parse(&context, packet[pos], 0);
    // }

    // CHECK_EQUAL(HFP_CMD_ENABLE_INDIVIDUAL_AG_INDICATOR_STATUS_UPDATE, context.command);

    // for (pos = 0; pos < hfp_ag_indicators_nr; pos++){
    //     CHECK_EQUAL(get_hfp_ag_indicators(&context)[pos].enabled, 1);
    //     CHECK_EQUAL(context.ag_indicators[pos].enabled, 1);
    // }
}

TEST(HFPParser, HFP_AG_HF_QUERY_OPERATOR_SELECTION){
    context.network_operator.format = 0xff;
    sprintf(packet, "\r\nAT%s=3,0\r\n", HFP_QUERY_OPERATOR_SELECTION);
    
    for (pos = 0; pos < strlen(packet); pos++){
        hfp_parse(&context, packet[pos], 0);
    }
    CHECK_EQUAL(context.operator_name_changed, 0); 

    CHECK_EQUAL(HFP_CMD_QUERY_OPERATOR_SELECTION_NAME_FORMAT, context.command);
    
    sprintf(packet, "\r\nAT%s?\r\n", HFP_QUERY_OPERATOR_SELECTION);
    
    for (pos = 0; pos < strlen(packet); pos++){
        hfp_parse(&context, packet[pos], 0);
    }
    CHECK_EQUAL(context.operator_name_changed, 0); 
}

TEST(HFPParser, HFP_AG_EXTENDED_AUDIO_GATEWAY_ERROR){
    sprintf(packet, "\r\nAT%s=1\r\n", HFP_ENABLE_EXTENDED_AUDIO_GATEWAY_ERROR);
    
    for (pos = 0; pos < strlen(packet); pos++){
        hfp_parse(&context, packet[pos], 0);
    }

    CHECK_EQUAL(context.command, HFP_CMD_ENABLE_EXTENDED_AUDIO_GATEWAY_ERROR);
    CHECK_EQUAL(context.enable_extended_audio_gateway_error_report, 1);
}

TEST(HFPParser, HFP_AG_TRIGGER_CODEC_CONNECTION_SETUP){
    sprintf(packet, "\r\nAT%s\r\n", HFP_TRIGGER_CODEC_CONNECTION_SETUP);
    for (pos = 0; pos < strlen(packet); pos++){
        hfp_parse(&context, packet[pos], 0);
    }
    CHECK_EQUAL(context.command, HFP_CMD_TRIGGER_CODEC_CONNECTION_SETUP);
<<<<<<< HEAD
    CHECK_EQUAL(context.ag_trigger_codec_connection_setup, 1);
=======
>>>>>>> ff8878fd
}

TEST(HFPParser, HFP_AG_CONFIRM_COMMON_CODEC){
    int codec = 2;
    sprintf(packet, "\r\nAT%s=%d\r\n", HFP_CONFIRM_COMMON_CODEC, codec);
    
    for (pos = 0; pos < strlen(packet); pos++){
        hfp_parse(&context, packet[pos], 0);
    }

    CHECK_EQUAL(context.command, HFP_CMD_HF_CONFIRMED_CODEC);
    CHECK_EQUAL(context.codec_confirmed, codec);
}

int main (int argc, const char * argv[]){
    return CommandLineTestRunner::RunAllTests(argc, argv);
}<|MERGE_RESOLUTION|>--- conflicted
+++ resolved
@@ -218,10 +218,6 @@
         hfp_parse(&context, packet[pos], 0);
     }
     CHECK_EQUAL(context.command, HFP_CMD_TRIGGER_CODEC_CONNECTION_SETUP);
-<<<<<<< HEAD
-    CHECK_EQUAL(context.ag_trigger_codec_connection_setup, 1);
-=======
->>>>>>> ff8878fd
 }
 
 TEST(HFPParser, HFP_AG_CONFIRM_COMMON_CODEC){

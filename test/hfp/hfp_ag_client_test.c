/*
 * Copyright (C) 2014 BlueKitchen GmbH
 *
 * Redistribution and use in source and binary forms, with or without
 * modification, are permitted provided that the following conditions
 * are met:
 *
 * 1. Redistributions of source code must retain the above copyright
 *    notice, this list of conditions and the following disclaimer.
 * 2. Redistributions in binary form must reproduce the above copyright
 *    notice, this list of conditions and the following disclaimer in the
 *    documentation and/or other materials provided with the distribution.
 * 3. Neither the name of the copyright holders nor the names of
 *    contributors may be used to endorse or promote products derived
 *    from this software without specific prior written permission.
 * 4. Any redistribution, use, or modification is done solely for
 *    personal benefit and not for any commercial purpose or for
 *    monetary gain.
 *
 * THIS SOFTWARE IS PROVIDED BY BLUEKITCHEN GMBH AND CONTRIBUTORS
 * ``AS IS'' AND ANY EXPRESS OR IMPLIED WARRANTIES, INCLUDING, BUT NOT
 * LIMITED TO, THE IMPLIED WARRANTIES OF MERCHANTABILITY AND FITNESS
 * FOR A PARTICULAR PURPOSE ARE DISCLAIMED. IN NO EVENT SHALL MATTHIAS
 * RINGWALD OR CONTRIBUTORS BE LIABLE FOR ANY DIRECT, INDIRECT,
 * INCIDENTAL, SPECIAL, EXEMPLARY, OR CONSEQUENTIAL DAMAGES (INCLUDING,
 * BUT NOT LIMITED TO, PROCUREMENT OF SUBSTITUTE GOODS OR SERVICES; LOSS
 * OF USE, DATA, OR PROFITS; OR BUSINESS INTERRUPTION) HOWEVER CAUSED
 * AND ON ANY THEORY OF LIABILITY, WHETHER IN CONTRACT, STRICT LIABILITY,
 * OR TORT (INCLUDING NEGLIGENCE OR OTHERWISE) ARISING IN ANY WAY OUT OF
 * THE USE OF THIS SOFTWARE, EVEN IF ADVISED OF THE POSSIBILITY OF
 * SUCH DAMAGE.
 *
 * Please inquire about commercial licensing options at 
 * contact@bluekitchen-gmbh.com
 *
 */
 
// *****************************************************************************
//
// HFG AG state machine tests
//
// *****************************************************************************

#include "btstack-config.h"

#include <stdint.h>
#include <stdio.h>
#include <stdlib.h>
#include <string.h>

#include "CppUTest/TestHarness.h"
#include "CppUTest/CommandLineTestRunner.h"

#include "hci_cmds.h"
#include "run_loop.h"
#include "classic/sdp_util.h"

#include "hci.h"
#include "l2cap.h"
#include "classic/rfcomm.h"
#include "classic/sdp.h"
#include "classic/sdp_parser.h"
#include "debug.h"
#include "classic/hfp_ag.h"

#include "mock.h"
#include "test_sequences.h"

const uint8_t    rfcomm_channel_nr = 1;

static bd_addr_t device_addr = {0xD8,0xBb,0x2C,0xDf,0xF1,0x08};

static uint8_t codecs[2] = {1, 3};

static int ag_indicators_nr = 7;
static hfp_ag_indicator_t ag_indicators[] = {
    // index, name, min range, max range, status, mandatory, enabled, status changed
    {1, "service",   0, 1, 1, 0, 0, 0},
    {2, "call",      0, 1, 0, 1, 1, 0},
    {3, "callsetup", 0, 3, 0, 1, 1, 0},
    {4, "battchg",   0, 5, 3, 0, 0, 0},
    {5, "signal",    0, 5, 5, 0, 0, 0},
    {6, "roam",      0, 1, 0, 0, 0, 0},
    {7, "callheld",  0, 2, 0, 1, 1, 0}
};

static int supported_features_with_codec_negotiation = 1007;   // 0011 1110 1111
static int supported_features_without_codec_negotiation = 495; // 0001 1110 1111

static int call_hold_services_nr = 5;
static const char* call_hold_services[] = {"1", "1x", "2", "2x", "3"};

static int hf_indicators_nr = 2;
static hfp_generic_status_indicator_t hf_indicators[] = {
    {1, 1},
    {2, 1},
};


static uint8_t service_level_connection_established = 0;
static uint8_t codecs_connection_established = 0;
static uint8_t audio_connection_established = 0;
static uint8_t start_ringing = 0;
static uint8_t stop_ringing = 0;
static uint8_t call_termiated = 0;

<<<<<<< HEAD

=======
>>>>>>> ff8878fd
int expected_rfcomm_command(const char * expected_cmd){
    char * ag_cmd = (char *)get_rfcomm_payload();
    int ag_len = get_rfcomm_payload_len();
    int expected_len = strlen(expected_cmd);
    for (int i = 0; i < ag_len; i++){
        if ( (ag_cmd+i)[0] == '\r' || (ag_cmd+i)[0] == '\n' ) {
            continue;
        }
<<<<<<< HEAD
        if (memcmp(ag_cmd + i, expected_cmd, expected_len) == 0) return 1;
=======
        if (strncmp(ag_cmd + i, expected_cmd, expected_len) == 0) return 1;
>>>>>>> ff8878fd
    }
    return 0;
}


void simulate_test_sequence(char ** test_steps, int nr_test_steps){
    int i = 0;
    for (i=0; i < nr_test_steps; i++){
        char * cmd = test_steps[i];
        printf("\n---> NEXT STEP %s\n", cmd);
<<<<<<< HEAD
        if (memcmp(cmd, "AT", 2) == 0){
            inject_rfcomm_command_to_ag((uint8_t*)cmd, strlen(cmd));
        } else if (memcmp(cmd, "NOP", 3) == 0){
=======
        if (strncmp(cmd, "AT", 2) == 0){
            inject_rfcomm_command_to_ag((uint8_t*)cmd, strlen(cmd));
        } else if (strncmp(cmd, "NOP", 3) == 0){
>>>>>>> ff8878fd
            inject_rfcomm_command_to_ag((uint8_t*)"NOP",3);
        } else {
            int expected_cmd = expected_rfcomm_command(cmd);
            if (!expected_cmd){
                printf("\nError: Expected:'%s', but got:'%s'\n", cmd, (char *)get_rfcomm_payload());
                CHECK_EQUAL(expected_cmd,1);
                return;
            } 
            printf("AG response verified %s\n\n", cmd);
        }
    }
}

void packet_handler(uint8_t * event, uint16_t event_size){
    if (event[0] != HCI_EVENT_HFP_META) return;
    if (event[3] && event[2] != HFP_SUBEVENT_EXTENDED_AUDIO_GATEWAY_ERROR){
        printf("ERROR, status: %u\n", event[3]);
        return;
    }
    switch (event[2]) {   
        case HFP_SUBEVENT_SERVICE_LEVEL_CONNECTION_ESTABLISHED:
            printf("\n** SLC established **\n\n");
            service_level_connection_established = 1;
            codecs_connection_established = 0;
            audio_connection_established = 0;
            break;
        case HFP_SUBEVENT_CODECS_CONNECTION_COMPLETE:
            printf("\n** CC established **\n\n");
            codecs_connection_established = 1;
            audio_connection_established = 0;
            break;
        case HFP_SUBEVENT_SERVICE_LEVEL_CONNECTION_RELEASED:
            printf("\n** SLC released **\n\n");
            service_level_connection_established = 0;
            break;
        case HFP_SUBEVENT_AUDIO_CONNECTION_ESTABLISHED:
            printf("\n** AC established **\n\n");
            audio_connection_established = 1;
            break;
        case HFP_SUBEVENT_AUDIO_CONNECTION_RELEASED:
            printf("\n** AC released **\n\n");
            audio_connection_established = 0;
            break;
        case HFP_SUBEVENT_START_RINGINIG:
            printf("\n** Start ringing **\n\n"); 
            start_ringing = 1;
            break;
        case HFP_SUBEVENT_STOP_RINGINIG:
            printf("\n** Stop ringing **\n\n"); 
            stop_ringing = 1;
            start_ringing = 0;
            break;
        case HFP_SUBEVENT_CALL_TERMINATED:
            call_termiated = 1;
            break;
        default:
            printf("event not handled %u\n", event[2]);
            break;
    }
}


TEST_GROUP(HFPClient){
    void setup(void){
        service_level_connection_established = 0;
        codecs_connection_established = 0;
        audio_connection_established = 0;
        start_ringing = 0;
        stop_ringing = 0;
        call_termiated = 0;

        hfp_ag_init(rfcomm_channel_nr, supported_features_with_codec_negotiation, 
            codecs, sizeof(codecs), 
            ag_indicators, ag_indicators_nr, 
            hf_indicators, hf_indicators_nr, 
            call_hold_services, call_hold_services_nr);
    }

    void teardown(void){
<<<<<<< HEAD
        if (service_level_connection_established){
            hfp_ag_release_service_level_connection(device_addr);
            CHECK_EQUAL(service_level_connection_released, 1);
            service_level_connection_established = 0;
            service_level_connection_released = 0;
        }
=======
        hfp_ag_release_audio_connection(device_addr);
        hfp_ag_release_service_level_connection(device_addr);
        
        service_level_connection_established = 0;
        codecs_connection_established = 0;
        audio_connection_established = 0;
>>>>>>> ff8878fd
    }

    void setup_hfp_service_level_connection(char ** test_steps, int nr_test_steps){
        service_level_connection_established = 0;
        hfp_ag_establish_service_level_connection(device_addr);
        simulate_test_sequence((char **) test_steps, nr_test_steps);
    }

    void setup_hfp_codecs_connection(char ** test_steps, int nr_test_steps){
        codecs_connection_established = 0;
        simulate_test_sequence((char **) test_steps, nr_test_steps);
    }

};

<<<<<<< HEAD
TEST(HFPClient, HFCodecsConnectionEstablished){
    for (int i = 0; i < cc_tests_size(); i++){
        setup_hfp_service_level_connection(default_slc_setup(), default_slc_setup_size());
        CHECK_EQUAL(service_level_connection_established, 1);
        
        setup_hfp_codecs_connection(hfp_cc_tests()[i].test, hfp_cc_tests()[i].len);
        CHECK_EQUAL(codecs_connection_established, 1);
        teardown();
    }
}

TEST(HFPClient, HFServiceLevelConnectionCommands){
    setup_hfp_service_level_connection(default_slc_setup(), default_slc_setup_size());
    CHECK_EQUAL(service_level_connection_established, 1);
    for (int i = 0; i < slc_cmds_tests_size(); i++){
        simulate_test_sequence(hfp_slc_cmds_tests()[i].test, hfp_slc_cmds_tests()[i].len);
    }
}

TEST(HFPClient, HFServiceLevelConnectionEstablished){
    for (int i = 0; i < slc_tests_size(); i++){
        setup_hfp_service_level_connection(hfp_slc_tests()[i].test, hfp_slc_tests()[i].len);
        CHECK_EQUAL(service_level_connection_established, 1);
=======
// TEST(HFPClient, HFAnswerIncomingCallWithInBandRingToneHFTermiantesCall){
//     setup_hfp_service_level_connection(default_slc_setup(), default_slc_setup_size());
//     CHECK_EQUAL(service_level_connection_established, 1);

//     hfp_ag_set_use_in_band_ring_tone(1);    
//     hfp_ag_incoming_call();
//     simulate_test_sequence(default_ic_setup(), default_ic_setup_size());
//     CHECK_EQUAL(audio_connection_established, 1);

//     simulate_test_sequence(alert_ic_setup(), alert_ic_setup_size());
//     CHECK_EQUAL(stop_ringing, 1);
    
//     simulate_test_sequence(terminate_ic_hf_setup(), terminate_ic_hf_setup_size());
//     CHECK_EQUAL(call_termiated,1);
// }


// TEST(HFPClient, HFAnswerIncomingCallWithInBandRingToneAGTerminatesCall){
//     setup_hfp_service_level_connection(default_slc_setup(), default_slc_setup_size());
//     CHECK_EQUAL(service_level_connection_established, 1);

//     hfp_ag_set_use_in_band_ring_tone(1);    
//     hfp_ag_incoming_call();
//     simulate_test_sequence(default_ic_setup(), default_ic_setup_size());
//     CHECK_EQUAL(audio_connection_established, 1);

//     simulate_test_sequence(alert_ic_setup(), alert_ic_setup_size());
//     CHECK_EQUAL(stop_ringing, 1);

//     // AG terminates call
//     hfp_ag_terminate_call();
//     simulate_test_sequence(terminate_ic_ag_setup(), terminate_ic_ag_setup_size());
//     CHECK_EQUAL(call_termiated,1);
// }


TEST(HFPClient, HFAudioConnectionEstablishedWithCodecNegotiation){
    setup_hfp_service_level_connection(default_slc_setup(), default_slc_setup_size());
    CHECK_EQUAL(service_level_connection_established, 1);
        
    setup_hfp_codecs_connection(default_cc_setup(), default_cc_setup_size());
    CHECK_EQUAL(codecs_connection_established, 1);

    hfp_ag_establish_audio_connection(device_addr);
    CHECK_EQUAL(audio_connection_established, 1);

    hfp_ag_release_audio_connection(device_addr);
    CHECK_EQUAL(audio_connection_established, 0);
}

TEST(HFPClient, HFAudioConnectionEstablishedWithoutCodecNegotiation){
    hfp_ag_init(rfcomm_channel_nr, supported_features_without_codec_negotiation, 
        codecs, sizeof(codecs), 
        ag_indicators, ag_indicators_nr, 
        hf_indicators, hf_indicators_nr, 
        call_hold_services, call_hold_services_nr);

    setup_hfp_service_level_connection(hfp_slc_tests()[1].test, hfp_slc_tests()[1].len);
    CHECK_EQUAL(service_level_connection_established, 1);
        
    setup_hfp_codecs_connection(default_cc_setup(), default_cc_setup_size());
    CHECK_EQUAL(codecs_connection_established, 1);

    hfp_ag_establish_audio_connection(device_addr);
    CHECK_EQUAL(audio_connection_established, 1);

    hfp_ag_release_audio_connection(device_addr);
    CHECK_EQUAL(audio_connection_established, 0);
}

TEST(HFPClient, HFCodecsConnectionEstablished){
    for (int i = 0; i < cc_tests_size(); i++){
        setup_hfp_service_level_connection(default_slc_setup(), default_slc_setup_size());
        CHECK_EQUAL(service_level_connection_established, 1);
        
        setup_hfp_codecs_connection(hfp_cc_tests()[i].test, hfp_cc_tests()[i].len);
        CHECK_EQUAL(codecs_connection_established, 1);
        teardown();
>>>>>>> ff8878fd
    }
}

TEST(HFPClient, HFServiceLevelConnectionCommands){
    setup_hfp_service_level_connection(default_slc_setup(), default_slc_setup_size());
    CHECK_EQUAL(service_level_connection_established, 1);
    for (int i = 0; i < slc_cmds_tests_size(); i++){
        simulate_test_sequence(hfp_slc_cmds_tests()[i].test, hfp_slc_cmds_tests()[i].len);
    }
}

TEST(HFPClient, HFServiceLevelConnectionEstablishedWithoutCodecNegotiation){
    hfp_ag_init(rfcomm_channel_nr, supported_features_without_codec_negotiation, 
        codecs, sizeof(codecs), 
        ag_indicators, ag_indicators_nr, 
        hf_indicators, hf_indicators_nr, 
        call_hold_services, call_hold_services_nr);
    setup_hfp_service_level_connection(hfp_slc_tests()[1].test, hfp_slc_tests()[1].len);
    CHECK_EQUAL(service_level_connection_established, 1);
}

TEST(HFPClient, HFServiceLevelConnectionEstablishedWithCodecNegotiation){
    setup_hfp_service_level_connection(hfp_slc_tests()[0].test, hfp_slc_tests()[0].len);
    CHECK_EQUAL(service_level_connection_established, 1);
}

int main (int argc, const char * argv[]){
    hfp_ag_register_packet_handler(packet_handler);

    return CommandLineTestRunner::RunAllTests(argc, argv);
}<|MERGE_RESOLUTION|>--- conflicted
+++ resolved
@@ -104,10 +104,6 @@
 static uint8_t stop_ringing = 0;
 static uint8_t call_termiated = 0;
 
-<<<<<<< HEAD
-
-=======
->>>>>>> ff8878fd
 int expected_rfcomm_command(const char * expected_cmd){
     char * ag_cmd = (char *)get_rfcomm_payload();
     int ag_len = get_rfcomm_payload_len();
@@ -116,11 +112,7 @@
         if ( (ag_cmd+i)[0] == '\r' || (ag_cmd+i)[0] == '\n' ) {
             continue;
         }
-<<<<<<< HEAD
-        if (memcmp(ag_cmd + i, expected_cmd, expected_len) == 0) return 1;
-=======
         if (strncmp(ag_cmd + i, expected_cmd, expected_len) == 0) return 1;
->>>>>>> ff8878fd
     }
     return 0;
 }
@@ -131,15 +123,9 @@
     for (i=0; i < nr_test_steps; i++){
         char * cmd = test_steps[i];
         printf("\n---> NEXT STEP %s\n", cmd);
-<<<<<<< HEAD
-        if (memcmp(cmd, "AT", 2) == 0){
-            inject_rfcomm_command_to_ag((uint8_t*)cmd, strlen(cmd));
-        } else if (memcmp(cmd, "NOP", 3) == 0){
-=======
         if (strncmp(cmd, "AT", 2) == 0){
             inject_rfcomm_command_to_ag((uint8_t*)cmd, strlen(cmd));
         } else if (strncmp(cmd, "NOP", 3) == 0){
->>>>>>> ff8878fd
             inject_rfcomm_command_to_ag((uint8_t*)"NOP",3);
         } else {
             int expected_cmd = expected_rfcomm_command(cmd);
@@ -219,21 +205,12 @@
     }
 
     void teardown(void){
-<<<<<<< HEAD
-        if (service_level_connection_established){
-            hfp_ag_release_service_level_connection(device_addr);
-            CHECK_EQUAL(service_level_connection_released, 1);
-            service_level_connection_established = 0;
-            service_level_connection_released = 0;
-        }
-=======
         hfp_ag_release_audio_connection(device_addr);
         hfp_ag_release_service_level_connection(device_addr);
         
         service_level_connection_established = 0;
         codecs_connection_established = 0;
         audio_connection_established = 0;
->>>>>>> ff8878fd
     }
 
     void setup_hfp_service_level_connection(char ** test_steps, int nr_test_steps){
@@ -246,10 +223,78 @@
         codecs_connection_established = 0;
         simulate_test_sequence((char **) test_steps, nr_test_steps);
     }
-
 };
 
-<<<<<<< HEAD
+// TEST(HFPClient, HFAnswerIncomingCallWithInBandRingToneHFTermiantesCall){
+//     setup_hfp_service_level_connection(default_slc_setup(), default_slc_setup_size());
+//     CHECK_EQUAL(service_level_connection_established, 1);
+
+//     hfp_ag_set_use_in_band_ring_tone(1);    
+//     hfp_ag_incoming_call();
+//     simulate_test_sequence(default_ic_setup(), default_ic_setup_size());
+//     CHECK_EQUAL(audio_connection_established, 1);
+
+//     simulate_test_sequence(alert_ic_setup(), alert_ic_setup_size());
+//     CHECK_EQUAL(stop_ringing, 1);
+    
+//     simulate_test_sequence(terminate_ic_hf_setup(), terminate_ic_hf_setup_size());
+//     CHECK_EQUAL(call_termiated,1);
+// }
+
+
+// TEST(HFPClient, HFAnswerIncomingCallWithInBandRingToneAGTerminatesCall){
+//     setup_hfp_service_level_connection(default_slc_setup(), default_slc_setup_size());
+//     CHECK_EQUAL(service_level_connection_established, 1);
+
+//     hfp_ag_set_use_in_band_ring_tone(1);    
+//     hfp_ag_incoming_call();
+//     simulate_test_sequence(default_ic_setup(), default_ic_setup_size());
+//     CHECK_EQUAL(audio_connection_established, 1);
+
+//     simulate_test_sequence(alert_ic_setup(), alert_ic_setup_size());
+//     CHECK_EQUAL(stop_ringing, 1);
+
+//     // AG terminates call
+//     hfp_ag_terminate_call();
+//     simulate_test_sequence(terminate_ic_ag_setup(), terminate_ic_ag_setup_size());
+//     CHECK_EQUAL(call_termiated,1);
+// }
+
+
+TEST(HFPClient, HFAudioConnectionEstablishedWithCodecNegotiation){
+    setup_hfp_service_level_connection(default_slc_setup(), default_slc_setup_size());
+    CHECK_EQUAL(service_level_connection_established, 1);
+        
+    setup_hfp_codecs_connection(default_cc_setup(), default_cc_setup_size());
+    CHECK_EQUAL(codecs_connection_established, 1);
+
+    hfp_ag_establish_audio_connection(device_addr);
+    CHECK_EQUAL(audio_connection_established, 1);
+
+    hfp_ag_release_audio_connection(device_addr);
+    CHECK_EQUAL(audio_connection_established, 0);
+}
+
+TEST(HFPClient, HFAudioConnectionEstablishedWithoutCodecNegotiation){
+    hfp_ag_init(rfcomm_channel_nr, supported_features_without_codec_negotiation, 
+        codecs, sizeof(codecs), 
+        ag_indicators, ag_indicators_nr, 
+        hf_indicators, hf_indicators_nr, 
+        call_hold_services, call_hold_services_nr);
+
+    setup_hfp_service_level_connection(hfp_slc_tests()[1].test, hfp_slc_tests()[1].len);
+    CHECK_EQUAL(service_level_connection_established, 1);
+        
+    setup_hfp_codecs_connection(default_cc_setup(), default_cc_setup_size());
+    CHECK_EQUAL(codecs_connection_established, 1);
+
+    hfp_ag_establish_audio_connection(device_addr);
+    CHECK_EQUAL(audio_connection_established, 1);
+
+    hfp_ag_release_audio_connection(device_addr);
+    CHECK_EQUAL(audio_connection_established, 0);
+}
+
 TEST(HFPClient, HFCodecsConnectionEstablished){
     for (int i = 0; i < cc_tests_size(); i++){
         setup_hfp_service_level_connection(default_slc_setup(), default_slc_setup_size());
@@ -269,101 +314,6 @@
     }
 }
 
-TEST(HFPClient, HFServiceLevelConnectionEstablished){
-    for (int i = 0; i < slc_tests_size(); i++){
-        setup_hfp_service_level_connection(hfp_slc_tests()[i].test, hfp_slc_tests()[i].len);
-        CHECK_EQUAL(service_level_connection_established, 1);
-=======
-// TEST(HFPClient, HFAnswerIncomingCallWithInBandRingToneHFTermiantesCall){
-//     setup_hfp_service_level_connection(default_slc_setup(), default_slc_setup_size());
-//     CHECK_EQUAL(service_level_connection_established, 1);
-
-//     hfp_ag_set_use_in_band_ring_tone(1);    
-//     hfp_ag_incoming_call();
-//     simulate_test_sequence(default_ic_setup(), default_ic_setup_size());
-//     CHECK_EQUAL(audio_connection_established, 1);
-
-//     simulate_test_sequence(alert_ic_setup(), alert_ic_setup_size());
-//     CHECK_EQUAL(stop_ringing, 1);
-    
-//     simulate_test_sequence(terminate_ic_hf_setup(), terminate_ic_hf_setup_size());
-//     CHECK_EQUAL(call_termiated,1);
-// }
-
-
-// TEST(HFPClient, HFAnswerIncomingCallWithInBandRingToneAGTerminatesCall){
-//     setup_hfp_service_level_connection(default_slc_setup(), default_slc_setup_size());
-//     CHECK_EQUAL(service_level_connection_established, 1);
-
-//     hfp_ag_set_use_in_band_ring_tone(1);    
-//     hfp_ag_incoming_call();
-//     simulate_test_sequence(default_ic_setup(), default_ic_setup_size());
-//     CHECK_EQUAL(audio_connection_established, 1);
-
-//     simulate_test_sequence(alert_ic_setup(), alert_ic_setup_size());
-//     CHECK_EQUAL(stop_ringing, 1);
-
-//     // AG terminates call
-//     hfp_ag_terminate_call();
-//     simulate_test_sequence(terminate_ic_ag_setup(), terminate_ic_ag_setup_size());
-//     CHECK_EQUAL(call_termiated,1);
-// }
-
-
-TEST(HFPClient, HFAudioConnectionEstablishedWithCodecNegotiation){
-    setup_hfp_service_level_connection(default_slc_setup(), default_slc_setup_size());
-    CHECK_EQUAL(service_level_connection_established, 1);
-        
-    setup_hfp_codecs_connection(default_cc_setup(), default_cc_setup_size());
-    CHECK_EQUAL(codecs_connection_established, 1);
-
-    hfp_ag_establish_audio_connection(device_addr);
-    CHECK_EQUAL(audio_connection_established, 1);
-
-    hfp_ag_release_audio_connection(device_addr);
-    CHECK_EQUAL(audio_connection_established, 0);
-}
-
-TEST(HFPClient, HFAudioConnectionEstablishedWithoutCodecNegotiation){
-    hfp_ag_init(rfcomm_channel_nr, supported_features_without_codec_negotiation, 
-        codecs, sizeof(codecs), 
-        ag_indicators, ag_indicators_nr, 
-        hf_indicators, hf_indicators_nr, 
-        call_hold_services, call_hold_services_nr);
-
-    setup_hfp_service_level_connection(hfp_slc_tests()[1].test, hfp_slc_tests()[1].len);
-    CHECK_EQUAL(service_level_connection_established, 1);
-        
-    setup_hfp_codecs_connection(default_cc_setup(), default_cc_setup_size());
-    CHECK_EQUAL(codecs_connection_established, 1);
-
-    hfp_ag_establish_audio_connection(device_addr);
-    CHECK_EQUAL(audio_connection_established, 1);
-
-    hfp_ag_release_audio_connection(device_addr);
-    CHECK_EQUAL(audio_connection_established, 0);
-}
-
-TEST(HFPClient, HFCodecsConnectionEstablished){
-    for (int i = 0; i < cc_tests_size(); i++){
-        setup_hfp_service_level_connection(default_slc_setup(), default_slc_setup_size());
-        CHECK_EQUAL(service_level_connection_established, 1);
-        
-        setup_hfp_codecs_connection(hfp_cc_tests()[i].test, hfp_cc_tests()[i].len);
-        CHECK_EQUAL(codecs_connection_established, 1);
-        teardown();
->>>>>>> ff8878fd
-    }
-}
-
-TEST(HFPClient, HFServiceLevelConnectionCommands){
-    setup_hfp_service_level_connection(default_slc_setup(), default_slc_setup_size());
-    CHECK_EQUAL(service_level_connection_established, 1);
-    for (int i = 0; i < slc_cmds_tests_size(); i++){
-        simulate_test_sequence(hfp_slc_cmds_tests()[i].test, hfp_slc_cmds_tests()[i].len);
-    }
-}
-
 TEST(HFPClient, HFServiceLevelConnectionEstablishedWithoutCodecNegotiation){
     hfp_ag_init(rfcomm_channel_nr, supported_features_without_codec_negotiation, 
         codecs, sizeof(codecs), 

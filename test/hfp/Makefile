CC=g++

# Makefile for libusb based PTS tests
BTSTACK_ROOT = ../..
POSIX_ROOT= ${BTSTACK_ROOT}/platform/posix
CPPUTEST_HOME = ${BTSTACK_ROOT}/test/cpputest

COMMON = \
    btstack_memory.c            \
    linked_list.c	            \
    memory_pool.c               \
    run_loop.c		            \
    run_loop_posix.c            \
    hci.c			            \
    hci_cmds.c		            \
    hci_dump.c		            \
    l2cap.c			            \
    l2cap_signaling.c 			\
    rfcomm.c			        \
    remote_device_db_memory.c   \
    sdp_util.c	                \
    utils.c			            \
    sdp_client.c		        \
    sdp_parser.c		        \
    sdp_query_util.c		    \
	sdp_query_rfcomm.c		    \
	sdp.c			            \


MOCK = \
	btstack_memory.c            \
    linked_list.c	            \
    memory_pool.c               \
    remote_device_db_memory.c   \
    hci_cmds.c					\
    hci_dump.c     				\
    sdp_util.c	                \
    utils.c			            \
	mock.c 						\
	test_sequences.c            \
	
COMMON_OBJ  = $(COMMON:.c=.o) 
MOCK_OBJ  = $(MOCK:.c=.o)

# CC = gcc-fsf-4.9
<<<<<<< HEAD
CFLAGS  = -g -Wall \
		  -I. \
		  -I.. \
		  -I${BTSTACK_ROOT}/src
# CFLAGS += -Werror
=======
CFLAGS  = -g -Wall -Wmissing-prototype -I. -I../ -I${BTSTACK_ROOT}/src -I${BTSTACK_ROOT}/include
CFLAGS += -Werror
>>>>>>> ff8878fd

VPATH += ${BTSTACK_ROOT}/src
VPATH += ${BTSTACK_ROOT}/src/classic
VPATH += ${BTSTACK_ROOT}/platform/posix/src

CFLAGS  = -g -Wall -I. -I../ -I${BTSTACK_ROOT}/src -I${BTSTACK_ROOT}/include -I${BTSTACK_ROOT}/ble
LDFLAGS += -lCppUTest -lCppUTestExt

EXAMPLES = hfp_ag_parser_test hfp_ag_client_test hfp_hf_parser_test hfp_hf_client_test 

all: ${BTSTACK_ROOT}/src/version.h ${EXAMPLES}

clean:
	rm -rf *.o $(EXAMPLES) $(CLIENT_EXAMPLES) *.dSYM

hfp_ag_parser_test: ${COMMON_OBJ} hfp_ag.o hfp.o hfp_ag_parser_test.c  
	${CC} $^ ${CFLAGS} ${LDFLAGS} -o $@

hfp_hf_parser_test: ${COMMON_OBJ} hfp_hf.o hfp.o hfp_hf_parser_test.c  
	${CC} $^ ${CFLAGS} ${LDFLAGS} -o $@

hfp_hf_client_test: ${MOCK_OBJ} hfp_hf.o hfp.o hfp_hf_client_test.c  
	${CC} $^ ${CFLAGS} ${LDFLAGS} -o $@

hfp_ag_client_test: ${MOCK_OBJ} hfp_ag.o hfp.o hfp_ag_client_test.c  
	${CC} $^ ${CFLAGS} ${LDFLAGS} -o $@

test: all
	./hfp_ag_parser_test
	./hfp_ag_client_test
	./hfp_hf_parser_test
	./hfp_hf_client_test
	<|MERGE_RESOLUTION|>--- conflicted
+++ resolved
@@ -28,7 +28,7 @@
 
 
 MOCK = \
-	btstack_memory.c            \
+    btstack_memory.c            \
     linked_list.c	            \
     memory_pool.c               \
     remote_device_db_memory.c   \
@@ -43,16 +43,11 @@
 MOCK_OBJ  = $(MOCK:.c=.o)
 
 # CC = gcc-fsf-4.9
-<<<<<<< HEAD
 CFLAGS  = -g -Wall \
 		  -I. \
 		  -I.. \
 		  -I${BTSTACK_ROOT}/src
 # CFLAGS += -Werror
-=======
-CFLAGS  = -g -Wall -Wmissing-prototype -I. -I../ -I${BTSTACK_ROOT}/src -I${BTSTACK_ROOT}/include
-CFLAGS += -Werror
->>>>>>> ff8878fd
 
 VPATH += ${BTSTACK_ROOT}/src
 VPATH += ${BTSTACK_ROOT}/src/classic

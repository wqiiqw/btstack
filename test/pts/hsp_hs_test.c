--- conflicted
+++ resolved
@@ -305,12 +305,9 @@
     setup_audio();
     hci_register_sco_packet_handler(&sco_packet_handler);
 
-<<<<<<< HEAD
-=======
     memset((uint8_t *)hsp_service_buffer, 0, sizeof(hsp_service_buffer));
     hsp_hs_create_service((uint8_t *)hsp_service_buffer, rfcomm_channel_nr, hsp_hs_service_name, 0);
 
->>>>>>> ff8878fd
     hsp_hs_init(rfcomm_channel_nr);
     hsp_hs_register_packet_handler(packet_handler);
     

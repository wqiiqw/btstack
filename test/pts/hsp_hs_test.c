/*
 * Copyright (C) 2014 BlueKitchen GmbH
 *
 * Redistribution and use in source and binary forms, with or without
 * modification, are permitted provided that the following conditions
 * are met:
 *
 * 1. Redistributions of source code must retain the above copyright
 *    notice, this list of conditions and the following disclaimer.
 * 2. Redistributions in binary form must reproduce the above copyright
 *    notice, this list of conditions and the following disclaimer in the
 *    documentation and/or other materials provided with the distribution.
 * 3. Neither the name of the copyright holders nor the names of
 *    contributors may be used to endorse or promote products derived
 *    from this software without specific prior written permission.
 * 4. Any redistribution, use, or modification is done solely for
 *    personal benefit and not for any commercial purpose or for
 *    monetary gain.
 *
 * THIS SOFTWARE IS PROVIDED BY BLUEKITCHEN GMBH AND CONTRIBUTORS
 * ``AS IS'' AND ANY EXPRESS OR IMPLIED WARRANTIES, INCLUDING, BUT NOT
 * LIMITED TO, THE IMPLIED WARRANTIES OF MERCHANTABILITY AND FITNESS
 * FOR A PARTICULAR PURPOSE ARE DISCLAIMED. IN NO EVENT SHALL MATTHIAS
 * RINGWALD OR CONTRIBUTORS BE LIABLE FOR ANY DIRECT, INDIRECT,
 * INCIDENTAL, SPECIAL, EXEMPLARY, OR CONSEQUENTIAL DAMAGES (INCLUDING,
 * BUT NOT LIMITED TO, PROCUREMENT OF SUBSTITUTE GOODS OR SERVICES; LOSS
 * OF USE, DATA, OR PROFITS; OR BUSINESS INTERRUPTION) HOWEVER CAUSED
 * AND ON ANY THEORY OF LIABILITY, WHETHER IN CONTRACT, STRICT LIABILITY,
 * OR TORT (INCLUDING NEGLIGENCE OR OTHERWISE) ARISING IN ANY WAY OUT OF
 * THE USE OF THIS SOFTWARE, EVEN IF ADVISED OF THE POSSIBILITY OF
 * SUCH DAMAGE.
 *
 * Please inquire about commercial licensing options at 
 * contact@bluekitchen-gmbh.com
 *
 */
 
// *****************************************************************************
//
// HSP Headset PTS Test
//
// *****************************************************************************

#include "btstack_config.h"

#include <math.h>

#include <stdint.h>
#include <stdio.h>
#include <stdlib.h>
#include <string.h>
#include <sys/socket.h>
#include <net/if_arp.h>
#include <sys/ioctl.h>
#include <sys/types.h>
#include <sys/stat.h>
#include <fcntl.h>
#include <unistd.h>
#include <errno.h>

#include "hci_cmd.h"
#include "btstack_run_loop.h"
#include "classic/sdp_util.h"

#include "hci.h"
#include "l2cap.h"
<<<<<<< HEAD
#include "classic/sdp_server.h"
#include "btstack_debug.h"
=======
#include "rfcomm.h"
#include "sdp.h"
#include "debug.h"
>>>>>>> 632517f3
#include "hsp_hs.h"
#include "stdin_support.h"


const uint32_t   hsp_service_buffer[150/4]; // implicit alignment to 4-byte memory address
const uint8_t    rfcomm_channel_nr = 1;
const char hsp_hs_service_name[] = "Headset Test";
static uint16_t  sco_handle = 0;
static bd_addr_t pts_addr = {0x00,0x1b,0xDC,0x07,0x32,0xEF};    // PTS dongle
static bd_addr_t local_mac = {0x04, 0x0C, 0xCE, 0xE4, 0x85, 0xD3}; // MacBook Air 2011
// static bd_addr_t local_mac = {0x84, 0x38, 0x35, 0x65, 0xD1, 0x15}; // MacBook Air 2013
// static bd_addr_t local_mac = {0x54, 0xe4, 0x3a, 0x26, 0xa2, 0x39}; // iPhone 5S
// static bd_addr_t local_mac = {0x00,0x1a,0x7d,0xda,0x71,0x0a}; // CSR Dongle
static bd_addr_t current_addr;

static char hs_cmd_buffer[100];

// prototypes
static void show_usage();

// Testig User Interface 
static void show_usage(void){
    uint8_t iut_address_type;
    bd_addr_t      iut_address;
    gap_advertisements_get_address(&iut_address_type, iut_address);

    printf("\n--- Bluetooth HSP Headset Test Console %s ---\n", bd_addr_to_str(iut_address));
    printf("---\n");
    printf("p - establish audio connection to PTS module\n");
    printf("e - establish audio connection to local mac\n");
    printf("d - release audio connection from Bluetooth Speaker\n");
    printf("b - press user button\n");
    printf("z - set microphone gain 0\n");
    printf("m - set microphone gain 8\n");
    printf("M - set microphone gain 15\n");
    printf("o - set speaker gain 0\n");
    printf("s - set speaker gain 8\n");
    printf("S - set speaker gain 15\n");
    printf("---\n");
    printf("Ctrl-c - exit\n");
    printf("---\n");
}

static int stdin_process(btstack_data_source_t *ds){
    char buffer;
    read(ds->fd, &buffer, 1);

    switch (buffer){
        case 'p':
            printf("Establishing audio connection to PTS module %s...\n", bd_addr_to_str(pts_addr));
            memcpy(current_addr, pts_addr, 6);
            hsp_hs_connect(pts_addr);
            break;
        case 'e':
            printf("Establishing audio connection to local mac %s...\n", bd_addr_to_str(local_mac));
            memcpy(current_addr, local_mac, 6);
            hsp_hs_connect(local_mac);
            break;
        case 'd':
            printf("Releasing audio connection.\n");
            hsp_hs_disconnect();
            break;
        case 'z':
            printf("Setting microphone gain 0\n");
            hsp_hs_set_microphone_gain(0);
            break;
        case 'm':
            printf("Setting microphone gain 8\n");
            hsp_hs_set_microphone_gain(8);
            break;
        case 'M':
            printf("Setting microphone gain 15\n");
            hsp_hs_set_microphone_gain(15);
            break;
        case 'o':
            printf("Setting speaker gain 0\n");
            hsp_hs_set_speaker_gain(0);
            break;
        case 's':
            printf("Setting speaker gain 8\n");
            hsp_hs_set_speaker_gain(8);
            break;
        case 'S':
            printf("Setting speaker gain 15\n");
            hsp_hs_set_speaker_gain(15);
            break;
        case 'b':
            printf("Press user button\n");
            hsp_hs_send_button_press();
            break;
        default:
            show_usage();
            break;
    }

    return 0;
}

static void packet_handler(uint8_t * event, uint16_t event_size){
    // printf("Packet handler event 0x%02x\n", event[0]);
    switch (event[0]) {
        case BTSTACK_EVENT_STATE:
            if (event[2] != HCI_STATE_WORKING) break;
            show_usage();
            break;
        case HCI_EVENT_HSP_META:
            switch (event[2]) { 
                case HSP_SUBEVENT_AUDIO_CONNECTION_COMPLETE:
                    if (event[3] == 0){
                        sco_handle = little_endian_read_16(event, 4);
                        printf("Audio connection established with SCO handle 0x%04x.\n", sco_handle);
                    } else {
                        printf("Audio connection establishment failed with status %u\n", event[3]);
                        sco_handle = 0;
                    }
                    break;
                case HSP_SUBEVENT_AUDIO_DISCONNECTION_COMPLETE:
                    if (event[3] == 0){
                        printf("Audio connection released.\n\n");
                        sco_handle = 0;    
                    } else {
                        printf("Audio connection releasing failed with status %u\n", event[3]);
                    }
                    break;
                case HSP_SUBEVENT_MICROPHONE_GAIN_CHANGED:
                    printf("Received microphone gain change %d\n", event[3]);
                    break;
                case HSP_SUBEVENT_SPEAKER_GAIN_CHANGED:
                    printf("Received speaker gain change %d\n", event[3]);
                    break;
                case HSP_SUBEVENT_RING:
                    printf("HS: RING RING!\n");
                    break;
                case HSP_SUBEVENT_AG_INDICATION:
                    memset(hs_cmd_buffer, 0, sizeof(hs_cmd_buffer));
                    int size = event[3] <= sizeof(hs_cmd_buffer)? event[3] : sizeof(hs_cmd_buffer); 
                    memcpy(hs_cmd_buffer, &event[4], size - 1);
                    printf("Received custom indication: \"%s\". \nExit code or call hsp_hs_send_result.\n", hs_cmd_buffer);
                    break;
                default:
                    printf("event not handled %u\n", event[2]);
                    break;
            }
            break;
        default:
            break;
    }
}

int btstack_main(int argc, const char * argv[]);
int btstack_main(int argc, const char * argv[]){
<<<<<<< HEAD
=======
    l2cap_init();
    rfcomm_init();
    sdp_init();

    memset((uint8_t *)hsp_service_buffer, 0, sizeof(hsp_service_buffer));
    hsp_hs_create_sdp_record((uint8_t *)hsp_service_buffer, rfcomm_channel_nr, hsp_hs_service_name, 0);
>>>>>>> 632517f3

    hsp_hs_init(rfcomm_channel_nr);
    hsp_hs_register_packet_handler(packet_handler);
    
<<<<<<< HEAD
    sdp_init();
    memset((uint8_t *)hsp_service_buffer, 0, sizeof(hsp_service_buffer));
    hsp_hs_create_sdp_record((uint8_t *)hsp_service_buffer, 0x10004, rfcomm_channel_nr, hsp_hs_service_name, 0);
    sdp_register_service((uint8_t *)hsp_service_buffer);
=======
    sdp_register_service_internal(NULL, (uint8_t *)hsp_service_buffer);
>>>>>>> 632517f3

    gap_discoverable_control(1);
    hci_set_class_of_device(0x200418);
    gap_set_local_name("BTstack HSP HS PTS");
    btstack_stdin_setup(stdin_process);

    // turn on!
    hci_power_control(HCI_POWER_ON);
    return 0;
}<|MERGE_RESOLUTION|>--- conflicted
+++ resolved
@@ -64,14 +64,9 @@
 
 #include "hci.h"
 #include "l2cap.h"
-<<<<<<< HEAD
-#include "classic/sdp_server.h"
-#include "btstack_debug.h"
-=======
 #include "rfcomm.h"
 #include "sdp.h"
 #include "debug.h"
->>>>>>> 632517f3
 #include "hsp_hs.h"
 #include "stdin_support.h"
 
@@ -223,27 +218,14 @@
 
 int btstack_main(int argc, const char * argv[]);
 int btstack_main(int argc, const char * argv[]){
-<<<<<<< HEAD
-=======
-    l2cap_init();
-    rfcomm_init();
-    sdp_init();
-
-    memset((uint8_t *)hsp_service_buffer, 0, sizeof(hsp_service_buffer));
-    hsp_hs_create_sdp_record((uint8_t *)hsp_service_buffer, rfcomm_channel_nr, hsp_hs_service_name, 0);
->>>>>>> 632517f3
 
     hsp_hs_init(rfcomm_channel_nr);
     hsp_hs_register_packet_handler(packet_handler);
     
-<<<<<<< HEAD
     sdp_init();
     memset((uint8_t *)hsp_service_buffer, 0, sizeof(hsp_service_buffer));
     hsp_hs_create_sdp_record((uint8_t *)hsp_service_buffer, 0x10004, rfcomm_channel_nr, hsp_hs_service_name, 0);
     sdp_register_service((uint8_t *)hsp_service_buffer);
-=======
-    sdp_register_service_internal(NULL, (uint8_t *)hsp_service_buffer);
->>>>>>> 632517f3
 
     gap_discoverable_control(1);
     hci_set_class_of_device(0x200418);

/*
 * Copyright (C) 2014 BlueKitchen GmbH
 *
 * Redistribution and use in source and binary forms, with or without
 * modification, are permitted provided that the following conditions
 * are met:
 *
 * 1. Redistributions of source code must retain the above copyright
 *    notice, this list of conditions and the following disclaimer.
 * 2. Redistributions in binary form must reproduce the above copyright
 *    notice, this list of conditions and the following disclaimer in the
 *    documentation and/or other materials provided with the distribution.
 * 3. Neither the name of the copyright holders nor the names of
 *    contributors may be used to endorse or promote products derived
 *    from this software without specific prior written permission.
 * 4. Any redistribution, use, or modification is done solely for
 *    personal benefit and not for any commercial purpose or for
 *    monetary gain.
 *
 * THIS SOFTWARE IS PROVIDED BY BLUEKITCHEN GMBH AND CONTRIBUTORS
 * ``AS IS'' AND ANY EXPRESS OR IMPLIED WARRANTIES, INCLUDING, BUT NOT
 * LIMITED TO, THE IMPLIED WARRANTIES OF MERCHANTABILITY AND FITNESS
 * FOR A PARTICULAR PURPOSE ARE DISCLAIMED. IN NO EVENT SHALL BLUEKITCHEN
 * GMBH OR CONTRIBUTORS BE LIABLE FOR ANY DIRECT, INDIRECT,
 * INCIDENTAL, SPECIAL, EXEMPLARY, OR CONSEQUENTIAL DAMAGES (INCLUDING,
 * BUT NOT LIMITED TO, PROCUREMENT OF SUBSTITUTE GOODS OR SERVICES; LOSS
 * OF USE, DATA, OR PROFITS; OR BUSINESS INTERRUPTION) HOWEVER CAUSED
 * AND ON ANY THEORY OF LIABILITY, WHETHER IN CONTRACT, STRICT LIABILITY,
 * OR TORT (INCLUDING NEGLIGENCE OR OTHERWISE) ARISING IN ANY WAY OUT OF
 * THE USE OF THIS SOFTWARE, EVEN IF ADVISED OF THE POSSIBILITY OF
 * SUCH DAMAGE.
 *
 * Please inquire about commercial licensing options at 
 * contact@bluekitchen-gmbh.com
 *
 */

/**
 * @title Host Controler Interface (HCI)
 *
 */

#ifndef HCI_H
#define HCI_H

#include "btstack_config.h"

#include "btstack_bool.h"
#include "btstack_chipset.h"
#include "btstack_control.h"
#include "btstack_linked_list.h"
#include "btstack_util.h"
#include "hci_cmd.h"
#include "gap.h"
#include "hci_transport.h"
#include "btstack_run_loop.h"

#ifdef ENABLE_CLASSIC
#include "classic/btstack_link_key_db.h"
#endif

#ifdef ENABLE_BLE
#include "ble/att_db.h"
#endif

#ifdef HAVE_SCO_TRANSPORT
#include "btstack_sco_transport.h"
#endif

#include <stdint.h>
#include <stdlib.h>
#include <stdarg.h>

#if defined __cplusplus
extern "C" {
#endif
     
// packet buffer sizes
#define HCI_CMD_HEADER_SIZE          3
#define HCI_ACL_HEADER_SIZE          4
#define HCI_SCO_HEADER_SIZE          3
#define HCI_EVENT_HEADER_SIZE        2
#define HCI_ISO_HEADER_SIZE          4

#define HCI_EVENT_PAYLOAD_SIZE     255
#define HCI_CMD_PAYLOAD_SIZE       255

// default for ISO streams: 48_6_2 : 2 x 155
#ifndef HCI_ISO_PAYLOAD_SIZE
#define HCI_ISO_PAYLOAD_SIZE 310
#endif

// Max HCI Command LE payload size:
// 64 from LE Generate DHKey command
// 32 from LE Encrypt command
#if defined(ENABLE_LE_SECURE_CONNECTIONS) && !defined(ENABLE_MICRO_ECC_FOR_LE_SECURE_CONNECTIONS)
#define HCI_CMD_PAYLOAD_SIZE_LE 64
#else
#define HCI_CMD_PAYLOAD_SIZE_LE 32
#endif

// HCI_ACL_PAYLOAD_SIZE is configurable and defined in config.h
// addition byte in even to terminate remote name request with '\0'
#define HCI_EVENT_BUFFER_SIZE      (HCI_EVENT_HEADER_SIZE + HCI_EVENT_PAYLOAD_SIZE + 1)

#ifdef ENABLE_CLASSIC
#define HCI_CMD_BUFFER_SIZE        (HCI_CMD_HEADER_SIZE   + HCI_CMD_PAYLOAD_SIZE)
#else
#define HCI_CMD_BUFFER_SIZE        (HCI_CMD_HEADER_SIZE   + HCI_CMD_PAYLOAD_SIZE_LE)
#endif

#define HCI_ACL_BUFFER_SIZE        (HCI_ACL_HEADER_SIZE   + HCI_ACL_PAYLOAD_SIZE)
    
// size of hci incoming buffer, big enough for event or acl packet without H4 packet type
#ifdef HCI_INCOMING_PACKET_BUFFER_SIZE
    #if HCI_INCOMING_PACKET_BUFFER_SIZE < HCI_ACL_BUFFER_SIZE
        #error HCI_INCOMING_PACKET_BUFFER_SIZE must be equal or larger than HCI_ACL_BUFFER_SIZE
    #endif
    #if HCI_INCOMING_PACKET_BUFFER_SIZE < HCI_EVENT_BUFFER_SIZE
        #error HCI_INCOMING_PACKET_BUFFER_SIZE must be equal or larger than HCI_EVENT_BUFFER_SIZE
    #endif
#else
    #if HCI_ACL_BUFFER_SIZE > HCI_EVENT_BUFFER_SIZE
        #define HCI_INCOMING_PACKET_BUFFER_SIZE HCI_ACL_BUFFER_SIZE
    #else
        #define HCI_INCOMING_PACKET_BUFFER_SIZE HCI_EVENT_BUFFER_SIZE
    #endif
#endif

// size of hci outgoing buffer, big enough for command or acl packet without H4 packet type
#ifdef HCI_OUTGOING_PACKET_BUFFER_SIZE
    #if HCI_OUTGOING_PACKET_BUFFER_SIZE < HCI_ACL_BUFFER_SIZE
        #error HCI_OUTGOING_PACKET_BUFFER_SIZE must be equal or larger than HCI_ACL_BUFFER_SIZE
    #endif
    #if HCI_OUTGOING_PACKET_BUFFER_SIZE < HCI_CMD_BUFFER_SIZE
        #error HCI_OUTGOING_PACKET_BUFFER_SIZE must be equal or larger than HCI_CMD_BUFFER_SIZE
    #endif
#else
    #if HCI_ACL_BUFFER_SIZE > HCI_CMD_BUFFER_SIZE
        #define HCI_OUTGOING_PACKET_BUFFER_SIZE HCI_ACL_BUFFER_SIZE
    #else
        #define HCI_OUTGOING_PACKET_BUFFER_SIZE HCI_CMD_BUFFER_SIZE
    #endif
#endif

// additional pre-buffer space for packets to Bluetooth module
// - H4 requires 1 byte for the packet type
// - h5 requires 4 bytes for H5 header
#ifndef HCI_OUTGOING_PRE_BUFFER_SIZE
    #ifdef HAVE_HOST_CONTROLLER_API
        #define HCI_OUTGOING_PRE_BUFFER_SIZE 0
    #else
        #ifdef ENABLE_H5
            #define HCI_OUTGOING_PRE_BUFFER_SIZE 4
        #else
            #define HCI_OUTGOING_PRE_BUFFER_SIZE 1
        #endif
    #endif
#endif

// BNEP may uncompress the IP Header by 16 bytes, GATT Client requires two additional bytes for long characteristic reads
#ifndef HCI_INCOMING_PRE_BUFFER_SIZE
#ifdef ENABLE_CLASSIC
#define HCI_INCOMING_PRE_BUFFER_SIZE (16 - HCI_ACL_HEADER_SIZE - 4)
#else
#define HCI_INCOMING_PRE_BUFFER_SIZE 2
#endif
#endif

// 
#define IS_COMMAND(packet, command) ( little_endian_read_16(packet,0) == command.opcode )

// check if command complete event for given command
#define HCI_EVENT_IS_COMMAND_COMPLETE(event,cmd) ( (event[0] == HCI_EVENT_COMMAND_COMPLETE) && (little_endian_read_16(event,3) == cmd.opcode) )
#define HCI_EVENT_IS_COMMAND_STATUS(event,cmd)   ( (event[0] == HCI_EVENT_COMMAND_STATUS)   && (little_endian_read_16(event,4) == cmd.opcode) )

// Code+Len=2, Pkts+Opcode=3; total=5
#define OFFSET_OF_DATA_IN_COMMAND_COMPLETE 5

// ACL Packet
#define READ_ACL_CONNECTION_HANDLE( buffer ) ( little_endian_read_16(buffer,0) & 0x0fff)
#define READ_SCO_CONNECTION_HANDLE( buffer ) ( little_endian_read_16(buffer,0) & 0x0fff)
#define READ_ISO_CONNECTION_HANDLE( buffer ) ( little_endian_read_16(buffer,0) & 0x0fff)
#define READ_ACL_FLAGS( buffer )      ( buffer[1] >> 4 )
#define READ_ACL_LENGTH( buffer )     (little_endian_read_16(buffer, 2))

// Sneak peak into L2CAP Packet
#define READ_L2CAP_LENGTH(buffer)     ( little_endian_read_16(buffer, 4))
#define READ_L2CAP_CHANNEL_ID(buffer) ( little_endian_read_16(buffer, 6))

/**
 * LE connection parameter update state
 */ 

typedef enum {
    CON_PARAMETER_UPDATE_NONE,
    // L2CAP
    CON_PARAMETER_UPDATE_SEND_REQUEST,
    CON_PARAMETER_UPDATE_SEND_RESPONSE,
    CON_PARAMETER_UPDATE_CHANGE_HCI_CON_PARAMETERS,
    CON_PARAMETER_UPDATE_DENY,
    // HCI - in respnose to HCI_SUBEVENT_LE_REMOTE_CONNECTION_PARAMETER_REQUEST
    CON_PARAMETER_UPDATE_REPLY,
    CON_PARAMETER_UPDATE_NEGATIVE_REPLY,
} le_con_parameter_update_state_t;

// Authentication flags
typedef enum {
    AUTH_FLAG_NONE                                = 0x0000,
    AUTH_FLAG_HANDLE_LINK_KEY_REQUEST             = 0x0001,
    AUTH_FLAG_DENY_PIN_CODE_REQUEST               = 0x0002,
    AUTH_FLAG_RECV_IO_CAPABILITIES_REQUEST        = 0x0004,
    AUTH_FLAG_RECV_IO_CAPABILITIES_RESPONSE       = 0x0008,
    AUTH_FLAG_SEND_IO_CAPABILITIES_REPLY          = 0x0010,
    AUTH_FLAG_SEND_IO_CAPABILITIES_NEGATIVE_REPLY = 0x0020,
    AUTH_FLAG_SEND_USER_CONFIRM_REPLY             = 0x0040,
    AUTH_FLAG_SEND_USER_CONFIRM_NEGATIVE_REPLY    = 0x0080,
    AUTH_FLAG_SEND_USER_PASSKEY_REPLY             = 0x0100,

    // Classic OOB
    AUTH_FLAG_SEND_REMOTE_OOB_DATA_REPLY          = 0x0200,

    // pairing status
    AUTH_FLAG_LEGACY_PAIRING_ACTIVE               = 0x0400,
    AUTH_FLAG_SSP_PAIRING_ACTIVE                  = 0x0800,
    AUTH_FLAG_PAIRING_ACTIVE_MASK                 = (AUTH_FLAG_LEGACY_PAIRING_ACTIVE | AUTH_FLAG_SSP_PAIRING_ACTIVE),

    // connection status
    AUTH_FLAG_CONNECTION_AUTHENTICATED            = 0x1000,
    AUTH_FLAG_CONNECTION_ENCRYPTED                = 0x2000,

} hci_authentication_flags_t;

// GAP Connection Tasks
#define GAP_CONNECTION_TASK_WRITE_AUTOMATIC_FLUSH_TIMEOUT 0x0001u
#define GAP_CONNECTION_TASK_WRITE_SUPERVISION_TIMEOUT     0x0002u
#define GAP_CONNECTION_TASK_READ_RSSI                     0x0004u
#define GAP_CONNECTION_TASK_LE_READ_REMOTE_FEATURES       0x0008u

/**
 * Connection State 
 */
typedef enum {
    SEND_CREATE_CONNECTION = 0,
    SENT_CREATE_CONNECTION,
    RECEIVED_CONNECTION_REQUEST,
    ACCEPTED_CONNECTION_REQUEST,
    OPEN,
    SEND_DISCONNECT,
    SENT_DISCONNECT,
    RECEIVED_DISCONNECTION_COMPLETE
} CONNECTION_STATE;

// bonding flags
enum {
    // remote features
    BONDING_REMOTE_FEATURES_QUERY_ACTIVE      =  0x0001,
    BONDING_REQUEST_REMOTE_FEATURES_PAGE_0    =  0x0002,
    BONDING_REQUEST_REMOTE_FEATURES_PAGE_1    =  0x0004,
    BONDING_REQUEST_REMOTE_FEATURES_PAGE_2    =  0x0008,
    BONDING_RECEIVED_REMOTE_FEATURES          =  0x0010,
    BONDING_REMOTE_SUPPORTS_SSP_CONTROLLER    =  0x0020,
    BONDING_REMOTE_SUPPORTS_SSP_HOST          =  0x0040,
    BONDING_REMOTE_SUPPORTS_SC_CONTROLLER     =  0x0080,
    BONDING_REMOTE_SUPPORTS_SC_HOST           =  0x0100,
    // other
    BONDING_DISCONNECT_SECURITY_BLOCK         =  0x0200,
    BONDING_DISCONNECT_DEDICATED_DONE         =  0x0400,
    BONDING_SEND_AUTHENTICATE_REQUEST         =  0x0800,
    BONDING_SENT_AUTHENTICATE_REQUEST         =  0x1000,
    BONDING_SEND_ENCRYPTION_REQUEST           =  0x2000,
    BONDING_SEND_READ_ENCRYPTION_KEY_SIZE     =  0x4000,
    BONDING_DEDICATED                         =  0x8000,
    BONDING_DEDICATED_DEFER_DISCONNECT        = 0x10000,
    BONDING_EMIT_COMPLETE_ON_DISCONNECT       = 0x20000,
};

typedef enum {
    BLUETOOTH_OFF = 1,
    BLUETOOTH_ON,
    BLUETOOTH_ACTIVE
} BLUETOOTH_STATE;

typedef enum {
    LE_CONNECTING_IDLE,
    LE_CONNECTING_CANCEL,
    LE_CONNECTING_DIRECT,
    LE_CONNECTING_WHITELIST,
} le_connecting_state_t;

typedef enum {
    ATT_BEARER_UNENHANCED_LE,
    ATT_BEARER_UNENHANCED_CLASSIC,
    ATT_BEARER_ENHANCED_LE,
    ATT_BEARER_ENHANCED_CLASSIC
} att_bearer_type_t;

#ifdef ENABLE_BLE

//
// SM internal types and globals
//

typedef enum {

    // general states
    SM_GENERAL_IDLE,
    SM_GENERAL_SEND_PAIRING_FAILED,
    SM_GENERAL_TIMEOUT, // no other security messages are exchanged
    SM_GENERAL_REENCRYPTION_FAILED,

    // Phase 1: Pairing Feature Exchange
    SM_PH1_W4_USER_RESPONSE,

    // Phase 2: Authenticating and Encrypting

    // get random number for use as TK Passkey if we show it 
    SM_PH2_GET_RANDOM_TK,
    SM_PH2_W4_RANDOM_TK,

    // get local random number for confirm c1
    SM_PH2_C1_GET_RANDOM_A,
    SM_PH2_C1_W4_RANDOM_A,
    SM_PH2_C1_GET_RANDOM_B,
    SM_PH2_C1_W4_RANDOM_B,

    // calculate confirm value for local side
    SM_PH2_C1_GET_ENC_A,
    SM_PH2_C1_W4_ENC_A,

    // calculate confirm value for remote side
    SM_PH2_C1_GET_ENC_C,
    SM_PH2_C1_W4_ENC_C,

    SM_PH2_C1_SEND_PAIRING_CONFIRM,
    SM_PH2_SEND_PAIRING_RANDOM,

    // calc STK
    SM_PH2_CALC_STK,
    SM_PH2_W4_STK,

    SM_PH2_W4_CONNECTION_ENCRYPTED,

    // Phase 3: Transport Specific Key Distribution
    // calculate DHK, Y, EDIV, and LTK
    SM_PH3_Y_GET_ENC,
    SM_PH3_Y_W4_ENC,
    SM_PH3_LTK_GET_ENC,

    // exchange keys
    SM_PH3_DISTRIBUTE_KEYS,
    SM_PH3_RECEIVE_KEYS,

    // Phase 4: re-establish previously distributed LTK
    SM_PH4_W4_CONNECTION_ENCRYPTED,

    // RESPONDER ROLE
    SM_RESPONDER_IDLE,
    SM_RESPONDER_SEND_SECURITY_REQUEST,
    SM_RESPONDER_PH0_RECEIVED_LTK_REQUEST,
    SM_RESPONDER_PH0_RECEIVED_LTK_W4_IRK,
    SM_RESPONDER_PH0_SEND_LTK_REQUESTED_NEGATIVE_REPLY,
    SM_RESPONDER_PH1_W4_PAIRING_REQUEST,
    SM_RESPONDER_PH1_PAIRING_REQUEST_RECEIVED,
    SM_RESPONDER_PH1_PAIRING_REQUEST_RECEIVED_W4_IRK,
    SM_RESPONDER_PH1_SEND_PAIRING_RESPONSE,
    SM_RESPONDER_PH1_W4_PAIRING_CONFIRM,
    SM_RESPONDER_PH2_W4_PAIRING_RANDOM,
    SM_RESPONDER_PH2_W4_LTK_REQUEST,
    SM_RESPONDER_PH2_SEND_LTK_REPLY,
    SM_RESPONDER_PH4_Y_W4_ENC,
    SM_RESPONDER_PH4_SEND_LTK_REPLY,

    // INITIATOR ROLE
    SM_INITIATOR_CONNECTED,
    SM_INITIATOR_PH1_W2_SEND_PAIRING_REQUEST,
    SM_INITIATOR_PH1_W4_PAIRING_RESPONSE,
    SM_INITIATOR_PH2_W4_PAIRING_CONFIRM,
    SM_INITIATOR_PH2_W4_PAIRING_RANDOM,
    SM_INITIATOR_PH3_SEND_START_ENCRYPTION,
    SM_INITIATOR_PH4_HAS_LTK,

    // LE Secure Connections
    SM_SC_RECEIVED_LTK_REQUEST,
    SM_SC_SEND_PUBLIC_KEY_COMMAND,
    SM_SC_W4_PUBLIC_KEY_COMMAND,
    SM_SC_W4_LOCAL_NONCE,
    SM_SC_W2_CMAC_FOR_CONFIRMATION,
    SM_SC_W4_CMAC_FOR_CONFIRMATION,
    SM_SC_SEND_CONFIRMATION,
    SM_SC_W2_CMAC_FOR_CHECK_CONFIRMATION,    
    SM_SC_W4_CMAC_FOR_CHECK_CONFIRMATION,    
    SM_SC_W4_CONFIRMATION,
    SM_SC_SEND_PAIRING_RANDOM,
    SM_SC_W4_PAIRING_RANDOM,
    SM_SC_W2_CALCULATE_G2,
    SM_SC_W4_CALCULATE_G2,
    SM_SC_W4_CALCULATE_DHKEY,
    SM_SC_W2_CALCULATE_F5_SALT,
    SM_SC_W4_CALCULATE_F5_SALT,
    SM_SC_W2_CALCULATE_F5_MACKEY,
    SM_SC_W4_CALCULATE_F5_MACKEY,
    SM_SC_W2_CALCULATE_F5_LTK,
    SM_SC_W4_CALCULATE_F5_LTK,
    SM_SC_W2_CALCULATE_F6_FOR_DHKEY_CHECK,
    SM_SC_W4_CALCULATE_F6_FOR_DHKEY_CHECK,
    SM_SC_W2_CALCULATE_F6_TO_VERIFY_DHKEY_CHECK,
    SM_SC_W4_CALCULATE_F6_TO_VERIFY_DHKEY_CHECK,
    SM_SC_W4_USER_RESPONSE,
    SM_SC_SEND_DHKEY_CHECK_COMMAND,
    SM_SC_W4_DHKEY_CHECK_COMMAND,
    SM_SC_W4_LTK_REQUEST_SC,
    SM_SC_W2_CALCULATE_ILK_USING_H6,
	SM_SC_W2_CALCULATE_ILK_USING_H7,
    SM_SC_W4_CALCULATE_ILK,
    SM_SC_W2_CALCULATE_BR_EDR_LINK_KEY,
    SM_SC_W4_CALCULATE_BR_EDR_LINK_KEY,

    // Classic
    SM_BR_EDR_W4_ENCRYPTION_COMPLETE,
    SM_BR_EDR_INITIATOR_W4_FIXED_CHANNEL_MASK,
    SM_BR_EDR_INITIATOR_SEND_PAIRING_REQUEST,
    SM_BR_EDR_INITIATOR_W4_PAIRING_RESPONSE,
    SM_BR_EDR_RESPONDER_W4_PAIRING_REQUEST,
    SM_BR_EDR_RESPONDER_PAIRING_REQUEST_RECEIVED,
    SM_BR_EDR_DISTRIBUTE_KEYS,
    SM_BR_EDR_RECEIVE_KEYS,
    SM_BR_EDR_W2_CALCULATE_ILK_USING_H6,
    SM_BR_EDR_W2_CALCULATE_ILK_USING_H7,
    SM_BR_EDR_W4_CALCULATE_ILK,
    SM_BR_EDR_W2_CALCULATE_LE_LTK,
    SM_BR_EDR_W4_CALCULATE_LE_LTK,
} security_manager_state_t;

typedef enum {
    IRK_LOOKUP_IDLE,
    IRK_LOOKUP_W4_READY,
    IRK_LOOKUP_STARTED,
    IRK_LOOKUP_SUCCEEDED,
    IRK_LOOKUP_FAILED
} irk_lookup_state_t;

typedef uint8_t sm_pairing_packet_t[7];

// connection info available as long as connection exists
typedef struct sm_connection {
    hci_con_handle_t         sm_handle;
    uint16_t                 sm_cid;
    uint8_t                  sm_role;   // 0 - IamMaster, 1 = IamSlave
    bool                     sm_security_request_received;
    bool                     sm_pairing_requested;
    uint8_t                  sm_peer_addr_type;
    bd_addr_t                sm_peer_address;
    uint8_t                  sm_own_addr_type;
    bd_addr_t                sm_own_address;
    security_manager_state_t sm_engine_state;
    irk_lookup_state_t       sm_irk_lookup_state;
    uint8_t                  sm_pairing_failed_reason;
    uint8_t                  sm_connection_encrypted;       // [0..2]
    uint8_t                  sm_connection_authenticated;   // [0..1]
    bool                     sm_connection_sc;
    uint8_t                  sm_actual_encryption_key_size;
    sm_pairing_packet_t      sm_m_preq;  // only used during c1
    authorization_state_t    sm_connection_authorization_state;
    uint16_t                 sm_local_ediv;
    uint8_t                  sm_local_rand[8];
    int                      sm_le_db_index;
    bool                     sm_pairing_active;
    bool                     sm_reencryption_active;
} sm_connection_t;

//
// ATT Server
//

// max ATT request matches L2CAP PDU -- allow to use smaller buffer
#ifndef ATT_REQUEST_BUFFER_SIZE
#define ATT_REQUEST_BUFFER_SIZE HCI_ACL_PAYLOAD_SIZE
#endif

typedef enum {
    ATT_SERVER_IDLE,
    ATT_SERVER_REQUEST_RECEIVED,
    ATT_SERVER_W4_SIGNED_WRITE_VALIDATION,
    ATT_SERVER_REQUEST_RECEIVED_AND_VALIDATED,
    ATT_SERVER_RESPONSE_PENDING,
} att_server_state_t;

typedef struct {
    att_server_state_t      state;

    uint8_t                 peer_addr_type;
    bd_addr_t               peer_address;

    att_bearer_type_t       bearer_type;

    int                     ir_le_device_db_index;
    bool                    ir_lookup_active;
    bool                    pairing_active;

    uint16_t                value_indication_handle;    
    btstack_timer_source_t  value_indication_timer;

    btstack_linked_list_t   notification_requests;
    btstack_linked_list_t   indication_requests;

#if defined(ENABLE_GATT_OVER_CLASSIC) || defined(ENABLE_GATT_OVER_EATT)
    // unified (client + server) att bearer
    uint16_t                l2cap_cid;
    bool                    send_requests[2];
    bool                    outgoing_connection_active;
    bool                    incoming_connection_request;
    bool                    eatt_outgoing_active;
#endif

    uint16_t                request_size;
    uint8_t                 request_buffer[ATT_REQUEST_BUFFER_SIZE];

} att_server_t;

#endif

typedef enum {
    L2CAP_INFORMATION_STATE_IDLE = 0,
    L2CAP_INFORMATION_STATE_W2_SEND_EXTENDED_FEATURE_REQUEST,
    L2CAP_INFORMATION_STATE_W4_EXTENDED_FEATURE_RESPONSE,
    L2CAP_INFORMATION_STATE_W2_SEND_FIXED_CHANNELS_REQUEST,
    L2CAP_INFORMATION_STATE_W4_FIXED_CHANNELS_RESPONSE,
    L2CAP_INFORMATION_STATE_DONE
} l2cap_information_state_t;

typedef struct {
    l2cap_information_state_t information_state;
    uint16_t                  extended_feature_mask;
    uint16_t                  fixed_channels_supported;    // Core V5.3 - only first octet used
} l2cap_state_t;

//
typedef struct {
    // linked list - assert: first field
    btstack_linked_item_t    item;
    
    // remote side
    bd_addr_t address;
    
    // module handle
    hci_con_handle_t con_handle;

    // le public, le random, classic
    bd_addr_type_t address_type;

    // role: 0 - master, 1 - slave
    hci_role_t role;

    // connection state
    CONNECTION_STATE state;
    
    // bonding
    uint32_t bonding_flags;
    uint8_t  bonding_status;

    // encryption key size (in octets)
    uint8_t encryption_key_size;

    // requested security level
    gap_security_level_t requested_security_level;
    
    // link key and its type for Classic connections
    // LTK and LTK valid flag for LE connections
    link_key_t      link_key;
    link_key_type_t link_key_type;

#ifdef ENABLE_CLASSIC
    // remote supported SCO packets based on remote supported features mask
    uint16_t remote_supported_sco_packets;

    // remote supported features
    /* bit 0 - eSCO */
    /* bit 1 - extended features */
    uint8_t remote_supported_features[1];

    // IO Capabilities Response
    uint8_t io_cap_response_auth_req;
    uint8_t io_cap_response_io;
#ifdef ENABLE_CLASSIC_PAIRING_OOB
    uint8_t io_cap_response_oob_data;
#endif

    // connection mode, default ACL_CONNECTION_MODE_ACTIVE
    uint8_t connection_mode;

    // enter/exit sniff mode requests
    uint16_t sniff_min_interval;    // 0: idle, 0xffff exit sniff, else enter sniff
    uint16_t sniff_max_interval;
    uint16_t sniff_attempt;
    uint16_t sniff_timeout;

    // sniff subrating
    uint16_t sniff_subrating_max_latency;   // 0xffff = not set
    uint16_t sniff_subrating_min_remote_timeout;
    uint16_t sniff_subrating_min_local_timeout;

    // QoS
    hci_service_type_t qos_service_type;
    uint32_t qos_token_rate;
    uint32_t qos_peak_bandwidth;
    uint32_t qos_latency;
    uint32_t qos_delay_variation;

#ifdef ENABLE_SCO_OVER_HCI
    // track SCO rx event
    uint32_t sco_established_ms;
    uint8_t  sco_tx_active;
#endif
    // generate sco can send now based on received packets, using timeout below
    uint8_t  sco_tx_ready;

    // SCO payload length
    uint16_t sco_payload_length;

    // request role switch
    hci_role_t request_role;

    btstack_timer_source_t timeout_sco;
#endif /* ENABLE_CLASSIC */

    // authentication and other errands
    uint16_t authentication_flags;

    // gap connection tasks, see GAP_CONNECTION_TASK_x
    uint16_t gap_connection_tasks;

    btstack_timer_source_t timeout;

    // timeout in system ticks (HAVE_EMBEDDED_TICK) or milliseconds (HAVE_EMBEDDED_TIME_MS)
    uint32_t timestamp;

    // ACL packet recombination - PRE_BUFFER + ACL Header + ACL payload
    uint8_t  acl_recombination_buffer[HCI_INCOMING_PRE_BUFFER_SIZE + 4 + HCI_ACL_BUFFER_SIZE];
    uint16_t acl_recombination_pos;
    uint16_t acl_recombination_length;
    

    // number packets sent to controller
    uint8_t num_packets_sent;

#ifdef ENABLE_HCI_CONTROLLER_TO_HOST_FLOW_CONTROL
    uint8_t num_packets_completed;
#endif

    // LE Connection parameter update
    le_con_parameter_update_state_t le_con_parameter_update_state;
    uint8_t  le_con_param_update_identifier;
    uint16_t le_conn_interval_min;
    uint16_t le_conn_interval_max;
    uint16_t le_conn_latency;
    uint16_t le_supervision_timeout;

#ifdef ENABLE_BLE
    uint16_t le_connection_interval;

    // LE PHY Update via set phy command
    uint8_t le_phy_update_all_phys;      // 0xff for idle
    uint8_t le_phy_update_tx_phys;
    uint8_t le_phy_update_rx_phys;
    int8_t  le_phy_update_phy_options;

    // LE Security Manager
    sm_connection_t sm_connection;

#ifdef ENABLE_LE_LIMIT_ACL_FRAGMENT_BY_MAX_OCTETS
    uint16_t le_max_tx_octets;
#endif

    // ATT Connection
    att_connection_t att_connection;

    // ATT Server
    att_server_t    att_server;

#ifdef ENABLE_LE_PERIODIC_ADVERTISING
    hci_con_handle_t le_past_sync_handle;
    uint8_t          le_past_advertising_handle;
    uint16_t         le_past_service_data;
#endif

#endif

    l2cap_state_t l2cap_state;

#ifdef ENABLE_CLASSIC_PAIRING_OOB
    const uint8_t * classic_oob_c_192;
    const uint8_t * classic_oob_r_192;
    const uint8_t * classic_oob_c_256;
    const uint8_t * classic_oob_r_256;
#endif

} hci_connection_t;

#ifdef ENABLE_LE_ISOCHRONOUS_STREAMS


typedef enum {
    HCI_ISO_TYPE_INVALID = 0,
    HCI_ISO_TYPE_BIS,
    HCI_ISO_TYPE_CIS,
} hci_iso_type_t;

#define HCI_ISO_GROUP_ID_SINGLE_CIS 0xfe
#define HCI_ISO_GROUP_ID_INVALID    0xff

typedef enum{
    HCI_ISO_STREAM_STATE_IDLE,
    HCI_ISO_STREAM_W4_USER,
    HCI_ISO_STREAM_W2_ACCEPT,
    HCI_ISO_STREAM_W2_REJECT,
    HCI_ISO_STREAM_STATE_REQUESTED,
    HCI_ISO_STREAM_STATE_W4_ESTABLISHED,
    HCI_ISO_STREAM_STATE_ESTABLISHED,
    HCI_ISO_STREAM_STATE_W2_SETUP_ISO_INPUT,
    HCI_ISO_STREAM_STATE_W4_ISO_SETUP_INPUT,
    HCI_ISO_STREAM_STATE_W2_SETUP_ISO_OUTPUT,
    HCI_ISO_STREAM_STATE_W4_ISO_SETUP_OUTPUT,
} hci_iso_stream_state_t;

typedef struct {
    // linked list - assert: first field
    btstack_linked_item_t    item;

    // state
    hci_iso_stream_state_t state;

    // iso type: bis or cis
    hci_iso_type_t iso_type;

    // group_id: big_handle or cig_id
    uint8_t group_id;

    // stream_id: bis_index or cis_id
    uint8_t stream_id;

    // only valid for HCI_ISO_TYPE_CIS
    hci_con_handle_t cis_handle;
    hci_con_handle_t acl_handle;

    // connection info
    uint8_t  number_of_subevents;
    uint8_t  burst_number_c_to_p;
    uint8_t  burst_number_p_to_c;
    uint8_t  flush_timeout_c_to_p;
    uint8_t  flush_timeout_p_to_c;
    uint16_t max_sdu_c_to_p;
    uint16_t max_sdu_p_to_c;
    uint16_t iso_interval_1250us;

    // re-assembly buffer (includes ISO packet header with timestamp)
    uint16_t reassembly_pos;
    uint8_t  reassembly_buffer[12 + HCI_ISO_PAYLOAD_SIZE];

    // number packets sent to controller
    uint8_t num_packets_sent;

    // packets to skip due to queuing them to late before
    uint8_t num_packets_to_skip;

    // request to send
    bool can_send_now_requested;

    // ready to send
    bool emit_ready_to_send;

} hci_iso_stream_t;
#endif

/**
 * HCI Initialization State Machine
 */
typedef enum hci_init_state{
    HCI_INIT_SEND_RESET = 0,
    HCI_INIT_W4_SEND_RESET,
    HCI_INIT_SEND_READ_LOCAL_VERSION_INFORMATION,
    HCI_INIT_W4_SEND_READ_LOCAL_VERSION_INFORMATION,

#ifndef HAVE_HOST_CONTROLLER_API
    HCI_INIT_SEND_READ_LOCAL_NAME,
    HCI_INIT_W4_SEND_READ_LOCAL_NAME,
    HCI_INIT_SEND_BAUD_CHANGE,
    HCI_INIT_W4_SEND_BAUD_CHANGE,
    HCI_INIT_CUSTOM_INIT,
    HCI_INIT_W4_CUSTOM_INIT,

    HCI_INIT_SEND_RESET_CSR_WARM_BOOT,
    HCI_INIT_W4_CUSTOM_INIT_CSR_WARM_BOOT,
    HCI_INIT_W4_CUSTOM_INIT_CSR_WARM_BOOT_LINK_RESET,

    HCI_INIT_W4_CUSTOM_INIT_BCM_DELAY,

    // Support for Pre-Init before HCI Reset
    HCI_INIT_CUSTOM_PRE_INIT,
    HCI_INIT_W4_CUSTOM_PRE_INIT,
#endif

    HCI_INIT_READ_LOCAL_SUPPORTED_COMMANDS,
    HCI_INIT_W4_READ_LOCAL_SUPPORTED_COMMANDS,

    HCI_INIT_SEND_BAUD_CHANGE_BCM,
    HCI_INIT_W4_SEND_BAUD_CHANGE_BCM,

    HCI_INIT_SET_BD_ADDR,
    HCI_INIT_W4_SET_BD_ADDR,

    HCI_INIT_SEND_RESET_ST_WARM_BOOT,
    HCI_INIT_W4_SEND_RESET_ST_WARM_BOOT,

    HCI_INIT_READ_BD_ADDR,
    HCI_INIT_W4_READ_BD_ADDR,

    HCI_INIT_READ_BUFFER_SIZE,
    HCI_INIT_W4_READ_BUFFER_SIZE,
    HCI_INIT_READ_LOCAL_SUPPORTED_FEATURES,
    HCI_INIT_W4_READ_LOCAL_SUPPORTED_FEATURES,

#ifdef ENABLE_HCI_CONTROLLER_TO_HOST_FLOW_CONTROL
    HCI_INIT_HOST_BUFFER_SIZE,
    HCI_INIT_W4_HOST_BUFFER_SIZE,
    HCI_INIT_SET_CONTROLLER_TO_HOST_FLOW_CONTROL,
    HCI_INIT_W4_SET_CONTROLLER_TO_HOST_FLOW_CONTROL,
#endif

    HCI_INIT_SET_EVENT_MASK,
    HCI_INIT_W4_SET_EVENT_MASK,
    HCI_INIT_SET_EVENT_MASK_2,
    HCI_INIT_W4_SET_EVENT_MASK_2,

#ifdef ENABLE_CLASSIC
    HCI_INIT_WRITE_SIMPLE_PAIRING_MODE,
    HCI_INIT_W4_WRITE_SIMPLE_PAIRING_MODE,
    HCI_INIT_WRITE_INQUIRY_MODE,
    HCI_INIT_W4_WRITE_INQUIRY_MODE,
    HCI_INIT_WRITE_SECURE_CONNECTIONS_HOST_ENABLE,
    HCI_INIT_W4_WRITE_SECURE_CONNECTIONS_HOST_ENABLE,
    HCI_INIT_SET_MIN_ENCRYPTION_KEY_SIZE,
    HCI_INIT_W4_SET_MIN_ENCRYPTION_KEY_SIZE,

#ifdef ENABLE_SCO_OVER_HCI
    // SCO over HCI
    HCI_INIT_WRITE_SYNCHRONOUS_FLOW_CONTROL_ENABLE,
    HCI_INIT_W4_WRITE_SYNCHRONOUS_FLOW_CONTROL_ENABLE,
    HCI_INIT_WRITE_DEFAULT_ERRONEOUS_DATA_REPORTING,
    HCI_INIT_W4_WRITE_DEFAULT_ERRONEOUS_DATA_REPORTING,
#endif

#if defined(ENABLE_SCO_OVER_HCI) || defined(ENABLE_SCO_OVER_PCM)
    // Broadcom SCO Routing and Configuration
    HCI_INIT_BCM_WRITE_SCO_PCM_INT,
    HCI_INIT_W4_BCM_WRITE_SCO_PCM_INT,
#endif
#ifdef ENABLE_SCO_OVER_PCM
    HCI_INIT_BCM_WRITE_I2SPCM_INTERFACE_PARAM,
    HCI_INIT_W4_BCM_WRITE_I2SPCM_INTERFACE_PARAM,
    HCI_INIT_BCM_WRITE_PCM_DATA_FORMAT_PARAM,
    HCI_INIT_W4_BCM_WRITE_PCM_DATA_FORMAT_PARAM,
#ifdef HAVE_BCM_PCM2
    HCI_INIT_BCM_PCM2_SETUP,
    HCI_INIT_W4_BCM_PCM2_SETUP,
#endif
#endif
#endif

#ifdef ENABLE_BLE
    HCI_INIT_LE_READ_BUFFER_SIZE,
    HCI_INIT_W4_LE_READ_BUFFER_SIZE,
    HCI_INIT_WRITE_LE_HOST_SUPPORTED,
    HCI_INIT_W4_WRITE_LE_HOST_SUPPORTED,
    HCI_INIT_LE_SET_EVENT_MASK,
    HCI_INIT_W4_LE_SET_EVENT_MASK,
#endif

#ifdef ENABLE_LE_DATA_LENGTH_EXTENSION
    HCI_INIT_LE_READ_MAX_DATA_LENGTH,
    HCI_INIT_W4_LE_READ_MAX_DATA_LENGTH,
    HCI_INIT_LE_WRITE_SUGGESTED_DATA_LENGTH,
    HCI_INIT_W4_LE_WRITE_SUGGESTED_DATA_LENGTH,
#endif

#ifdef ENABLE_LE_CENTRAL
    HCI_INIT_READ_WHITE_LIST_SIZE,
    HCI_INIT_W4_READ_WHITE_LIST_SIZE,
#endif

#ifdef ENABLE_LE_PERIPHERAL
#ifdef ENABLE_LE_EXTENDED_ADVERTISING
    HCI_INIT_LE_READ_MAX_ADV_DATA_LEN,
    HCI_INIT_W4_LE_READ_MAX_ADV_DATA_LEN,
#endif
#endif
#ifdef ENABLE_LE_ISOCHRONOUS_STREAMS
    HCI_INIT_LE_SET_HOST_FEATURE_CONNECTED_ISO_STREAMS,
    HCI_INIT_W4_LE_SET_HOST_FEATURE_CONNECTED_ISO_STREAMS,
#endif

    HCI_INIT_DONE,

    HCI_FALLING_ASLEEP_DISCONNECT,
    HCI_FALLING_ASLEEP_W4_WRITE_SCAN_ENABLE,
    HCI_FALLING_ASLEEP_COMPLETE,

    HCI_INIT_AFTER_SLEEP,

    HCI_HALTING_CLASSIC_STOP,
    HCI_HALTING_LE_ADV_STOP,
    HCI_HALTING_LE_SCAN_STOP,
    HCI_HALTING_DISCONNECT_ALL,
    HCI_HALTING_W4_CLOSE_TIMER,
    HCI_HALTING_CLOSE,
    HCI_HALTING_CLOSE_DISCARDING_CONNECTIONS,

} hci_substate_t;

#define GAP_TASK_SET_LOCAL_NAME                 0x01
#define GAP_TASK_SET_EIR_DATA                   0x02
#define GAP_TASK_SET_CLASS_OF_DEVICE            0x04
#define GAP_TASK_SET_DEFAULT_LINK_POLICY        0x08
#define GAP_TASK_WRITE_SCAN_ENABLE              0x10
#define GAP_TASK_WRITE_PAGE_SCAN_ACTIVITY       0x20
#define GAP_TASK_WRITE_PAGE_SCAN_TYPE           0x40
#define GAP_TASK_WRITE_PAGE_TIMEOUT             0x80
#define GAP_TASK_WRITE_INQUIRY_SCAN_ACTIVITY   0x100
#define GAP_TASK_WRITE_INQUIRY_TX_POWER_LEVEL  0x200

enum {
    // Tasks
    LE_ADVERTISEMENT_TASKS_SET_ADV_DATA         = 1 << 0,
    LE_ADVERTISEMENT_TASKS_SET_SCAN_DATA        = 1 << 1,
    LE_ADVERTISEMENT_TASKS_SET_PARAMS           = 1 << 2,
    LE_ADVERTISEMENT_TASKS_SET_PERIODIC_PARAMS  = 1 << 3,
    LE_ADVERTISEMENT_TASKS_SET_PERIODIC_DATA    = 1 << 4,
    LE_ADVERTISEMENT_TASKS_REMOVE_SET           = 1 << 5,
    LE_ADVERTISEMENT_TASKS_SET_ADDRESS          = 1 << 6,
    LE_ADVERTISEMENT_TASKS_SET_ADDRESS_SET_0    = 1 << 7,
};

enum {
    // State
    LE_ADVERTISEMENT_STATE_PARAMS_SET       = 1 << 0,
    LE_ADVERTISEMENT_STATE_ACTIVE           = 1 << 1,
    LE_ADVERTISEMENT_STATE_ENABLED          = 1 << 2,
    LE_ADVERTISEMENT_STATE_PERIODIC_ACTIVE  = 1 << 3,
    LE_ADVERTISEMENT_STATE_PERIODIC_ENABLED = 1 << 4,
};

enum {
    LE_WHITELIST_ON_CONTROLLER          = 1 << 0,
    LE_WHITELIST_ADD_TO_CONTROLLER      = 1 << 1,
    LE_WHITELIST_REMOVE_FROM_CONTROLLER = 1 << 2,
};

enum {
    LE_PERIODIC_ADVERTISER_LIST_ENTRY_ON_CONTROLLER          = 1 << 0,
    LE_PERIODIC_ADVERTISER_LIST_ENTRY_ADD_TO_CONTROLLER      = 1 << 1,
    LE_PERIODIC_ADVERTISER_LIST_ENTRY_REMOVE_FROM_CONTROLLER = 1 << 2,
};

typedef struct {
    btstack_linked_item_t  item;
    bd_addr_t      address;
    bd_addr_type_t address_type;
    uint8_t        state;   
} whitelist_entry_t;

typedef struct {
    btstack_linked_item_t  item;
    bd_addr_t      address;
    bd_addr_type_t address_type;
    uint8_t        sid;
    uint8_t        state;
} periodic_advertiser_list_entry_t;

#define MAX_NUM_RESOLVING_LIST_ENTRIES 64
typedef enum {
    LE_RESOLVING_LIST_SEND_ENABLE_ADDRESS_RESOLUTION,
    LE_RESOLVING_LIST_READ_SIZE,
    LE_RESOLVING_LIST_SEND_CLEAR,
	LE_RESOLVING_LIST_UPDATES_ENTRIES,
    LE_RESOLVING_LIST_DONE
} le_resolving_list_state_t;

/**
 * main data structure
 */
typedef struct {
    // transport component with configuration
    const hci_transport_t * hci_transport;
    const void            * config;
    
    // chipset driver
    const btstack_chipset_t * chipset;

    // chipset driver requires pre-init
    bool chipset_pre_init;

    // hardware power controller
    const btstack_control_t * control;

#ifdef ENABLE_CLASSIC
    /* link key db */
    const btstack_link_key_db_t * link_key_db;
#endif

    // list of existing baseband connections
    btstack_linked_list_t     connections;

    /* callback to L2CAP layer */
    btstack_packet_handler_t acl_packet_handler;

    /* callback for SCO data */
    btstack_packet_handler_t sco_packet_handler;

    /* callbacks for events */
    btstack_linked_list_t event_handlers;

#ifdef ENABLE_CLASSIC
    /* callback for reject classic connection */
    int (*gap_classic_accept_callback)(bd_addr_t addr, hci_link_type_t link_type);
#endif

    // hardware error callback
    void (*hardware_error_callback)(uint8_t error);

#ifdef ENABLE_LE_ISOCHRONOUS_STREAMS
    /* callback for ISO data */
    btstack_packet_handler_t iso_packet_handler;

    /* fragmentation for ISO data */
    uint16_t  iso_fragmentation_pos;
    uint16_t  iso_fragmentation_total_size;
    bool      iso_fragmentation_tx_active;

    uint8_t   iso_packets_to_queue;
    // group id and type of active operation
    hci_iso_type_t iso_active_operation_type;
    uint8_t iso_active_operation_group_id;

    // list of iso streams
    btstack_linked_list_t iso_streams;

    // list of BIGs and BIG Syncs
    btstack_linked_list_t le_audio_bigs;
    btstack_linked_list_t le_audio_big_syncs;

    // list of CIGs
    btstack_linked_list_t le_audio_cigs;
#endif

    // basic configuration
    const char *       local_name;
    const uint8_t *    eir_data;
    uint32_t           class_of_device;
    bd_addr_t          local_bd_addr;
    uint16_t           default_link_policy_settings;
    uint8_t            allow_role_switch;
    uint8_t            ssp_enable;
    uint8_t            ssp_io_capability;
    uint8_t            ssp_authentication_requirement;
    uint8_t            ssp_auto_accept;
    bool               secure_connections_enable;
    bool               secure_connections_active;
    inquiry_mode_t     inquiry_mode;

#ifdef ENABLE_CLASSIC
    /* GAP tasks, see GAP_TASK_* */
    uint16_t           gap_tasks_classic;

    /* write page scan activity */
    uint16_t           new_page_scan_interval;
    uint16_t           new_page_scan_window;

    /* write page scan type */
    uint8_t            new_page_scan_type;

    /* write page timeout */
    uint16_t           page_timeout;

    // Errata-11838 mandates 7 bytes for GAP Security Level 1-3, we use 16 as default
    uint8_t            gap_required_encyrption_key_size;

    uint16_t           link_supervision_timeout;
    uint16_t           automatic_flush_timeout;

    gap_security_level_t gap_security_level;
    gap_security_level_t gap_minimal_service_security_level;
    gap_security_mode_t  gap_security_mode;

    uint32_t            inquiry_lap;      // GAP_IAC_GENERAL_INQUIRY or GAP_IAC_LIMITED_INQUIRY
    uint16_t            inquiry_scan_interval;
    uint16_t            inquiry_scan_window;
    int8_t              inquiry_tx_power_level;
    
    bool                gap_secure_connections_only_mode;
#endif

    // single buffer for HCI packet assembly + additional prebuffer for H4 drivers
    uint8_t   * hci_packet_buffer;
    uint8_t   hci_packet_buffer_data[HCI_OUTGOING_PRE_BUFFER_SIZE + HCI_OUTGOING_PACKET_BUFFER_SIZE];
    bool      hci_packet_buffer_reserved;
    uint16_t  acl_fragmentation_pos;
    uint16_t  acl_fragmentation_total_size;
    uint8_t   acl_fragmentation_tx_active;
     
    /* host to controller flow control */
    uint8_t  num_cmd_packets;
    uint8_t  acl_packets_total_num;
    uint16_t acl_data_packet_length;
    uint8_t  sco_packets_total_num;
    uint8_t  sco_data_packet_length;
    uint8_t  synchronous_flow_control_enabled;
    uint8_t  le_acl_packets_total_num;
    uint16_t le_data_packets_length;
    uint8_t  le_iso_packets_total_num;
    uint16_t le_iso_packets_length;
    uint8_t  sco_waiting_for_can_send_now;
    bool     sco_can_send_now;

    /* local supported features */
    uint8_t local_supported_features[8];

    /* local supported commands summary - complete info is 64 bytes */
    uint32_t local_supported_commands;

    /* bluetooth device information from hci read local version information */
    // uint16_t hci_version;
    // uint16_t hci_revision;
    // uint16_t lmp_version;
    uint16_t manufacturer;
    // uint16_t lmp_subversion;

    // usable ACL packet types given HCI_ACL_BUFFER_SIZE and local supported features
    uint16_t usable_packet_types_acl;

<<<<<<< HEAD
=======
    // enabled ACL packet types
    uint16_t enabled_packet_types_acl;

>>>>>>> 0b26674d
    // usable SCO packet types given local supported features
    uint16_t usable_packet_types_sco;

    /* hci state machine */
    HCI_STATE      state;
    hci_substate_t substate;
    btstack_timer_source_t timeout;
    btstack_chipset_result_t chipset_result;

    uint16_t  last_cmd_opcode;

    uint8_t   cmds_ready;

    /* buffer for scan enable cmd - 0xff no change */
    uint8_t   new_scan_enable_value;

    uint8_t   discoverable;
    uint8_t   connectable;
    uint8_t   bondable;

    uint8_t   inquiry_state;    // see hci.c for state defines
    uint16_t  inquiry_max_period_length;
    uint16_t  inquiry_min_period_length;

    bd_addr_t remote_name_addr;
    uint16_t  remote_name_clock_offset;
    uint8_t   remote_name_page_scan_repetition_mode;
    uint8_t   remote_name_state;    // see hci.c for state defines

    bd_addr_t gap_pairing_addr;
    uint8_t   gap_pairing_state;    // see hci.c for state defines
    uint8_t   gap_pairing_pin_len;
    union {
        const uint8_t * gap_pairing_pin;
        uint32_t     gap_pairing_passkey;
    } gap_pairing_input;
    
    uint16_t  sco_voice_setting;
    uint16_t  sco_voice_setting_active;

    uint8_t   loopback_mode;

    // buffer for single connection decline
    uint8_t   decline_reason;
    bd_addr_t decline_addr;

#ifdef ENABLE_HCI_CONTROLLER_TO_HOST_FLOW_CONTROL
    uint8_t   host_completed_packets;
#endif

#ifdef ENABLE_BLE
    uint8_t   le_own_addr_type;
    bd_addr_t le_random_address;
    uint8_t   le_random_address_set;

    // LE Whitelist Management
    uint8_t               le_whitelist_capacity;
    btstack_linked_list_t le_whitelist;

    // Connection parameters
    uint16_t le_connection_scan_interval;
    uint16_t le_connection_scan_window;
    uint16_t le_connection_interval_min;
    uint16_t le_connection_interval_max;
    uint16_t le_connection_latency;
    uint16_t le_supervision_timeout;
    uint16_t le_minimum_ce_length;
    uint16_t le_maximum_ce_length;

#ifdef ENABLE_HCI_COMMAND_STATUS_DISCARDED_FOR_FAILED_CONNECTIONS_WORKAROUND
    hci_con_handle_t hci_command_con_handle;
#endif
#endif

#ifdef ENABLE_LE_CENTRAL
    bool   le_scanning_enabled;
    bool   le_scanning_active;

    le_connecting_state_t le_connecting_state;
    le_connecting_state_t le_connecting_request;

    bool     le_scanning_param_update;
    uint8_t  le_scan_filter_duplicates;
    uint8_t  le_scan_type;
    uint8_t  le_scan_filter_policy;
    uint8_t  le_scan_phys;
    uint16_t le_scan_interval;
    uint16_t le_scan_window;

    uint8_t  le_connection_own_addr_type;
    uint8_t  le_connection_phys;
    bd_addr_t le_connection_own_address;

#ifdef ENABLE_LE_EXTENDED_ADVERTISING
    btstack_linked_list_t le_periodic_advertiser_list;
    uint16_t        le_periodic_terminate_sync_handle;

    // Periodic Advertising Sync parameters
    uint8_t         le_periodic_sync_options;
    uint8_t         le_periodic_sync_advertising_sid;
    bd_addr_type_t  le_periodic_sync_advertiser_address_type;
    bd_addr_t       le_periodic_sync_advertiser_address;
    uint16_t        le_periodic_sync_skip;
    uint16_t        le_periodic_sync_timeout;
    uint8_t         le_periodic_sync_cte_type;
    le_connecting_state_t le_periodic_sync_state;
    le_connecting_state_t le_periodic_sync_request;

    // Periodic Advertising Sync Transfer (PAST)
    bool     le_past_set_default_params;
    uint8_t  le_past_mode;
    uint16_t le_past_skip;
    uint16_t le_past_sync_timeout;
    uint8_t  le_past_cte_type;
#endif
#endif

    le_connection_parameter_range_t le_connection_parameter_range;

    // TODO: move LE_ADVERTISEMENT_TASKS_SET_ADDRESS flag which is used for both roles into
    //  some generic gap_le variable
    uint8_t  le_advertisements_todo;

#ifdef ENABLE_LE_PERIPHERAL
    uint8_t  * le_advertisements_data;
    uint8_t    le_advertisements_data_len;

    uint8_t  * le_scan_response_data;
    uint8_t    le_scan_response_data_len;

    uint16_t le_advertisements_interval_min;
    uint16_t le_advertisements_interval_max;
    uint8_t  le_advertisements_type;
    uint8_t  le_advertisements_direct_address_type;
    uint8_t  le_advertisements_channel_map;
    uint8_t  le_advertisements_filter_policy;
    bd_addr_t le_advertisements_direct_address;
    uint8_t   le_advertisements_own_addr_type;
    bd_addr_t le_advertisements_own_address;

    uint8_t  le_advertisements_state;

    bool     le_advertisements_enabled_for_current_roles;
    uint8_t le_max_number_peripheral_connections;

#ifdef ENABLE_LE_EXTENDED_ADVERTISING
    btstack_linked_list_t le_advertising_sets;
    uint16_t le_maximum_advertising_data_length;
    uint8_t  le_advertising_set_in_current_command;
    uint16_t le_resolvable_private_address_update_s;
#endif
#endif

#ifdef ENABLE_LE_DATA_LENGTH_EXTENSION
    // LE Data Length
    uint16_t le_supported_max_tx_octets;
    uint16_t le_supported_max_tx_time;
#endif

    // custom BD ADDR
    bd_addr_t custom_bd_addr; 
    uint8_t   custom_bd_addr_set;

#ifdef ENABLE_CLASSIC
    uint8_t master_slave_policy;
#endif

    // address and address_type of active create connection command (ACL, SCO, LE)
    bd_addr_t      outgoing_addr;
    bd_addr_type_t outgoing_addr_type;

    // LE Resolving List
#ifdef ENABLE_LE_PRIVACY_ADDRESS_RESOLUTION
    le_privacy_mode_t         le_privacy_mode;
    le_resolving_list_state_t le_resolving_list_state;
    uint16_t                  le_resolving_list_size;
    uint8_t                   le_resolving_list_add_entries[(MAX_NUM_RESOLVING_LIST_ENTRIES + 7) / 8];
    uint8_t                   le_resolving_list_set_privacy_mode[(MAX_NUM_RESOLVING_LIST_ENTRIES + 7) / 8];
	uint8_t                   le_resolving_list_remove_entries[(MAX_NUM_RESOLVING_LIST_ENTRIES + 7) / 8];
#endif

#ifdef ENABLE_CLASSIC_PAIRING_OOB
	bool                      classic_read_local_oob_data;
	hci_con_handle_t          classic_oob_con_handle;
#endif

#ifdef HAVE_SCO_TRANSPORT
	const btstack_sco_transport_t * sco_transport;
#endif
} hci_stack_t;


/* API_START */

    
// HCI init and configuration


/**
 * @brief Set up HCI. Needs to be called before any other function.
 */
void hci_init(const hci_transport_t *transport, const void *config);

/**
 * @brief Configure Bluetooth chipset driver. Has to be called before power on, or right after receiving the local version information.
 */
void hci_set_chipset(const btstack_chipset_t *chipset_driver);

/**
 * @brief Enable custom init for chipset driver to send HCI commands before HCI Reset
 */
void hci_enable_custom_pre_init(void);

/**
 * @brief Configure Bluetooth hardware control. Has to be called before power on.
 * @[aram hardware_control implementation
 */
void hci_set_control(const btstack_control_t *hardware_control);

#ifdef HAVE_SCO_TRANSPORT
/**
 * @brief Set SCO Transport implementation for SCO over PCM mode
 * @param sco_transport that sends SCO over I2S or PCM interface
 */
void hci_set_sco_transport(const btstack_sco_transport_t *sco_transport);
#endif

#ifdef ENABLE_CLASSIC
/**
 * @brief Configure Bluetooth hardware control. Has to be called before power on.
 */
void hci_set_link_key_db(btstack_link_key_db_t const * link_key_db);
#endif

/**
 * @brief Set callback for Bluetooth Hardware Error
 */
void hci_set_hardware_error_callback(void (*fn)(uint8_t error));

/**
 * @brief Set Public BD ADDR - passed on to Bluetooth chipset during init if supported in bt_control_h
 */
void hci_set_bd_addr(bd_addr_t addr);

/**
 * @brief Configure Voice Setting for use with SCO data in HSP/HFP
 */
void hci_set_sco_voice_setting(uint16_t voice_setting);

/**
 * @brief Get SCO Voice Setting
 * @return current voice setting
 */
uint16_t hci_get_sco_voice_setting(void);

/**
 * @brief Set number of ISO packets to buffer for BIS/CIS
 * @param num_packets (default = 1)
 */
void hci_set_num_iso_packets_to_queue(uint8_t num_packets);

/**
 * @brief Set inquiry mode: standard, with RSSI, with RSSI + Extended Inquiry Results. Has to be called before power on.
 * @param inquriy_mode see bluetooth_defines.h
 */
void hci_set_inquiry_mode(inquiry_mode_t inquriy_mode);

/**
 * @brief Requests the change of BTstack power mode.
 * @param power_mode
 * @return 0 if success, otherwise error
 */
int  hci_power_control(HCI_POWER_MODE power_mode);

/**
 * @brief Shutdown HCI
 */
void hci_close(void);


// Callback registration


/**
 * @brief Add event packet handler. 
 */
void hci_add_event_handler(btstack_packet_callback_registration_t * callback_handler);

/**
 * @brief Remove event packet handler.
 */
void hci_remove_event_handler(btstack_packet_callback_registration_t * callback_handler);

/**
 * @brief Registers a packet handler for ACL data. Used by L2CAP
 */
void hci_register_acl_packet_handler(btstack_packet_handler_t handler);

/**
 * @brief Registers a packet handler for SCO data. Used for HSP and HFP profiles.
 */
void hci_register_sco_packet_handler(btstack_packet_handler_t handler);

/**
 * @brief Registers a packet handler for ISO data. Used for LE Audio profiles
 */
void hci_register_iso_packet_handler(btstack_packet_handler_t handler);

// Sending HCI Commands

/** 
 * @brief Check if CMD packet can be sent to controller
 * @return true if command can be sent
 */
bool hci_can_send_command_packet_now(void);

/**
 * @brief Creates and sends HCI command packets based on a template and a list of parameters. Will return error if outgoing data buffer is occupied.
 * @return status
 */
uint8_t hci_send_cmd(const hci_cmd_t * cmd, ...);


// Sending SCO Packets

/** @brief Get SCO payload length for existing SCO connection and current SCO Voice setting
 *  @note  Using SCO packets of the exact length is required for USB transfer in general and some H4 controllers as well
 *  @param sco_con_handle
 *  @return Length of SCO payload in bytes (not audio frames) incl. 3 byte header
 */
uint16_t hci_get_sco_packet_length_for_connection(hci_con_handle_t sco_con_handle);

/** @brief Get SCO packet length for one of the existing SCO connections and current SCO Voice setting
 *  @deprecated Please use hci_get_sco_packet_length_for_connection instead
 *  @note  Using SCO packets of the exact length is required for USB transfer
 *  @return Length of SCO packets in bytes (not audio frames) incl. 3 byte header
 */
uint16_t hci_get_sco_packet_length(void);

/**
 * @brief Request emission of HCI_EVENT_SCO_CAN_SEND_NOW as soon as possible
 * @note HCI_EVENT_SCO_CAN_SEND_NOW might be emitted during call to this function
 *       so packet handler should be ready to handle it
 */
void hci_request_sco_can_send_now_event(void);

/**
 * @brief Check HCI packet buffer and if SCO packet can be sent to controller
 * @return true if sco packet can be sent
 */
bool hci_can_send_sco_packet_now(void);

/**
 * @brief Check if SCO packet can be sent to controller
 * @return true if sco packet can be sent
 */
bool hci_can_send_prepared_sco_packet_now(void);

/**
 * @brief Send SCO packet prepared in HCI packet buffer
 */
uint8_t hci_send_sco_packet_buffer(int size);

/**
 * @brief Request emission of HCI_EVENT_BIS_CAN_SEND_NOW for all BIS as soon as possible
 * @param big_handle
 * @note HCI_EVENT_ISO_CAN_SEND_NOW might be emitted during call to this function
 *       so packet handler should be ready to handle it
 */
uint8_t hci_request_bis_can_send_now_events(uint8_t big_handle);

/**
 * @brief Request emission of HCI_EVENT_CIS_CAN_SEND_NOW for CIS as soon as possible
 * @param cis_con_handle
 * @note HCI_EVENT_CIS_CAN_SEND_NOW might be emitted during call to this function
 *       so packet handler should be ready to handle it
 */
uint8_t hci_request_cis_can_send_now_events(hci_con_handle_t cis_con_handle);

/**
 * @brief Send ISO packet prepared in HCI packet buffer
 */
uint8_t hci_send_iso_packet_buffer(uint16_t size);

/**
 * Reserves outgoing packet buffer.
 * @return true on success
 */
bool hci_reserve_packet_buffer(void);

/**
 * Get pointer for outgoing packet buffer
 */
uint8_t* hci_get_outgoing_packet_buffer(void);

/**
 * Release outgoing packet buffer\
 * @note only called instead of hci_send_preparared
 */
void hci_release_packet_buffer(void);

/**
* @brief Sets the master/slave policy
* @param policy (0: attempt to become master, 1: let connecting device decide)
*/
void hci_set_master_slave_policy(uint8_t policy);

/* API_END */


/**
 * va_list version of hci_send_cmd, call hci_send_cmd_packet
 * @return status
 */
uint8_t hci_send_cmd_va_arg(const hci_cmd_t * cmd, va_list argptr);

/**
 * Get connection iterator. Only used by l2cap.c and sm.c
 */
void hci_connections_get_iterator(btstack_linked_list_iterator_t *it);

/**
 * Get internal hci_connection_t for given handle. Used by L2CAP, SM, daemon
 */
hci_connection_t * hci_connection_for_handle(hci_con_handle_t con_handle);

/**
 * Get internal hci_connection_t for given Bluetooth addres. Called by L2CAP
 */
hci_connection_t * hci_connection_for_bd_addr_and_type(const bd_addr_t addr, bd_addr_type_t addr_type);

/**
 * Check if outgoing packet buffer is reserved. Used for internal checks in l2cap.c
 * @return true if packet buffer is reserved
 */
bool hci_is_packet_buffer_reserved(void);

/**
 * Check hci packet buffer is free and a classic acl packet can be sent to controller
 * @return true if ACL Classic packet can be sent now
 */
bool hci_can_send_acl_classic_packet_now(void);

/**
 * Check hci packet buffer is free and an LE acl packet can be sent to controller
 * @return true if ACL LE packet can be sent now
 */
bool hci_can_send_acl_le_packet_now(void);

/**
 * Check hci packet buffer is free and an acl packet for the given handle can be sent to controller
 * @return true if ACL packet for con_handle can be sent now
 */
bool hci_can_send_acl_packet_now(hci_con_handle_t con_handle);

/**
 * Check if acl packet for the given handle can be sent to controller
 * @return true if ACL packet for con_handle can be sent now
 */
bool hci_can_send_prepared_acl_packet_now(hci_con_handle_t con_handle);

/**
 * Send acl packet prepared in hci packet buffer
 * @return status
 */
uint8_t hci_send_acl_packet_buffer(int size);

/**
 * Check if authentication is active. It delays automatic disconnect while no L2CAP connection
 * Called by l2cap.
 */
bool hci_authentication_active_for_handle(hci_con_handle_t handle);

/**
 * Get maximal ACL Classic data packet length based on used buffer size. Called by L2CAP
 */
uint16_t hci_max_acl_data_packet_length(void);

/**
 * Get supported ACL packet types. Already flipped for create connection. Called by L2CAP
 */
uint16_t hci_usable_acl_packet_types(void);

/**
<<<<<<< HEAD
=======
 * Set filter for set of ACL packet types returned by hci_usable_acl_packet_types
 * @param packet_types see CL_PACKET_TYPES_* in bluetooth.h, default: ACL_PACKET_TYPES_ALL
 */
void hci_enable_acl_packet_types(uint16_t packet_types);

/**
>>>>>>> 0b26674d
 * Get supported SCO packet types. Not flipped. Called by HFP
  */
uint16_t hci_usable_sco_packet_types(void);

/**
 * Check if ACL packets marked as non flushable can be sent. Called by L2CAP
 */
bool hci_non_flushable_packet_boundary_flag_supported(void);

/**
 * Return current automatic flush timeout setting
 */
uint16_t hci_automatic_flush_timeout(void);

/**
 * Check if remote supported features query has completed
 */
bool hci_remote_features_available(hci_con_handle_t con_handle);

/**
 * Trigger remote supported features query
 */
void hci_remote_features_query(hci_con_handle_t con_handle);

/**
 * Check if extended SCO Link is supported
 */
bool hci_extended_sco_link_supported(void);

/**
 * Check if SSP is supported on both sides. Called by L2CAP
 */
bool gap_ssp_supported_on_both_sides(hci_con_handle_t handle);

/**
 * Disconn because of security block. Called by L2CAP
 */
void hci_disconnect_security_block(hci_con_handle_t con_handle);

/**
 * Query if remote side supports eSCO
 * @param con_handle
 */
bool hci_remote_esco_supported(hci_con_handle_t con_handle);

/**
 * Query remote supported SCO packets based on remote supported features
 * @param con_handle
 */
uint16_t hci_remote_sco_packet_types(hci_con_handle_t con_handle);

/**
 * Emit current HCI state. Called by daemon
 */
void hci_emit_state(void);

/** 
 * Send complete CMD packet. Called by daemon and hci_send_cmd_va_arg
 * @return status
 */
uint8_t hci_send_cmd_packet(uint8_t *packet, int size);

/**
 * Disconnect all HCI connections. Called by daemon
 */
void hci_disconnect_all(void);

/**
 * Get number of free acl slots for packets of given handle. Called by daemon
 */
int hci_number_free_acl_slots_for_handle(hci_con_handle_t con_handle);

/**
 * @brief Set Advertisement Parameters
 * @param adv_int_min
 * @param adv_int_max
 * @param adv_type
 * @param direct_address_type
 * @param direct_address
 * @param channel_map
 * @param filter_policy
 *
 * @note internal use. use gap_advertisements_set_params from gap.h instead.
 */
void hci_le_advertisements_set_params(uint16_t adv_int_min, uint16_t adv_int_max, uint8_t adv_type, 
    uint8_t direct_address_typ, bd_addr_t direct_address, uint8_t channel_map, uint8_t filter_policy);

/** 
 * 
 * @note internal use. use gap_random_address_set_mode from gap.h instead.
 */
void hci_le_set_own_address_type(uint8_t own_address_type);

/**
 * @naote internal use. use gap_random_address_set from gap.h instead
 */
void hci_le_random_address_set(const bd_addr_t random_address);

/**
 * @note internal use by sm
 */
void hci_load_le_device_db_entry_into_resolving_list(uint16_t le_device_db_index);

/**
 * @note internal use by sm
 */
void hci_remove_le_device_db_entry_from_resolving_list(uint16_t le_device_db_index);

/**
 * @note internal use
 */
uint16_t hci_number_free_acl_slots_for_connection_type(bd_addr_type_t address_type);

/**
 * @brief Clear Periodic Advertiser List
 * @return status
 */
uint8_t gap_periodic_advertiser_list_clear(void);

/**
 * @brief Add entry to Periodic Advertiser List
 * @param address_type
 * @param address
 * @param advertising_sid
 * @return
 */
uint8_t gap_periodic_advertiser_list_add(bd_addr_type_t address_type, const bd_addr_t address, uint8_t advertising_sid);

/**
 * Remove entry from Periodic Advertising List
 * @param address_type
 * @param address
 * @param advertising_sid
 * @return
 */
uint8_t gap_periodic_advertiser_list_remove(bd_addr_type_t address_type, const bd_addr_t address, uint8_t advertising_sid);

/**
 * @brief Synchronize with a periodic advertising train from an advertiser and begin receiving periodic advertising packets.
 * @param options
 * @param advertising_sid
 * @param advertiser_address_type
 * @param advertiser_address
 * @param skip
 * @param sync_timeout
 * @param sync_cte_type
 * @return
 */
uint8_t gap_periodic_advertising_create_sync(uint8_t options, uint8_t advertising_sid, bd_addr_type_t advertiser_address_type,
                                             bd_addr_t advertiser_address, uint16_t skip, uint16_t sync_timeout, uint8_t sync_cte_type);

/**
 * @brief Cancel sync periodic advertising train while it is pending.
 * @return status
 */
uint8_t gap_periodic_advertising_create_sync_cancel(void);

/**
 * @biref Stop reception of the periodic advertising train
 * @param sync_handle
 * @return status
 */
uint8_t gap_periodic_advertising_terminate_sync(uint16_t sync_handle);

/**
 * @brief Get Controller Manufacturer
 * @returns company_id - see bluetooth_company_id.h
 */
uint16_t hci_get_manufacturer(void);

/**
 *  Get Classic Allow Role Switch param
 */
uint8_t hci_get_allow_role_switch(void);

/**
 * Get state
 */
HCI_STATE hci_get_state(void);

/**
 * @brief De-Init HCI
 */
void hci_deinit(void);

// defer disconnect on dedicated bonding complete, used internally for CTKD
uint8_t hci_dedicated_bonding_defer_disconnect(hci_con_handle_t con_handle, bool defer);

// Only for PTS testing

// Disable automatic L2CAP disconnect if no L2CAP connection is established
void hci_disable_l2cap_timeout_check(void);

// setup test connections, used for fuzzing
void hci_setup_test_connections_fuzz(void);

// free all connections, used for fuzzing
void hci_free_connections_fuzz(void);

// simulate stack bootup
void hci_simulate_working_fuzz(void);


#if defined __cplusplus
}
#endif

#endif // HCI_H<|MERGE_RESOLUTION|>--- conflicted
+++ resolved
@@ -1137,12 +1137,9 @@
     // usable ACL packet types given HCI_ACL_BUFFER_SIZE and local supported features
     uint16_t usable_packet_types_acl;
 
-<<<<<<< HEAD
-=======
     // enabled ACL packet types
     uint16_t enabled_packet_types_acl;
 
->>>>>>> 0b26674d
     // usable SCO packet types given local supported features
     uint16_t usable_packet_types_sco;
 
@@ -1627,15 +1624,12 @@
 uint16_t hci_usable_acl_packet_types(void);
 
 /**
-<<<<<<< HEAD
-=======
  * Set filter for set of ACL packet types returned by hci_usable_acl_packet_types
  * @param packet_types see CL_PACKET_TYPES_* in bluetooth.h, default: ACL_PACKET_TYPES_ALL
  */
 void hci_enable_acl_packet_types(uint16_t packet_types);
 
 /**
->>>>>>> 0b26674d
  * Get supported SCO packet types. Not flipped. Called by HFP
   */
 uint16_t hci_usable_sco_packet_types(void);

/*
 * Copyright (C) 2014 BlueKitchen GmbH
 *
 * Redistribution and use in source and binary forms, with or without
 * modification, are permitted provided that the following conditions
 * are met:
 *
 * 1. Redistributions of source code must retain the above copyright
 *    notice, this list of conditions and the following disclaimer.
 * 2. Redistributions in binary form must reproduce the above copyright
 *    notice, this list of conditions and the following disclaimer in the
 *    documentation and/or other materials provided with the distribution.
 * 3. Neither the name of the copyright holders nor the names of
 *    contributors may be used to endorse or promote products derived
 *    from this software without specific prior written permission.
 * 4. Any redistribution, use, or modification is done solely for
 *    personal benefit and not for any commercial purpose or for
 *    monetary gain.
 *
 * THIS SOFTWARE IS PROVIDED BY BLUEKITCHEN GMBH AND CONTRIBUTORS
 * ``AS IS'' AND ANY EXPRESS OR IMPLIED WARRANTIES, INCLUDING, BUT NOT
 * LIMITED TO, THE IMPLIED WARRANTIES OF MERCHANTABILITY AND FITNESS
 * FOR A PARTICULAR PURPOSE ARE DISCLAIMED. IN NO EVENT SHALL MATTHIAS
 * RINGWALD OR CONTRIBUTORS BE LIABLE FOR ANY DIRECT, INDIRECT,
 * INCIDENTAL, SPECIAL, EXEMPLARY, OR CONSEQUENTIAL DAMAGES (INCLUDING,
 * BUT NOT LIMITED TO, PROCUREMENT OF SUBSTITUTE GOODS OR SERVICES; LOSS
 * OF USE, DATA, OR PROFITS; OR BUSINESS INTERRUPTION) HOWEVER CAUSED
 * AND ON ANY THEORY OF LIABILITY, WHETHER IN CONTRACT, STRICT LIABILITY,
 * OR TORT (INCLUDING NEGLIGENCE OR OTHERWISE) ARISING IN ANY WAY OUT OF
 * THE USE OF THIS SOFTWARE, EVEN IF ADVISED OF THE POSSIBILITY OF
 * SUCH DAMAGE.
 *
 * Please inquire about commercial licensing options at 
 * contact@bluekitchen-gmbh.com
 *
 */
 
// *****************************************************************************
//
// Minimal setup for HFP Audio Gateway (AG) unit (!! UNDER DEVELOPMENT !!)
//
// *****************************************************************************

#include "btstack-config.h"

#include <stdint.h>
#include <stdio.h>
#include <stdlib.h>
#include <string.h>

#include <btstack/hci_cmds.h>
#include <btstack/run_loop.h>

#include "hci.h"
#include "btstack_memory.h"
#include "hci_dump.h"
#include "l2cap.h"
#include "sdp_query_rfcomm.h"
#include "sdp.h"
#include "debug.h"
#include "hfp.h"
#include "hfp_ag.h"

static const char default_hfp_ag_service_name[] = "Voice gateway";
static uint16_t hfp_supported_features = HFP_DEFAULT_AG_SUPPORTED_FEATURES;
static uint8_t hfp_codecs_nr = 0;
static uint8_t hfp_codecs[HFP_MAX_NUM_CODECS];

static int  hfp_ag_indicators_nr = 0;
static hfp_ag_indicator_t hfp_ag_indicators[HFP_MAX_NUM_AG_INDICATORS];

static int  hfp_ag_call_hold_services_nr = 0;
static char *hfp_ag_call_hold_services[6];
static hfp_callback_t hfp_callback;

static void packet_handler(void * connection, uint8_t packet_type, uint16_t channel, uint8_t *packet, uint16_t size);

hfp_generic_status_indicator_t * get_hfp_generic_status_indicators();
int get_hfp_generic_status_indicators_nr();
void set_hfp_generic_status_indicators(hfp_generic_status_indicator_t * indicators, int indicator_nr);
void set_hfp_ag_indicators(hfp_ag_indicator_t * indicators, int indicator_nr);
int get_hfp_ag_indicators_nr(hfp_connection_t * context);
hfp_ag_indicator_t * get_hfp_ag_indicators(hfp_connection_t * context);


hfp_ag_indicator_t * get_hfp_ag_indicators(hfp_connection_t * context){
    // TODO: save only value, and value changed in the context?
    if (context->ag_indicators_nr != hfp_ag_indicators_nr){
        context->ag_indicators_nr = hfp_ag_indicators_nr;
        memcpy(context->ag_indicators, hfp_ag_indicators, hfp_ag_indicators_nr * sizeof(hfp_ag_indicator_t));
    }
    return (hfp_ag_indicator_t *)&(context->ag_indicators);
}

static hfp_ag_indicator_t * get_ag_indicator_for_name(hfp_connection_t * context, const char * name){
    int i;
    for (i = 0; i < context->ag_indicators_nr; i++){
        if (strcmp(context->ag_indicators[i].name, name) == 0){
            return &context->ag_indicators[i];
        }
    }
    return NULL;
}

void set_hfp_ag_indicators(hfp_ag_indicator_t * indicators, int indicator_nr){
    memcpy(hfp_ag_indicators, indicators, indicator_nr * sizeof(hfp_ag_indicator_t));
    hfp_ag_indicators_nr = indicator_nr;
}

int get_hfp_ag_indicators_nr(hfp_connection_t * context){
    if (context->ag_indicators_nr != hfp_ag_indicators_nr){
        context->ag_indicators_nr = hfp_ag_indicators_nr;
        memcpy(context->ag_indicators, hfp_ag_indicators, hfp_ag_indicators_nr * sizeof(hfp_ag_indicator_t));
    }
    return context->ag_indicators_nr;
}


void hfp_ag_register_packet_handler(hfp_callback_t callback){
    if (callback == NULL){
        log_error("hfp_ag_register_packet_handler called with NULL callback");
        return;
    }
    hfp_callback = callback;
}

static int use_in_band_tone(hfp_connection_t * connection){
    return get_bit(hfp_supported_features, HFP_AGSF_IN_BAND_RING_TONE) && connection->use_in_band_ring_tone;
}

static int has_codec_negotiation_feature(hfp_connection_t * connection){
    int hf = get_bit(connection->remote_supported_features, HFP_HFSF_CODEC_NEGOTIATION);
    int ag = get_bit(hfp_supported_features, HFP_AGSF_CODEC_NEGOTIATION);
    return hf && ag;
}

static int has_call_waiting_and_3way_calling_feature(hfp_connection_t * connection){
    int hf = get_bit(connection->remote_supported_features, HFP_HFSF_THREE_WAY_CALLING);
    int ag = get_bit(hfp_supported_features, HFP_AGSF_THREE_WAY_CALLING);
    return hf && ag;
}

static int has_hf_indicators_feature(hfp_connection_t * connection){
    int hf = get_bit(connection->remote_supported_features, HFP_HFSF_HF_INDICATORS);
    int ag = get_bit(hfp_supported_features, HFP_AGSF_HF_INDICATORS);
    return hf && ag;
}

void hfp_ag_create_sdp_record(uint8_t * service, int rfcomm_channel_nr, const char * name, uint8_t ability_to_reject_call, uint16_t supported_features){
    if (!name){
        name = default_hfp_ag_service_name;
    }
    hfp_create_sdp_record(service, SDP_HandsfreeAudioGateway, rfcomm_channel_nr, name);
    
    /*
     * 0x01 – Ability to reject a call
     * 0x00 – No ability to reject a call
     */
    de_add_number(service, DE_UINT, DE_SIZE_16, 0x0301);    // Hands-Free Profile - Network
    de_add_number(service, DE_UINT, DE_SIZE_8, ability_to_reject_call);

    de_add_number(service, DE_UINT, DE_SIZE_16, 0x0311);    // Hands-Free Profile - SupportedFeatures
    de_add_number(service, DE_UINT, DE_SIZE_16, supported_features);
}

static int hfp_ag_exchange_supported_features_cmd(uint16_t cid){
    char buffer[40];
    sprintf(buffer, "\r\n%s:%d\r\n\r\nOK\r\n", HFP_SUPPORTED_FEATURES, hfp_supported_features);
    return send_str_over_rfcomm(cid, buffer);
}

static int hfp_ag_ok(uint16_t cid){
    char buffer[10];
    sprintf(buffer, "\r\nOK\r\n");
    return send_str_over_rfcomm(cid, buffer);
}

static int hfp_ag_ring(uint16_t cid){
    return send_str_over_rfcomm(cid, "\r\nRING\r\n");
}

static int hfp_ag_error(uint16_t cid){
    char buffer[10];
    sprintf(buffer, "\r\nERROR\r\n");
    return send_str_over_rfcomm(cid, buffer);
}

static int hfp_ag_report_extended_audio_gateway_error(uint16_t cid, uint8_t error){
    char buffer[20];
    sprintf(buffer, "\r\n%s=%d\r\n", HFP_EXTENDED_AUDIO_GATEWAY_ERROR, error);
    return send_str_over_rfcomm(cid, buffer);
}

static int hfp_ag_indicators_join(char * buffer, int buffer_size, hfp_connection_t * context){
    if (buffer_size < get_hfp_ag_indicators_nr(context) * (1 + sizeof(hfp_ag_indicator_t))) return 0;
    int i;
    int offset = 0;
    for (i = 0; i < get_hfp_ag_indicators_nr(context)-1; i++) {
        offset += snprintf(buffer+offset, buffer_size-offset, "(\"%s\",(%d,%d)),", 
            get_hfp_ag_indicators(context)[i].name, 
            get_hfp_ag_indicators(context)[i].min_range, 
            get_hfp_ag_indicators(context)[i].max_range);
    }
    if ( i < get_hfp_ag_indicators_nr(context)){
        offset += snprintf(buffer+offset, buffer_size-offset, "(\"%s\",(%d,%d))", 
            get_hfp_ag_indicators(context)[i].name, 
            get_hfp_ag_indicators(context)[i].min_range, 
            get_hfp_ag_indicators(context)[i].max_range);
    }
    return offset;
}

static int hfp_hf_indicators_join(char * buffer, int buffer_size){
    if (buffer_size < hfp_ag_indicators_nr * 3) return 0;
    int i;
    int offset = 0;
    for (i = 0; i < get_hfp_generic_status_indicators_nr()-1; i++) {
        offset += snprintf(buffer+offset, buffer_size-offset, "%d,", get_hfp_generic_status_indicators()[i].uuid);
    }
    if (i < get_hfp_generic_status_indicators_nr()){
        offset += snprintf(buffer+offset, buffer_size-offset, "%d,", get_hfp_generic_status_indicators()[i].uuid);
    }
    return offset;
}

static int hfp_hf_indicators_initial_status_join(char * buffer, int buffer_size){
    if (buffer_size < get_hfp_generic_status_indicators_nr() * 3) return 0;
    int i;
    int offset = 0;
    for (i = 0; i < get_hfp_generic_status_indicators_nr(); i++) {
        offset += snprintf(buffer+offset, buffer_size-offset, "\r\n%s:%d,%d\r\n", HFP_GENERIC_STATUS_INDICATOR, get_hfp_generic_status_indicators()[i].uuid, get_hfp_generic_status_indicators()[i].state);
    }
    return offset;
}

static int hfp_ag_indicators_status_join(char * buffer, int buffer_size){
    if (buffer_size < hfp_ag_indicators_nr * 3) return 0;
    int i;
    int offset = 0;
    for (i = 0; i < hfp_ag_indicators_nr-1; i++) {
        offset += snprintf(buffer+offset, buffer_size-offset, "%d,", hfp_ag_indicators[i].status); 
    }
    if (i<hfp_ag_indicators_nr){
        offset += snprintf(buffer+offset, buffer_size-offset, "%d", hfp_ag_indicators[i].status);
    }
    return offset;
}

static int hfp_ag_call_services_join(char * buffer, int buffer_size){
    if (buffer_size < hfp_ag_call_hold_services_nr * 3) return 0;
    int i;
    int offset = snprintf(buffer, buffer_size, "("); 
    for (i = 0; i < hfp_ag_call_hold_services_nr-1; i++) {
        offset += snprintf(buffer+offset, buffer_size-offset, "%s,", hfp_ag_call_hold_services[i]); 
    }
    if (i<hfp_ag_call_hold_services_nr){
        offset += snprintf(buffer+offset, buffer_size-offset, "%s)", hfp_ag_call_hold_services[i]);
    }
    return offset;
}

static int hfp_ag_retrieve_indicators_cmd(uint16_t cid, hfp_connection_t * context){
    char buffer[250];
    int offset = snprintf(buffer, sizeof(buffer), "\r\n%s:", HFP_INDICATOR);
    offset += hfp_ag_indicators_join(buffer+offset, sizeof(buffer)-offset, context);
    
    buffer[offset] = 0;
    
    offset += snprintf(buffer+offset, sizeof(buffer)-offset, "\r\n\r\nOK\r\n");
    buffer[offset] = 0;
    return send_str_over_rfcomm(cid, buffer);
}

static int hfp_ag_retrieve_indicators_status_cmd(uint16_t cid){
    char buffer[40];
    int offset = snprintf(buffer, sizeof(buffer), "\r\n%s:", HFP_INDICATOR);
    offset += hfp_ag_indicators_status_join(buffer+offset, sizeof(buffer)-offset);
    
    buffer[offset] = 0;
    
    offset += snprintf(buffer+offset, sizeof(buffer)-offset, "\r\n\r\nOK\r\n");
    buffer[offset] = 0;
    return send_str_over_rfcomm(cid, buffer);
}

static int hfp_ag_set_indicator_status_update_cmd(uint16_t cid, uint8_t activate){
    // AT\r\n%s:3,0,0,%d\r\n
    return hfp_ag_ok(cid);
}


static int hfp_ag_retrieve_can_hold_call_cmd(uint16_t cid){
    char buffer[100];
    int offset = snprintf(buffer, sizeof(buffer), "\r\n%s:", HFP_SUPPORT_CALL_HOLD_AND_MULTIPARTY_SERVICES);
    offset += hfp_ag_call_services_join(buffer+offset, sizeof(buffer)-offset);
    
    buffer[offset] = 0;
    
    offset += snprintf(buffer+offset, sizeof(buffer)-offset, "\r\n\r\nOK\r\n");
    buffer[offset] = 0;
    return send_str_over_rfcomm(cid, buffer);
}


static int hfp_ag_list_supported_generic_status_indicators_cmd(uint16_t cid){
    return hfp_ag_ok(cid);
}

static int hfp_ag_retrieve_supported_generic_status_indicators_cmd(uint16_t cid){
    char buffer[40];
    int offset = snprintf(buffer, sizeof(buffer), "\r\n%s:(", HFP_GENERIC_STATUS_INDICATOR);
    offset += hfp_hf_indicators_join(buffer+offset, sizeof(buffer)-offset);
    
    buffer[offset] = 0;
    
    offset += snprintf(buffer+offset, sizeof(buffer)-offset, ")\r\n\r\nOK\r\n");
    buffer[offset] = 0;
    return send_str_over_rfcomm(cid, buffer);
}

static int hfp_ag_retrieve_initital_supported_generic_status_indicators_cmd(uint16_t cid){
    char buffer[40];
    int offset = hfp_hf_indicators_initial_status_join(buffer, sizeof(buffer));
    
    buffer[offset] = 0;
    offset += snprintf(buffer+offset, sizeof(buffer)-offset, "\r\nOK\r\n");
    buffer[offset] = 0;
    return send_str_over_rfcomm(cid, buffer);
}

static int hfp_ag_transfer_ag_indicators_status_cmd(uint16_t cid, hfp_ag_indicator_t * indicator){
    char buffer[20];
    sprintf(buffer, "\r\n%s:%d,%d\r\n", HFP_TRANSFER_AG_INDICATOR_STATUS, indicator->index, indicator->status);
    return send_str_over_rfcomm(cid, buffer);
}

static int hfp_ag_report_network_operator_name_cmd(uint16_t cid, hfp_network_opearator_t op){
    char buffer[40];
    if (strlen(op.name) == 0){
        sprintf(buffer, "\r\n%s:%d,,\r\n\r\nOK\r\n", HFP_QUERY_OPERATOR_SELECTION, op.mode);
    } else {
        sprintf(buffer, "\r\n%s:%d,%d,%s\r\n\r\nOK\r\n", HFP_QUERY_OPERATOR_SELECTION, op.mode, op.format, op.name);
    }
    return send_str_over_rfcomm(cid, buffer);
}


static int hfp_ag_cmd_suggest_codec(uint16_t cid, uint8_t codec){
    char buffer[30];
    sprintf(buffer, "\r\n%s:%d\r\n", HFP_CONFIRM_COMMON_CODEC, codec);
    return send_str_over_rfcomm(cid, buffer);
}

static uint8_t hfp_ag_suggest_codec(hfp_connection_t *context){
    int i,j;
    uint8_t codec = 0;
    for (i = 0; i < hfp_codecs_nr; i++){
        for (j = 0; j < context->remote_codecs_nr; j++){
            if (context->remote_codecs[j] == hfp_codecs[i]){
                codec = context->remote_codecs[j];
                continue;
            }
        }
    }
    return codec;
}

static int codecs_exchange_state_machine(hfp_connection_t * context){
    /* events ( == commands):
        HFP_CMD_AVAILABLE_CODECS == received AT+BAC with list of codecs
        HFP_CMD_TRIGGER_CODEC_CONNECTION_SETUP:
            hf_trigger_codec_connection_setup == received BCC
            ag_trigger_codec_connection_setup == received from AG to send BCS
        HFP_CMD_HF_CONFIRMED_CODEC == received AT+BCS
    */
            
     switch (context->codecs_state){
        case HFP_CODECS_RECEIVED_TRIGGER_CODEC_EXCHANGE:
            context->command = HFP_CMD_AG_SEND_COMMON_CODEC;
            break;
        case HFP_CODECS_AG_RESEND_COMMON_CODEC:
            context->command = HFP_CMD_AG_SEND_COMMON_CODEC;
            break;
        default:
            break;
    }

    printf(" -> State machine: CC\n");
    
    switch (context->command){
        case HFP_CMD_AVAILABLE_CODECS:
            //printf("HFP_CODECS_RECEIVED_LIST \n");
            if (context->state < HFP_SERVICE_LEVEL_CONNECTION_ESTABLISHED){
                context->codecs_state = HFP_CODECS_RECEIVED_LIST;
                hfp_ag_ok(context->rfcomm_cid);
                return 1;    
            }

            switch (context->codecs_state){
                case HFP_CODECS_AG_SENT_COMMON_CODEC:
                case HFP_CODECS_EXCHANGED:
                    context->codecs_state = HFP_CODECS_AG_RESEND_COMMON_CODEC;
                    break;
                default:
                    break;
            }
            hfp_ag_ok(context->rfcomm_cid);
            return 1;
        
        case HFP_CMD_TRIGGER_CODEC_CONNECTION_SETUP:
            //printf(" HFP_CMD_TRIGGER_CODEC_CONNECTION_SETUP \n");
            context->codecs_state = HFP_CODECS_RECEIVED_TRIGGER_CODEC_EXCHANGE;
            hfp_ag_ok(context->rfcomm_cid);
            return 1;
        
        case HFP_CMD_AG_SEND_COMMON_CODEC:
            //printf(" HFP_CMD_AG_SEND_COMMON_CODEC \n");
            context->codecs_state = HFP_CODECS_AG_SENT_COMMON_CODEC;
            context->suggested_codec = hfp_ag_suggest_codec(context);
            hfp_ag_cmd_suggest_codec(context->rfcomm_cid, context->suggested_codec);
            return 1;

        case HFP_CMD_HF_CONFIRMED_CODEC:
            //printf("HFP_CMD_HF_CONFIRMED_CODEC \n");
            if (context->codec_confirmed != context->suggested_codec){
                context->codecs_state = HFP_CODECS_ERROR;
                hfp_ag_error(context->rfcomm_cid);
                return 1;
            } 
            context->negotiated_codec = context->codec_confirmed;
            context->codecs_state = HFP_CODECS_EXCHANGED;
            hfp_emit_event(hfp_callback, HFP_SUBEVENT_CODECS_CONNECTION_COMPLETE, 0);
            hfp_ag_ok(context->rfcomm_cid);           
            return 1; 
        default:
            break;
    }
    return 0;
}


static int hfp_ag_run_for_context_service_level_connection(hfp_connection_t * context){
    if (context->state >= HFP_SERVICE_LEVEL_CONNECTION_ESTABLISHED) return 0;
    int done = 0;
    printf(" -> State machine: SLC\n");
    
    switch(context->command){
        case HFP_CMD_SUPPORTED_FEATURES:
            switch(context->state){
                case HFP_W4_EXCHANGE_SUPPORTED_FEATURES:
                case HFP_EXCHANGE_SUPPORTED_FEATURES:
                    if (has_codec_negotiation_feature(context)){
                        context->state = HFP_W4_NOTIFY_ON_CODECS;
                    } else {
                        context->state = HFP_W4_RETRIEVE_INDICATORS;
                    }
                    hfp_ag_exchange_supported_features_cmd(context->rfcomm_cid);
                    return 1;
                default:
                    break;
            }
            break;
        case HFP_CMD_AVAILABLE_CODECS:
            done = codecs_exchange_state_machine(context);

            if (context->codecs_state == HFP_CODECS_RECEIVED_LIST){
                context->state = HFP_W4_RETRIEVE_INDICATORS;
            }
            return done;

        case HFP_CMD_RETRIEVE_AG_INDICATORS:
            if (context->state != HFP_W4_RETRIEVE_INDICATORS) break;
            context->state = HFP_W4_RETRIEVE_INDICATORS_STATUS;
            hfp_ag_retrieve_indicators_cmd(context->rfcomm_cid, context);
            return 1;
        
        case HFP_CMD_RETRIEVE_AG_INDICATORS_STATUS:
            if (context->state != HFP_W4_RETRIEVE_INDICATORS_STATUS) break;
            context->state = HFP_W4_ENABLE_INDICATORS_STATUS_UPDATE;
            hfp_ag_retrieve_indicators_status_cmd(context->rfcomm_cid);
            return 1;

        case HFP_CMD_ENABLE_INDICATOR_STATUS_UPDATE:
            if (context->state != HFP_W4_ENABLE_INDICATORS_STATUS_UPDATE) break;
            if (has_call_waiting_and_3way_calling_feature(context)){
                context->state = HFP_W4_RETRIEVE_CAN_HOLD_CALL;
            } else if (has_hf_indicators_feature(context)){
                context->state = HFP_W4_LIST_GENERIC_STATUS_INDICATORS;
            } else {
                context->state = HFP_SERVICE_LEVEL_CONNECTION_ESTABLISHED;
                hfp_emit_event(hfp_callback, HFP_SUBEVENT_SERVICE_LEVEL_CONNECTION_ESTABLISHED, 0);
            }
            hfp_ag_set_indicator_status_update_cmd(context->rfcomm_cid, 1);
            return 1;
                
        case HFP_CMD_SUPPORT_CALL_HOLD_AND_MULTIPARTY_SERVICES:
            if (context->state != HFP_W4_RETRIEVE_CAN_HOLD_CALL) break;
            if (has_hf_indicators_feature(context)){
                context->state = HFP_W4_LIST_GENERIC_STATUS_INDICATORS;
            } else {
                context->state = HFP_SERVICE_LEVEL_CONNECTION_ESTABLISHED;
                hfp_emit_event(hfp_callback, HFP_SUBEVENT_SERVICE_LEVEL_CONNECTION_ESTABLISHED, 0);
            }
            hfp_ag_retrieve_can_hold_call_cmd(context->rfcomm_cid);
            return 1;
        
        case HFP_CMD_LIST_GENERIC_STATUS_INDICATORS:
            if (context->state != HFP_W4_LIST_GENERIC_STATUS_INDICATORS) break;
            context->state = HFP_W4_RETRIEVE_GENERIC_STATUS_INDICATORS;
            hfp_ag_list_supported_generic_status_indicators_cmd(context->rfcomm_cid);
            return 1;

        case HFP_CMD_RETRIEVE_GENERIC_STATUS_INDICATORS:
            if (context->state != HFP_W4_RETRIEVE_GENERIC_STATUS_INDICATORS) break;
            context->state = HFP_W4_RETRIEVE_INITITAL_STATE_GENERIC_STATUS_INDICATORS; 
            hfp_ag_retrieve_supported_generic_status_indicators_cmd(context->rfcomm_cid);
            return 1;

        case HFP_CMD_RETRIEVE_GENERIC_STATUS_INDICATORS_STATE:
            if (context->state != HFP_W4_RETRIEVE_INITITAL_STATE_GENERIC_STATUS_INDICATORS) break;
            context->state = HFP_SERVICE_LEVEL_CONNECTION_ESTABLISHED;
            hfp_emit_event(hfp_callback, HFP_SUBEVENT_SERVICE_LEVEL_CONNECTION_ESTABLISHED, 0);
            hfp_ag_retrieve_initital_supported_generic_status_indicators_cmd(context->rfcomm_cid);
            return 1;
        default:
            break;
    }
    return done;
}

static int hfp_ag_run_for_context_service_level_connection_queries(hfp_connection_t * context){
    if (context->state != HFP_SERVICE_LEVEL_CONNECTION_ESTABLISHED) return 0;
    
    int done = codecs_exchange_state_machine(context);
    if (done) return done;

    printf(" -> State machine: SLC Queries\n");
    switch(context->command){
        case HFP_CMD_QUERY_OPERATOR_SELECTION_NAME:
            hfp_ag_report_network_operator_name_cmd(context->rfcomm_cid, context->network_operator);
            return 1;
        case HFP_CMD_QUERY_OPERATOR_SELECTION_NAME_FORMAT:
            if (context->network_operator.format != 0){
                hfp_ag_error(context->rfcomm_cid);
            } else {
                hfp_ag_ok(context->rfcomm_cid);
            }
            return 1;
        case HFP_CMD_ENABLE_INDIVIDUAL_AG_INDICATOR_STATUS_UPDATE:
            hfp_ag_ok(context->rfcomm_cid);
            return 1;
        case HFP_CMD_ENABLE_EXTENDED_AUDIO_GATEWAY_ERROR:
            if (context->extended_audio_gateway_error){
                context->extended_audio_gateway_error = 0;
                hfp_ag_report_extended_audio_gateway_error(context->rfcomm_cid, context->extended_audio_gateway_error);
                return 1;
            }
        case HFP_CMD_ENABLE_INDICATOR_STATUS_UPDATE:
            printf("TODO\n");
            break;
        default:
            break;
    }
    return 0;
}


static int hfp_ag_run_for_audio_connection(hfp_connection_t * context){
    if (context->state < HFP_SERVICE_LEVEL_CONNECTION_ESTABLISHED ||
        context->state > HFP_W2_DISCONNECT_SCO) return 0;

    // run codecs exchange
    int done = codecs_exchange_state_machine(context);
    if (done) return done;
    printf(" -> State machine: Audio Connection\n");

    if (context->release_audio_connection){
        context->state = HFP_W4_SCO_DISCONNECTED;
        context->release_audio_connection = 0;
        gap_disconnect(context->sco_handle);
        return 1;
    }
    if (context->state == HFP_AUDIO_CONNECTION_ESTABLISHED) return done;
    if (context->codecs_state != HFP_CODECS_EXCHANGED) return done;
    if (context->establish_audio_connection){
        context->state = HFP_W4_SCO_CONNECTED;
        context->establish_audio_connection = 0;
        hci_send_cmd(&hci_setup_synchronous_connection, context->con_handle, 8000, 8000, 0xFFFF, hci_get_sco_voice_setting(), 0xFF, 0x003F);
        return 1;
    
    }
    return 0;
}

static int incoming_call_state_machine(hfp_connection_t * context){
    if (!context->run_call_state_machine) return 0;
    if (context->state < HFP_SERVICE_LEVEL_CONNECTION_ESTABLISHED) return 0;

    printf(" -> State machine: Incoming Call\n");
    int done = 0;
    hfp_ag_indicator_t * indicator;
    
    if (context->terminate_call){
        // TODO, reset flags
        context->terminate_call = 0;
        context->run_call_state_machine = 0;
        return done;
    }

    switch (context->call_state){
        case HFP_CALL_IDLE:
            //printf(" HFP_CALL_TRIGGER_AUDIO_CONNECTION \n");
            indicator = get_ag_indicator_for_name(context, "callsetup");
            if (!indicator) return 0;

            indicator->status = HFP_CALLSETUP_STATUS_INCOMING_CALL_SETUP_IN_PROGRESS;
            hfp_ag_transfer_ag_indicators_status_cmd(context->rfcomm_cid, indicator);
            done = 1;
            
            if (use_in_band_tone(context)){
                context->call_state = HFP_CALL_TRIGGER_AUDIO_CONNECTION;
            } else {
                context->call_state = HFP_CALL_RING;;
                hfp_emit_event(hfp_callback, HFP_SUBEVENT_START_RINGINIG, 0);
            }
<<<<<<< HEAD
            
            indicator->status = HFP_CALLSETUP_STATUS_INCOMING_CALL_SETUP_IN_PROGRESS;
            hfp_ag_transfer_ag_indicators_status_cmd(context->rfcomm_cid, indicator);
            return 1;
=======
            break;
>>>>>>> 2c1d941a

        case HFP_CALL_RING:
            context->call_state = HFP_CALL_W4_ANSWER;
            hfp_ag_ring(context->rfcomm_cid);
            return 1;

        case HFP_CALL_W4_ANSWER:
            //printf(" HFP_CALL_W4_ANSWER \n");
            context->call_state = HFP_CALL_TRANSFER_CALL_STATUS;
            hfp_emit_event(hfp_callback, HFP_SUBEVENT_STOP_RINGINIG, 0);
            hfp_ag_ok(context->rfcomm_cid);
            return 1;

        case HFP_CALL_TRANSFER_CALL_STATUS:
            //printf(" HFP_CALL_TRANSFER_CALL_STATUS \n");
            context->call_state = HFP_CALL_TRANSFER_CALLSETUP_STATUS;
            indicator = get_ag_indicator_for_name(context, "call");
            indicator->status = HFP_CALL_STATUS_ACTIVE_OR_HELD_CALL_IS_PRESENT;
            hfp_ag_transfer_ag_indicators_status_cmd(context->rfcomm_cid, indicator);
            return 1;

        case HFP_CALL_TRANSFER_CALLSETUP_STATUS:
            //printf(" HFP_CALL_TRANSFER_CALLSETUP_STATUS \n");
            if (use_in_band_tone(context)){
                context->call_state = HFP_CALL_ACTIVE;
            } else {
                context->call_state = HFP_CALL_TRIGGER_AUDIO_CONNECTION;
            }
            
            indicator = get_ag_indicator_for_name(context, "callsetup");
            indicator->status = HFP_HELDCALL_STATUS_NO_CALLS_HELD;
            hfp_ag_transfer_ag_indicators_status_cmd(context->rfcomm_cid, indicator);
            return 1;
        case HFP_CALL_TRIGGER_AUDIO_CONNECTION:
            //printf(" HFP_CALL_TRIGGER_AUDIO_CONNECTION \n");
            context->call_state = HFP_CALL_W4_AUDIO_CONNECTION;
            hfp_ag_establish_audio_connection(context->remote_addr);
            break;

        case HFP_CALL_W4_AUDIO_CONNECTION:
            //printf(" HFP_CALL_W4_AUDIO_CONNECTION \n");
            if (context->state < HFP_AUDIO_CONNECTION_ESTABLISHED) return 0;
            
            if (use_in_band_tone(context)){
                context->call_state = HFP_CALL_W4_ANSWER;
                hfp_emit_event(hfp_callback, HFP_SUBEVENT_START_RINGINIG, 0);
            } else {
                context->call_state = HFP_CALL_ACTIVE;
            }
            return 0;
        case HFP_CALL_ACTIVE:
            //printf(" HFP_CALL_ACTIVE \n");
            break;
        default:
            break;
    }
    return done;
}


static void hfp_run_for_context(hfp_connection_t *context){
    if (!context) return;
    if (!rfcomm_can_send_packet_now(context->rfcomm_cid)) return;
    
    if (context->command == HFP_CMD_UNKNOWN){
        context->ok_pending = 0;
        context->send_error = 0;
        context->command = HFP_CMD_NONE;
        hfp_ag_error(context->rfcomm_cid);
        return;
    }

    if (context->ok_pending){
        context->ok_pending = 0;
        context->command = HFP_CMD_NONE;
        hfp_ag_ok(context->rfcomm_cid);
        return;
    }

    if (context->send_error){
        context->send_error = 0;
        context->command = HFP_CMD_NONE;
        hfp_ag_error(context->rfcomm_cid); 
        return;
    }
    
    int done = hfp_ag_run_for_context_service_level_connection(context);
    if (!done){
        done = hfp_ag_run_for_context_service_level_connection_queries(context);
    } 

    if (!done){
        done = incoming_call_state_machine(context);
    }

    if (!done){  
        done = hfp_ag_run_for_audio_connection(context);
    }
    

    if (context->command == HFP_CMD_NONE && !done){
        log_info("context->command == HFP_CMD_NONE");
        switch(context->state){
            case HFP_W2_DISCONNECT_RFCOMM:
                context->state = HFP_W4_RFCOMM_DISCONNECTED;
                rfcomm_disconnect_internal(context->rfcomm_cid);
                break;
            default:
                break;
        }
    }
    if (done){
        context->command = HFP_CMD_NONE;
    }
}

static void hfp_handle_rfcomm_data(uint8_t packet_type, uint16_t channel, uint8_t *packet, uint16_t size){
    hfp_connection_t * context = get_hfp_connection_context_for_rfcomm_cid(channel);
    if (!context) return;
    int pos;
    for (pos = 0; pos < size ; pos++){
        hfp_parse(context, packet[pos], 0);
    }
}

static void hfp_run(){
    linked_list_iterator_t it;    
    linked_list_iterator_init(&it, hfp_get_connections());
    while (linked_list_iterator_has_next(&it)){
        hfp_connection_t * connection = (hfp_connection_t *)linked_list_iterator_next(&it);
        hfp_run_for_context(connection);
    }
}

static void packet_handler(void * connection, uint8_t packet_type, uint16_t channel, uint8_t *packet, uint16_t size){
    switch (packet_type){
        case RFCOMM_DATA_PACKET:
            hfp_handle_rfcomm_data(packet_type, channel, packet, size);
            break;
        case HCI_EVENT_PACKET:
            hfp_handle_hci_event(hfp_callback, packet_type, packet, size);
            break;
        default:
            break;
    }

    hfp_run();
}

void hfp_ag_init(uint16_t rfcomm_channel_nr, uint32_t supported_features, 
    uint8_t * codecs, int codecs_nr, 
    hfp_ag_indicator_t * ag_indicators, int ag_indicators_nr,
    hfp_generic_status_indicator_t * hf_indicators, int hf_indicators_nr,
    const char *call_hold_services[], int call_hold_services_nr){
    if (codecs_nr > HFP_MAX_NUM_CODECS){
        log_error("hfp_init: codecs_nr (%d) > HFP_MAX_NUM_CODECS (%d)", codecs_nr, HFP_MAX_NUM_CODECS);
        return;
    }
    l2cap_init();
    l2cap_register_packet_handler(packet_handler);

    rfcomm_register_packet_handler(packet_handler);

    hfp_init(rfcomm_channel_nr);
    
    hfp_supported_features = supported_features;
    hfp_codecs_nr = codecs_nr;

    int i;
    for (i=0; i<codecs_nr; i++){
        hfp_codecs[i] = codecs[i];
    }

    hfp_ag_indicators_nr = ag_indicators_nr;
    memcpy(hfp_ag_indicators, ag_indicators, ag_indicators_nr * sizeof(hfp_ag_indicator_t));
    for (i=0; i<hfp_ag_indicators_nr; i++){
        printf("ag ind %s\n", hfp_ag_indicators[i].name);
    }

    set_hfp_generic_status_indicators(hf_indicators, hf_indicators_nr);

    hfp_ag_call_hold_services_nr = call_hold_services_nr;
    memcpy(hfp_ag_call_hold_services, call_hold_services, call_hold_services_nr * sizeof(char *));
}

void hfp_ag_establish_service_level_connection(bd_addr_t bd_addr){
    hfp_establish_service_level_connection(bd_addr, SDP_Handsfree);
}

void hfp_ag_release_service_level_connection(bd_addr_t bd_addr){
    hfp_connection_t * connection = get_hfp_connection_context_for_bd_addr(bd_addr);
    hfp_release_service_level_connection(connection);
    hfp_run_for_context(connection);
}

void hfp_ag_report_extended_audio_gateway_error_result_code(bd_addr_t bd_addr, hfp_cme_error_t error){
    hfp_connection_t * connection = get_hfp_connection_context_for_bd_addr(bd_addr);
    if (!connection){
        log_error("HFP HF: connection doesn't exist.");
        return;
    }
    connection->extended_audio_gateway_error = 0;
    if (!connection->enable_extended_audio_gateway_error_report){
        return;
    }
    connection->extended_audio_gateway_error = error;
    hfp_run_for_context(connection);
}


void hfp_ag_establish_audio_connection(bd_addr_t bd_addr){
    hfp_ag_establish_service_level_connection(bd_addr);
    hfp_connection_t * connection = get_hfp_connection_context_for_bd_addr(bd_addr);

    connection->establish_audio_connection = 0;
    if (connection->state == HFP_AUDIO_CONNECTION_ESTABLISHED) return;
    if (connection->state >= HFP_W2_DISCONNECT_SCO) return;
        
    connection->establish_audio_connection = 1;

    if (!has_codec_negotiation_feature(connection)){
        log_info("hfp_ag_establish_audio_connection - no codec negotiation feature, using defaults");
        connection->negotiated_codec = HFP_CODEC_CVSD;
        connection->codecs_state = HFP_CODECS_EXCHANGED;
    } 

    switch (connection->codecs_state){
        case HFP_CODECS_IDLE:
        case HFP_CODECS_RECEIVED_LIST:
        case HFP_CODECS_AG_RESEND_COMMON_CODEC:
        case HFP_CODECS_ERROR:
            connection->command = HFP_CMD_AG_SEND_COMMON_CODEC;
            break;
        default:
            break;
    } 

    hfp_run_for_context(connection);
}

void hfp_ag_release_audio_connection(bd_addr_t bd_addr){
    hfp_connection_t * connection = get_hfp_connection_context_for_bd_addr(bd_addr);
    hfp_release_audio_connection(connection);
    hfp_run_for_context(connection);
}

/**
 * @brief 
 */
void hfp_ag_incoming_call(bd_addr_t bd_addr, uint8_t use_in_band_ring_tone){
    hfp_ag_establish_service_level_connection(bd_addr);
    hfp_connection_t * connection = get_hfp_connection_context_for_bd_addr(bd_addr);

    connection->use_in_band_ring_tone = use_in_band_ring_tone;
    connection->run_call_state_machine = 1;
    hfp_run_for_context(connection);
}


/**
 * @brief 
 */
void hfp_ag_terminate_call(bd_addr_t bd_addr){
    hfp_connection_t * connection = get_hfp_connection_context_for_bd_addr(bd_addr);
    if (connection->state != HFP_AUDIO_CONNECTION_ESTABLISHED) return;
    connection->terminate_call = 1;
    hfp_run_for_context(connection);
}

<|MERGE_RESOLUTION|>--- conflicted
+++ resolved
@@ -615,7 +615,6 @@
 
             indicator->status = HFP_CALLSETUP_STATUS_INCOMING_CALL_SETUP_IN_PROGRESS;
             hfp_ag_transfer_ag_indicators_status_cmd(context->rfcomm_cid, indicator);
-            done = 1;
             
             if (use_in_band_tone(context)){
                 context->call_state = HFP_CALL_TRIGGER_AUDIO_CONNECTION;
@@ -623,14 +622,7 @@
                 context->call_state = HFP_CALL_RING;;
                 hfp_emit_event(hfp_callback, HFP_SUBEVENT_START_RINGINIG, 0);
             }
-<<<<<<< HEAD
-            
-            indicator->status = HFP_CALLSETUP_STATUS_INCOMING_CALL_SETUP_IN_PROGRESS;
-            hfp_ag_transfer_ag_indicators_status_cmd(context->rfcomm_cid, indicator);
-            return 1;
-=======
-            break;
->>>>>>> 2c1d941a
+            return 1;
 
         case HFP_CALL_RING:
             context->call_state = HFP_CALL_W4_ANSWER;

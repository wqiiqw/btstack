--- conflicted
+++ resolved
@@ -1318,11 +1318,6 @@
     }
     hci_send_cmd_packet(packet, HCI_CMD_HEADER_SIZE + 1 + EXTENDED_INQUIRY_RESPONSE_DATA_LEN);
 }
-<<<<<<< HEAD
-#endif
-
-#if !defined(HAVE_PLATFORM_IPHONE_OS) && !defined (HAVE_HOST_CONTROLLER_API)
-=======
 
 static void hci_run_gap_tasks_classic(void){
     if ((hci_stack->gap_tasks & GAP_TASK_SET_CLASS_OF_DEVICE) != 0) {
@@ -1379,7 +1374,6 @@
 #endif
 
 #ifndef HAVE_HOST_CONTROLLER_API
->>>>>>> 10ab057a
 
 static uint32_t hci_transport_uart_get_main_baud_rate(void){
     if (!hci_stack->config) return 0;
@@ -1456,10 +1450,6 @@
 // assumption: hci_can_send_command_packet_now() == true
 static void hci_initializing_run(void){
     log_debug("hci_initializing_run: substate %u, can send %u", hci_stack->substate, hci_can_send_command_packet_now());
-<<<<<<< HEAD
-    if (!hci_can_send_command_packet_now()) return;
-
-=======
 
     if (!hci_can_send_command_packet_now()) return;
 
@@ -1471,7 +1461,6 @@
             && ((hci_transport_config_uart_t *)hci_stack->config)->baudrate_main;
 #endif
 
->>>>>>> 10ab057a
     switch (hci_stack->substate){
         case HCI_INIT_SEND_RESET:
             hci_state_reset();
@@ -1658,15 +1647,6 @@
 
 #ifdef ENABLE_CLASSIC
         case HCI_INIT_WRITE_SIMPLE_PAIRING_MODE:
-<<<<<<< HEAD
-            hci_stack->substate = HCI_INIT_W4_WRITE_SIMPLE_PAIRING_MODE;
-            hci_send_cmd(&hci_write_simple_pairing_mode, hci_stack->ssp_enable);
-            break;
-        case HCI_INIT_WRITE_PAGE_TIMEOUT:
-            hci_stack->substate = HCI_INIT_W4_WRITE_PAGE_TIMEOUT;
-            hci_send_cmd(&hci_write_page_timeout, 0x6000);  // ca. 15 sec
-            break;
-=======
             if (hci_classic_supported() && gap_ssp_supported()){
                 hci_stack->substate = HCI_INIT_W4_WRITE_SIMPLE_PAIRING_MODE;
                 hci_send_cmd(&hci_write_simple_pairing_mode, hci_stack->ssp_enable);
@@ -1675,7 +1655,6 @@
 
             /* fall through */
 
->>>>>>> 10ab057a
         case HCI_INIT_WRITE_INQUIRY_MODE:
             if (hci_classic_supported()){
                 hci_stack->substate = HCI_INIT_W4_WRITE_INQUIRY_MODE;
@@ -3505,22 +3484,15 @@
 
 #ifdef ENABLE_CLASSIC
     hci_stack->inquiry_lap = GAP_IAC_GENERAL_INQUIRY;
-<<<<<<< HEAD
-=======
     hci_stack->page_timeout = 0x6000;  // ca. 15 sec
 
->>>>>>> 10ab057a
     hci_stack->gap_tasks =
             GAP_TASK_SET_DEFAULT_LINK_POLICY |
             GAP_TASK_SET_CLASS_OF_DEVICE |
             GAP_TASK_SET_LOCAL_NAME |
-<<<<<<< HEAD
-            GAP_TASK_SET_EIR_DATA;
-=======
             GAP_TASK_SET_EIR_DATA |
             GAP_TASK_WRITE_SCAN_ENABLE |
             GAP_TASK_WRITE_PAGE_TIMEOUT;
->>>>>>> 10ab057a
 #endif
 
 #ifdef ENABLE_CLASSIC_PAIRING_OOB
@@ -4218,153 +4190,6 @@
 
             /* fall through */
 
-<<<<<<< HEAD
-static void hci_halting_run(void){
-
-    log_info("HCI_STATE_HALTING, substate %x\n", hci_stack->substate);
-
-    hci_connection_t * connection;
-    switch (hci_stack->substate) {
-        case HCI_HALTING_DISCONNECT_ALL_NO_TIMER:
-        case HCI_HALTING_DISCONNECT_ALL_TIMER:
-#ifdef ENABLE_BLE
-#ifdef ENABLE_LE_CENTRAL
-            // free whitelist entries
-            {
-                btstack_linked_list_iterator_t lit;
-                btstack_linked_list_iterator_init(&lit, &hci_stack->le_whitelist);
-                while (btstack_linked_list_iterator_has_next(&lit)) {
-                    whitelist_entry_t *entry = (whitelist_entry_t *) btstack_linked_list_iterator_next(&lit);
-                    btstack_linked_list_remove(&hci_stack->le_whitelist, (btstack_linked_item_t *) entry);
-                    btstack_memory_whitelist_entry_free(entry);
-                }
-            }
-#endif
-#endif
-            // close all open connections
-            connection = (hci_connection_t *) hci_stack->connections;
-            if (connection) {
-                hci_con_handle_t con_handle = (uint16_t) connection->con_handle;
-                if (!hci_can_send_command_packet_now()) return;
-
-                // check state
-                if (connection->state == SENT_DISCONNECT) return;
-                connection->state = SENT_DISCONNECT;
-
-                log_info("HCI_STATE_HALTING, connection %p, handle %u", connection, con_handle);
-
-                // cancel all l2cap connections right away instead of waiting for disconnection complete event ...
-                hci_emit_disconnection_complete(con_handle, 0x16); // terminated by local host
-
-                // ... which would be ignored anyway as we shutdown (free) the connection now
-                hci_shutdown_connection(connection);
-
-                // finally, send the disconnect command
-                hci_send_cmd(&hci_disconnect, con_handle, ERROR_CODE_REMOTE_USER_TERMINATED_CONNECTION);
-                return;
-            }
-
-            btstack_run_loop_remove_timer(&hci_stack->timeout);
-
-            if (hci_stack->substate == HCI_HALTING_DISCONNECT_ALL_TIMER) {
-                // no connections left, wait a bit to assert that btstack_cyrpto isn't waiting for an HCI event
-                log_info("HCI_STATE_HALTING: wait 50 ms");
-                hci_stack->substate = HCI_HALTING_W4_TIMER;
-                btstack_run_loop_set_timer(&hci_stack->timeout, 50);
-                btstack_run_loop_set_timer_handler(&hci_stack->timeout, hci_halting_timeout_handler);
-                btstack_run_loop_add_timer(&hci_stack->timeout);
-                break;
-            }
-
-            /* fall through */
-
-        case HCI_HALTING_CLOSE:
-            // close left over connections (that had not been properly closed before)
-            hci_discard_connections();
-
-            log_info("HCI_STATE_HALTING, calling off");
-
-            // switch mode
-            hci_power_control_off();
-
-            log_info("HCI_STATE_HALTING, emitting state");
-            hci_emit_state();
-            log_info("HCI_STATE_HALTING, done");
-            break;
-
-        case HCI_HALTING_W4_TIMER:
-            // keep waiting
-
-            break;
-        default:
-            break;
-    }
-}
-
-static void hci_falling_asleep_run(void){
-
-    log_info("HCI_STATE_FALLING_ASLEEP, substate %x\n", hci_stack->substate);
-
-    hci_connection_t * connection;
-    switch (hci_stack->substate) {
-        case HCI_FALLING_ASLEEP_DISCONNECT:
-            // close all open connections
-            connection = (hci_connection_t *) hci_stack->connections;
-
-#ifdef HAVE_PLATFORM_IPHONE_OS
-            // don't close connections, if H4 supports power management
-            if (btstack_control_iphone_power_management_enabled()){
-                connection = NULL;
-            }
-#endif
-            if (connection) {
-
-                // send disconnect
-                if (!hci_can_send_command_packet_now()) return;
-
-                log_info("HCI_STATE_FALLING_ASLEEP, connection %p, handle %u", connection,
-                         (uint16_t) connection->con_handle);
-                hci_send_cmd(&hci_disconnect, connection->con_handle, ERROR_CODE_REMOTE_USER_TERMINATED_CONNECTION);
-
-                // send disconnected event right away - causes higher layer connections to get closed, too.
-                hci_shutdown_connection(connection);
-                return;
-            }
-
-            if (hci_classic_supported()) {
-                // disable page and inquiry scan
-                if (!hci_can_send_command_packet_now()) return;
-
-                log_info("HCI_STATE_HALTING, disabling inq scans");
-                hci_send_cmd(&hci_write_scan_enable,
-                             hci_stack->connectable << 1); // drop inquiry scan but keep page scan
-
-                // continue in next sub state
-                hci_stack->substate = HCI_FALLING_ASLEEP_W4_WRITE_SCAN_ENABLE;
-                break;
-            }
-
-            /* fall through */
-
-        case HCI_FALLING_ASLEEP_COMPLETE:
-            log_info("HCI_STATE_HALTING, calling sleep");
-#ifdef HAVE_PLATFORM_IPHONE_OS
-            // don't actually go to sleep, if H4 supports power management
-            if (btstack_control_iphone_power_management_enabled()){
-                // SLEEP MODE reached
-                hci_stack->state = HCI_STATE_SLEEPING;
-                hci_emit_state();
-                break;
-            }
-#endif
-            // switch mode
-            hci_power_control_sleep();  // changes hci_stack->state to SLEEP
-            hci_emit_state();
-            break;
-
-        default:
-            break;
-=======
             case HCI_FALLING_ASLEEP_COMPLETE:
                 log_info("HCI_STATE_HALTING, calling sleep");
                 // switch mode
@@ -4374,7 +4199,6 @@
 
                 default:
                     break;
->>>>>>> 10ab057a
     }
 }
 
@@ -4501,52 +4325,8 @@
         return true;
     }
 
-<<<<<<< HEAD
-    if ((hci_stack->gap_tasks & GAP_TASK_SET_CLASS_OF_DEVICE) != 0) {
-        hci_stack->gap_tasks &= ~GAP_TASK_SET_CLASS_OF_DEVICE;
-        hci_send_cmd(&hci_write_class_of_device, hci_stack->class_of_device);
-        return true;
-    }
-    if ((hci_stack->gap_tasks & GAP_TASK_SET_LOCAL_NAME) != 0) {
-        hci_stack->gap_tasks &= ~GAP_TASK_SET_LOCAL_NAME;
-        gap_run_set_local_name();
-        return true;
-    }
-    if ((hci_stack->gap_tasks & GAP_TASK_SET_EIR_DATA) != 0) {
-        hci_stack->gap_tasks &= ~GAP_TASK_SET_EIR_DATA;
-        gap_run_set_eir_data();
-        return true;
-    }
-    if ((hci_stack->gap_tasks & GAP_TASK_SET_DEFAULT_LINK_POLICY) != 0) {
-        hci_stack->gap_tasks &= ~GAP_TASK_SET_DEFAULT_LINK_POLICY;
-        hci_send_cmd(&hci_write_default_link_policy_setting, hci_stack->default_link_policy_settings);
-        return true;
-    }
-    // write page scan activity
-    if (hci_stack->new_page_scan_interval != 0xffff) {
-        uint16_t new_page_scan_interval = hci_stack->new_page_scan_interval;
-        uint16_t new_page_scan_window = hci_stack->new_page_scan_window;
-        hci_stack->new_page_scan_interval = 0xffff;
-        hci_stack->new_page_scan_window = 0xffff;
-        hci_send_cmd(&hci_write_page_scan_activity, new_page_scan_interval, new_page_scan_window);
-        return true;
-    }
-    // write page scan type
-    if (hci_stack->new_page_scan_type != 0xff) {
-        uint8_t new_page_scan_type = hci_stack->new_page_scan_type;
-        hci_stack->new_page_scan_type = 0xff;
-        hci_send_cmd(&hci_write_page_scan_type, new_page_scan_type);
-        return true;
-    }
-    // send scan enable
-    if (hci_stack->new_scan_enable_value != 0xff) {
-        uint8_t new_scan_enable_value = hci_stack->new_scan_enable_value;
-        hci_stack->new_scan_enable_value = 0xff;
-        hci_send_cmd(&hci_write_scan_enable, new_scan_enable_value);
-=======
     if (hci_stack->gap_tasks != 0){
         hci_run_gap_tasks_classic();
->>>>>>> 10ab057a
         return true;
     }
 
@@ -5070,13 +4850,6 @@
             connectionClearAuthenticationFlags(connection, AUTH_FLAG_HANDLE_LINK_KEY_REQUEST);
 
             bool have_link_key = connection->link_key_type != INVALID_LINK_KEY;
-<<<<<<< HEAD
-            if (!have_link_key && (hci_stack->link_key_db != NULL)){
-                have_link_key = hci_stack->link_key_db->get_link_key(connection->address, connection->link_key, &connection->link_key_type);
-            }
-
-=======
->>>>>>> 10ab057a
             bool security_level_sufficient = have_link_key && (gap_security_level_for_link_key_type(connection->link_key_type) >= connection->requested_security_level);
             if (have_link_key && security_level_sufficient){
                 hci_send_cmd(&hci_link_key_request_reply, connection->address, &connection->link_key);

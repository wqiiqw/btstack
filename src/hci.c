--- conflicted
+++ resolved
@@ -1361,43 +1361,6 @@
 }
 
 uint16_t hci_usable_acl_packet_types(void){
-<<<<<<< HEAD
-    // flip bits for "may not be used"
-    return hci_stack->usable_packet_types_acl ^ 0x3306;
-}
-
-static const struct {
-    uint8_t feature_index;
-    uint16_t feature_packet_mask;
-} hci_sco_packet_type_feature_requirements[] = {
-        { 12, SCO_PACKET_TYPES_HV2 },                           // HV2 packets
-        { 13, SCO_PACKET_TYPES_HV3 },                           // HV3 packets
-        { 31, SCO_PACKET_TYPES_ESCO },                          // eSCO links (EV3 packets)
-        { 32, SCO_PACKET_TYPES_EV4 },                           // EV4 packets
-        { 45, SCO_PACKET_TYPES_2EV3 | SCO_PACKET_TYPES_2EV5 },  // EDR eSCO 2 Mb/s
-        { 46, SCO_PACKET_TYPES_3EV3 | SCO_PACKET_TYPES_3EV5 },  // EDR eSCO 3 Mb/s
-        { 47, SCO_PACKET_TYPES_2EV5 | SCO_PACKET_TYPES_3EV5 },  // 3-slot EDR eSCO packets, 2-EV3/3-EV3 use single slot
-};
-
-static uint16_t hci_sco_packet_types_for_features(const uint8_t * local_supported_features){
-    uint16_t packet_types = SCO_PACKET_TYPES_ALL;
-    unsigned int i;
-    // disable packet types due to missing local supported features
-    for (i=0;i<(sizeof(hci_sco_packet_type_feature_requirements)/sizeof(hci_sco_packet_type_feature_requirements[0])); i++){
-        unsigned int bit_idx = hci_sco_packet_type_feature_requirements[i].feature_index;
-        bool feature_set = (local_supported_features[bit_idx >> 3] & (1<<(bit_idx & 7))) != 0;
-        if (feature_set) continue;
-        log_info("Features bit %02u is not set, removing packet types 0x%04x", bit_idx, hci_sco_packet_type_feature_requirements[i].feature_packet_mask);
-        packet_types &= ~hci_sco_packet_type_feature_requirements[i].feature_packet_mask;
-    }
-    return packet_types;
-}
-
-uint16_t hci_usable_sco_packet_types(void){
-    return hci_stack->usable_packet_types_sco;
-}
-
-=======
     uint16_t active_packet_types = (hci_stack->usable_packet_types_acl &  hci_stack->enabled_packet_types_acl);
     // flip bits for "may not be used"
     return  active_packet_types ^ 0x3306;
@@ -1465,7 +1428,6 @@
     return 0;
 }
 
->>>>>>> 0b26674d
 #endif
 
 uint8_t* hci_get_outgoing_packet_buffer(void){

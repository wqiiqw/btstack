/*
 * Copyright (C) 2014 BlueKitchen GmbH
 *
 * Redistribution and use in source and binary forms, with or without
 * modification, are permitted provided that the following conditions
 * are met:
 *
 * 1. Redistributions of source code must retain the above copyright
 *    notice, this list of conditions and the following disclaimer.
 * 2. Redistributions in binary form must reproduce the above copyright
 *    notice, this list of conditions and the following disclaimer in the
 *    documentation and/or other materials provided with the distribution.
 * 3. Neither the name of the copyright holders nor the names of
 *    contributors may be used to endorse or promote products derived
 *    from this software without specific prior written permission.
 * 4. Any redistribution, use, or modification is done solely for
 *    personal benefit and not for any commercial purpose or for
 *    monetary gain.
 *
 * THIS SOFTWARE IS PROVIDED BY BLUEKITCHEN GMBH AND CONTRIBUTORS
 * ``AS IS'' AND ANY EXPRESS OR IMPLIED WARRANTIES, INCLUDING, BUT NOT
 * LIMITED TO, THE IMPLIED WARRANTIES OF MERCHANTABILITY AND FITNESS
 * FOR A PARTICULAR PURPOSE ARE DISCLAIMED. IN NO EVENT SHALL MATTHIAS
 * RINGWALD OR CONTRIBUTORS BE LIABLE FOR ANY DIRECT, INDIRECT,
 * INCIDENTAL, SPECIAL, EXEMPLARY, OR CONSEQUENTIAL DAMAGES (INCLUDING,
 * BUT NOT LIMITED TO, PROCUREMENT OF SUBSTITUTE GOODS OR SERVICES; LOSS
 * OF USE, DATA, OR PROFITS; OR BUSINESS INTERRUPTION) HOWEVER CAUSED
 * AND ON ANY THEORY OF LIABILITY, WHETHER IN CONTRACT, STRICT LIABILITY,
 * OR TORT (INCLUDING NEGLIGENCE OR OTHERWISE) ARISING IN ANY WAY OUT OF
 * THE USE OF THIS SOFTWARE, EVEN IF ADVISED OF THE POSSIBILITY OF
 * SUCH DAMAGE.
 *
 * Please inquire about commercial licensing options at 
 * contact@bluekitchen-gmbh.com
 *
 */

/*
 *  hci.c
 *
 *  Created by Matthias Ringwald on 4/29/09.
 *
 */

#include "btstack-config.h"

#include "hci.h"
#include "gap.h"

#ifdef HAVE_TICK
#include "run_loop_embedded.h"
#endif

#ifdef HAVE_BLE
#include "gap.h"
#endif

#include <stdarg.h>
#include <string.h>
#include <stdio.h>
#include <inttypes.h>

#ifndef EMBEDDED
#ifdef _WIN32
#include "Winsock2.h"
#else
#include <unistd.h> // gethostbyname
#endif
#include "version.h"
#endif

#include "btstack_memory.h"
#include "debug.h"
#include "hci_dump.h"

#include "bk_linked_list.h"
#include "hci_cmds.h"

#define HCI_CONNECTION_TIMEOUT_MS 10000

#ifdef USE_BLUETOOL
#include "../port/ios/src/bt_control_iphone.h"
#endif

static void hci_update_scan_enable(void);
static gap_security_level_t gap_security_level_for_connection(hci_connection_t * connection);
static void hci_connection_timeout_handler(timer_source_t *timer);
static void hci_connection_timestamp(hci_connection_t *connection);
static int  hci_power_control_on(void);
static void hci_power_control_off(void);
static void hci_state_reset(void);

#ifdef HAVE_BLE
// called from test/ble_client/advertising_data_parser.c
void le_handle_advertisement_report(uint8_t *packet, int size);
static void hci_remove_from_whitelist(bd_addr_type_t address_type, bd_addr_t address);
#endif

// the STACK is here
#ifndef HAVE_MALLOC
static hci_stack_t   hci_stack_static;
#endif
static hci_stack_t * hci_stack = NULL;

// test helper
static uint8_t disable_l2cap_timeouts = 0;

/**
 * create connection for given address
 *
 * @return connection OR NULL, if no memory left
 */
static hci_connection_t * create_connection_for_bd_addr_and_type(bd_addr_t addr, bd_addr_type_t addr_type){
    log_info("create_connection_for_addr %s, type %x", bd_addr_to_str(addr), addr_type);
    hci_connection_t * conn = btstack_memory_hci_connection_get();
    if (!conn) return NULL;
    memset(conn, 0, sizeof(hci_connection_t));
    BD_ADDR_COPY(conn->address, addr);
    conn->address_type = addr_type;
    conn->con_handle = 0xffff;
    conn->authentication_flags = AUTH_FLAGS_NONE;
    conn->bonding_flags = 0;
    conn->requested_security_level = LEVEL_0;
    linked_item_set_user(&conn->timeout.item, conn);
    conn->timeout.process = hci_connection_timeout_handler;
    hci_connection_timestamp(conn);
    conn->acl_recombination_length = 0;
    conn->acl_recombination_pos = 0;
    conn->num_acl_packets_sent = 0;
    conn->num_sco_packets_sent = 0;
    conn->le_con_parameter_update_state = CON_PARAMETER_UPDATE_NONE;
    linked_list_add(&hci_stack->connections, (linked_item_t *) conn);
    return conn;
}


/**
 * get le connection parameter range
*
 * @return le connection parameter range struct
 */
void gap_le_get_connection_parameter_range(le_connection_parameter_range_t range){
    range = hci_stack->le_connection_parameter_range;
}

/**
 * set le connection parameter range
 *
 */

void gap_le_set_connection_parameter_range(le_connection_parameter_range_t range){
    hci_stack->le_connection_parameter_range = range;
}

/**
 * get hci connections iterator
 *
 * @return hci connections iterator
 */

void hci_connections_get_iterator(linked_list_iterator_t *it){
    linked_list_iterator_init(it, &hci_stack->connections);
}

/**
 * get connection for a given handle
 *
 * @return connection OR NULL, if not found
 */
hci_connection_t * hci_connection_for_handle(hci_con_handle_t con_handle){
    linked_list_iterator_t it;
    linked_list_iterator_init(&it, &hci_stack->connections);
    while (linked_list_iterator_has_next(&it)){
        hci_connection_t * item = (hci_connection_t *) linked_list_iterator_next(&it);
        if ( item->con_handle == con_handle ) {
            return item;
        }
    } 
    return NULL;
}

/**
 * get connection for given address
 *
 * @return connection OR NULL, if not found
 */
hci_connection_t * hci_connection_for_bd_addr_and_type(bd_addr_t  addr, bd_addr_type_t addr_type){
    linked_list_iterator_t it;
    linked_list_iterator_init(&it, &hci_stack->connections);
    while (linked_list_iterator_has_next(&it)){
        hci_connection_t * connection = (hci_connection_t *) linked_list_iterator_next(&it);
        if (connection->address_type != addr_type)  continue;
        if (memcmp(addr, connection->address, 6) != 0) continue;
        return connection;   
    } 
    return NULL;
}

static void hci_connection_timeout_handler(timer_source_t *timer){
    hci_connection_t * connection = (hci_connection_t *) linked_item_get_user(&timer->item);
#ifdef HAVE_TIME
    struct timeval tv;
    gettimeofday(&tv, NULL);
    if (tv.tv_sec >= connection->timestamp.tv_sec + HCI_CONNECTION_TIMEOUT_MS/1000) {
        // connections might be timed out
        hci_emit_l2cap_check_timeout(connection);
    }
#endif
#ifdef HAVE_TICK
    if (run_loop_embedded_get_ticks() > connection->timestamp + run_loop_embedded_ticks_for_ms(HCI_CONNECTION_TIMEOUT_MS)){
        // connections might be timed out
        hci_emit_l2cap_check_timeout(connection);
    }
#endif
#ifdef HAVE_TIME_MS
    if (run_loop_get_time_ms() > connection->timestamp + HCI_CONNECTION_TIMEOUT_MS){
        // connections might be timed out
        hci_emit_l2cap_check_timeout(connection);
    }
#endif
    run_loop_set_timer(timer, HCI_CONNECTION_TIMEOUT_MS);
    run_loop_add_timer(timer);
}

static void hci_connection_timestamp(hci_connection_t *connection){
#ifdef HAVE_TIME
    gettimeofday(&connection->timestamp, NULL);
#endif
#ifdef HAVE_TICK
    connection->timestamp = run_loop_embedded_get_ticks();
#endif
#ifdef HAVE_TIME_MS
    connection->timestamp = run_loop_get_time_ms();
#endif
}


inline static void connectionSetAuthenticationFlags(hci_connection_t * conn, hci_authentication_flags_t flags){
    conn->authentication_flags = (hci_authentication_flags_t)(conn->authentication_flags | flags);
}

inline static void connectionClearAuthenticationFlags(hci_connection_t * conn, hci_authentication_flags_t flags){
    conn->authentication_flags = (hci_authentication_flags_t)(conn->authentication_flags & ~flags);
}


/**
 * add authentication flags and reset timer
 * @note: assumes classic connection
 * @note: bd_addr is passed in as litle endian uint8_t * as it is called from parsing packets
 */
static void hci_add_connection_flags_for_flipped_bd_addr(uint8_t *bd_addr, hci_authentication_flags_t flags){
    bd_addr_t addr;
    bt_flip_addr(addr, bd_addr);
    hci_connection_t * conn = hci_connection_for_bd_addr_and_type(addr, BD_ADDR_TYPE_CLASSIC);
    if (conn) {
        connectionSetAuthenticationFlags(conn, flags);
        hci_connection_timestamp(conn);
    }
}

int  hci_authentication_active_for_handle(hci_con_handle_t handle){
    hci_connection_t * conn = hci_connection_for_handle(handle);
    if (!conn) return 0;
    if (conn->authentication_flags & LEGACY_PAIRING_ACTIVE) return 1;
    if (conn->authentication_flags & SSP_PAIRING_ACTIVE) return 1;
    return 0;
}

void hci_drop_link_key_for_bd_addr(bd_addr_t addr){
    if (hci_stack->remote_device_db) {
        hci_stack->remote_device_db->delete_link_key(addr);
    }
}

int hci_is_le_connection(hci_connection_t * connection){
    return  connection->address_type == BD_ADDR_TYPE_LE_PUBLIC ||
    connection->address_type == BD_ADDR_TYPE_LE_RANDOM;
}


/**
 * count connections
 */
static int nr_hci_connections(void){
    int count = 0;
    linked_item_t *it;
    for (it = (linked_item_t *) hci_stack->connections; it ; it = it->next, count++);
    return count;
}

/** 
 * Dummy handler called by HCI
 */
static void dummy_handler(uint8_t packet_type, uint8_t *packet, uint16_t size){
}

uint8_t hci_number_outgoing_packets(hci_con_handle_t handle){
    hci_connection_t * connection = hci_connection_for_handle(handle);
    if (!connection) {
        log_error("hci_number_outgoing_packets: connection for handle %u does not exist!", handle);
        return 0;
    }
    return connection->num_acl_packets_sent;
}

uint8_t hci_number_free_acl_slots_for_handle(hci_con_handle_t con_handle){
    
    int num_packets_sent_classic = 0;
    int num_packets_sent_le = 0;

    bd_addr_type_t address_type = BD_ADDR_TYPE_UNKNOWN;

    linked_item_t *it;
    for (it = (linked_item_t *) hci_stack->connections; it ; it = it->next){
        hci_connection_t * connection = (hci_connection_t *) it;
        if (connection->address_type == BD_ADDR_TYPE_CLASSIC){
            num_packets_sent_classic += connection->num_acl_packets_sent;
        } else {
            num_packets_sent_le += connection->num_acl_packets_sent;
        }
        // ignore connections that are not open, e.g., in state RECEIVED_DISCONNECTION_COMPLETE
        if (connection->con_handle == con_handle && connection->state == OPEN){
            address_type = connection->address_type;
        }
    }

    int free_slots_classic = hci_stack->acl_packets_total_num - num_packets_sent_classic;
    int free_slots_le = 0;

    if (free_slots_classic < 0){
        log_error("hci_number_free_acl_slots: outgoing classic packets (%u) > total classic packets (%u)", num_packets_sent_classic, hci_stack->acl_packets_total_num);
        return 0;
    }

    if (hci_stack->le_acl_packets_total_num){
        // if we have LE slots, they are used
        free_slots_le = hci_stack->le_acl_packets_total_num - num_packets_sent_le;
        if (free_slots_le < 0){
            log_error("hci_number_free_acl_slots: outgoing le packets (%u) > total le packets (%u)", num_packets_sent_le, hci_stack->le_acl_packets_total_num);
            return 0;
        }
    } else {
        // otherwise, classic slots are used for LE, too
        free_slots_classic -= num_packets_sent_le;
        if (free_slots_classic < 0){
            log_error("hci_number_free_acl_slots: outgoing classic + le packets (%u + %u) > total packets (%u)", num_packets_sent_classic, num_packets_sent_le, hci_stack->acl_packets_total_num);
            return 0;
        }
    }

    switch (address_type){
        case BD_ADDR_TYPE_UNKNOWN:
            log_error("hci_number_free_acl_slots: handle 0x%04x not in connection list", con_handle);
            return 0;

        case BD_ADDR_TYPE_CLASSIC:
            return free_slots_classic;

        default:
           if (hci_stack->le_acl_packets_total_num){
               return free_slots_le;
           }
           return free_slots_classic; 
    }
}

static int hci_number_free_sco_slots_for_handle(hci_con_handle_t handle){
    int num_sco_packets_sent = 0;
    linked_item_t *it;
    for (it = (linked_item_t *) hci_stack->connections; it ; it = it->next){
        hci_connection_t * connection = (hci_connection_t *) it;
        num_sco_packets_sent += connection->num_sco_packets_sent;
    }
    if (num_sco_packets_sent > hci_stack->sco_packets_total_num){
        log_info("hci_number_free_sco_slots_for_handle: outgoing packets (%u) > total packets (%u)", num_sco_packets_sent, hci_stack->sco_packets_total_num);
        return 0;
    }
    // log_info("hci_number_free_sco_slots_for_handle %x: sent %u", handle, num_sco_packets_sent);
    return hci_stack->sco_packets_total_num - num_sco_packets_sent;
}

// new functions replacing hci_can_send_packet_now[_using_packet_buffer]
int hci_can_send_command_packet_now(void){
    if (hci_stack->hci_packet_buffer_reserved) return 0;

    // check for async hci transport implementations
    if (hci_stack->hci_transport->can_send_packet_now){
        if (!hci_stack->hci_transport->can_send_packet_now(HCI_COMMAND_DATA_PACKET)){
            return 0;
        }
    }

    return hci_stack->num_cmd_packets > 0;
}

int hci_can_send_prepared_acl_packet_now(hci_con_handle_t con_handle) {
    // check for async hci transport implementations
    if (hci_stack->hci_transport->can_send_packet_now){
        if (!hci_stack->hci_transport->can_send_packet_now(HCI_ACL_DATA_PACKET)){
            return 0;
        }
    }
    return hci_number_free_acl_slots_for_handle(con_handle) > 0;
}

int hci_can_send_acl_packet_now(hci_con_handle_t con_handle){
    if (hci_stack->hci_packet_buffer_reserved) return 0;
    return hci_can_send_prepared_acl_packet_now(con_handle);
}

int hci_can_send_prepared_sco_packet_now(hci_con_handle_t con_handle){
    if (hci_stack->hci_transport->can_send_packet_now){
        if (!hci_stack->hci_transport->can_send_packet_now(HCI_SCO_DATA_PACKET)){
            return 0;
        }
    }
    if (!hci_stack->synchronous_flow_control_enabled) return 1;
    return hci_number_free_sco_slots_for_handle(con_handle) > 0;    
}

int hci_can_send_sco_packet_now(hci_con_handle_t con_handle){
    if (hci_stack->hci_packet_buffer_reserved) return 0;
    return hci_can_send_prepared_sco_packet_now(con_handle);
}

// used for internal checks in l2cap[-le].c
int hci_is_packet_buffer_reserved(void){
    return hci_stack->hci_packet_buffer_reserved;
}

// reserves outgoing packet buffer. @returns 1 if successful
int hci_reserve_packet_buffer(void){
    if (hci_stack->hci_packet_buffer_reserved) {
        log_error("hci_reserve_packet_buffer called but buffer already reserved");
        return 0;
    }
    hci_stack->hci_packet_buffer_reserved = 1;
    return 1;    
}

void hci_release_packet_buffer(void){
    hci_stack->hci_packet_buffer_reserved = 0;
}

// assumption: synchronous implementations don't provide can_send_packet_now as they don't keep the buffer after the call
static int hci_transport_synchronous(void){
    return hci_stack->hci_transport->can_send_packet_now == NULL;
}

uint16_t hci_max_acl_le_data_packet_length(void){
    return hci_stack->le_data_packets_length > 0 ? hci_stack->le_data_packets_length : hci_stack->acl_data_packet_length;
}

static int hci_send_acl_packet_fragments(hci_connection_t *connection){

    // log_info("hci_send_acl_packet_fragments  %u/%u (con 0x%04x)", hci_stack->acl_fragmentation_pos, hci_stack->acl_fragmentation_total_size, connection->con_handle);

    // max ACL data packet length depends on connection type (LE vs. Classic) and available buffers
    uint16_t max_acl_data_packet_length = hci_stack->acl_data_packet_length;
    if (hci_is_le_connection(connection) && hci_stack->le_data_packets_length > 0){
        max_acl_data_packet_length = hci_stack->le_data_packets_length;
    }

    // testing: reduce buffer to minimum
    // max_acl_data_packet_length = 52;

    int err;
    // multiple packets could be send on a synchronous HCI transport
    while (1){

        // get current data
        const uint16_t acl_header_pos = hci_stack->acl_fragmentation_pos - 4;
        int current_acl_data_packet_length = hci_stack->acl_fragmentation_total_size - hci_stack->acl_fragmentation_pos;
        int more_fragments = 0;

        // if ACL packet is larger than Bluetooth packet buffer, only send max_acl_data_packet_length
        if (current_acl_data_packet_length > max_acl_data_packet_length){
            more_fragments = 1;
            current_acl_data_packet_length = max_acl_data_packet_length;
        }

        // copy handle_and_flags if not first fragment and update packet boundary flags to be 01 (continuing fragmnent)
        if (acl_header_pos > 0){
            uint16_t handle_and_flags = READ_BT_16(hci_stack->hci_packet_buffer, 0);
            handle_and_flags = (handle_and_flags & 0xcfff) | (1 << 12);
            bt_store_16(hci_stack->hci_packet_buffer, acl_header_pos, handle_and_flags);
        }

        // update header len
        bt_store_16(hci_stack->hci_packet_buffer, acl_header_pos + 2, current_acl_data_packet_length);

        // count packet
        connection->num_acl_packets_sent++;

        // send packet
        uint8_t * packet = &hci_stack->hci_packet_buffer[acl_header_pos];
        const int size = current_acl_data_packet_length + 4;
        hci_dump_packet(HCI_ACL_DATA_PACKET, 0, packet, size);
        err = hci_stack->hci_transport->send_packet(HCI_ACL_DATA_PACKET, packet, size);

        // done yet?
        if (!more_fragments) break;

        // update start of next fragment to send
        hci_stack->acl_fragmentation_pos += current_acl_data_packet_length;

        // can send more?
        if (!hci_can_send_prepared_acl_packet_now(connection->con_handle)) return err;
    }

    // done    
    hci_stack->acl_fragmentation_pos = 0;
    hci_stack->acl_fragmentation_total_size = 0;

    // release buffer now for synchronous transport
    if (hci_transport_synchronous()){
        hci_release_packet_buffer();
        // notify upper stack that iit might be possible to send again
        uint8_t event[] = { DAEMON_EVENT_HCI_PACKET_SENT, 0};
        hci_stack->packet_handler(HCI_EVENT_PACKET, &event[0], sizeof(event));
    }

    return err;
}

// pre: caller has reserved the packet buffer
int hci_send_acl_packet_buffer(int size){

    // log_info("hci_send_acl_packet_buffer size %u", size);

    if (!hci_stack->hci_packet_buffer_reserved) {
        log_error("hci_send_acl_packet_buffer called without reserving packet buffer");
        return 0;
    }

    uint8_t * packet = hci_stack->hci_packet_buffer;
    hci_con_handle_t con_handle = READ_ACL_CONNECTION_HANDLE(packet);

    // check for free places on Bluetooth module
    if (!hci_can_send_prepared_acl_packet_now(con_handle)) {
        log_error("hci_send_acl_packet_buffer called but no free ACL buffers on controller");
        hci_release_packet_buffer();
        return BTSTACK_ACL_BUFFERS_FULL;
    }

    hci_connection_t *connection = hci_connection_for_handle( con_handle);
    if (!connection) {
        log_error("hci_send_acl_packet_buffer called but no connection for handle 0x%04x", con_handle);
        hci_release_packet_buffer();
        return 0;
    }
    hci_connection_timestamp(connection);
    
    // hci_dump_packet( HCI_ACL_DATA_PACKET, 0, packet, size);

    // setup data
    hci_stack->acl_fragmentation_total_size = size;
    hci_stack->acl_fragmentation_pos = 4;   // start of L2CAP packet

    return hci_send_acl_packet_fragments(connection);
}

// pre: caller has reserved the packet buffer
int hci_send_sco_packet_buffer(int size){

    // log_info("hci_send_acl_packet_buffer size %u", size);

    if (!hci_stack->hci_packet_buffer_reserved) {
        log_error("hci_send_acl_packet_buffer called without reserving packet buffer");
        return 0;
    }

    uint8_t * packet = hci_stack->hci_packet_buffer;

    // skip checks in loopback mode
    if (!hci_stack->loopback_mode){
        hci_con_handle_t con_handle = READ_ACL_CONNECTION_HANDLE(packet);   // same for ACL and SCO

        // check for free places on Bluetooth module
        if (!hci_can_send_prepared_sco_packet_now(con_handle)) {
            log_error("hci_send_sco_packet_buffer called but no free ACL buffers on controller");
            hci_release_packet_buffer();
            return BTSTACK_ACL_BUFFERS_FULL;
        }

        // track send packet in connection struct
        hci_connection_t *connection = hci_connection_for_handle( con_handle);
        if (!connection) {
            log_error("hci_send_sco_packet_buffer called but no connection for handle 0x%04x", con_handle);
            hci_release_packet_buffer();
            return 0;
        }
        connection->num_sco_packets_sent++;
    }

    hci_dump_packet( HCI_SCO_DATA_PACKET, 0, packet, size);
    int err = hci_stack->hci_transport->send_packet(HCI_SCO_DATA_PACKET, packet, size);

    if (hci_transport_synchronous()){
        hci_release_packet_buffer();
        // notify upper stack that iit might be possible to send again
        uint8_t event[] = { DAEMON_EVENT_HCI_PACKET_SENT, 0};
        hci_stack->packet_handler(HCI_EVENT_PACKET, &event[0], sizeof(event));
    }

    return err;
}

static void acl_handler(uint8_t *packet, int size){

    // log_info("acl_handler: size %u", size);

    // get info
    hci_con_handle_t con_handle = READ_ACL_CONNECTION_HANDLE(packet);
    hci_connection_t *conn      = hci_connection_for_handle(con_handle);
    uint8_t  acl_flags          = READ_ACL_FLAGS(packet);
    uint16_t acl_length         = READ_ACL_LENGTH(packet);

    // ignore non-registered handle
    if (!conn){
        log_error( "hci.c: acl_handler called with non-registered handle %u!" , con_handle);
        return;
    }

    // assert packet is complete    
    if (acl_length + 4 != size){
        log_error("hci.c: acl_handler called with ACL packet of wrong size %u, expected %u => dropping packet", size, acl_length + 4);
        return;
    }

    // update idle timestamp
    hci_connection_timestamp(conn);
    
    // handle different packet types
    switch (acl_flags & 0x03) {
            
        case 0x01: // continuation fragment
            
            // sanity checks
            if (conn->acl_recombination_pos == 0) {
                log_error( "ACL Cont Fragment but no first fragment for handle 0x%02x", con_handle);
                return;
            }
            if (conn->acl_recombination_pos + acl_length > 4 + HCI_ACL_BUFFER_SIZE){
                log_error( "ACL Cont Fragment to large: combined packet %u > buffer size %u for handle 0x%02x",
                    conn->acl_recombination_pos + acl_length, 4 + HCI_ACL_BUFFER_SIZE, con_handle);
                conn->acl_recombination_pos = 0;
                return;
            }

            // append fragment payload (header already stored)
            memcpy(&conn->acl_recombination_buffer[HCI_INCOMING_PRE_BUFFER_SIZE + conn->acl_recombination_pos], &packet[4], acl_length );
            conn->acl_recombination_pos += acl_length;
            
            // log_error( "ACL Cont Fragment: acl_len %u, combined_len %u, l2cap_len %u", acl_length,
            //        conn->acl_recombination_pos, conn->acl_recombination_length);  
            
            // forward complete L2CAP packet if complete. 
            if (conn->acl_recombination_pos >= conn->acl_recombination_length + 4 + 4){ // pos already incl. ACL header
                
                hci_stack->packet_handler(HCI_ACL_DATA_PACKET, &conn->acl_recombination_buffer[HCI_INCOMING_PRE_BUFFER_SIZE], conn->acl_recombination_pos);
                // reset recombination buffer
                conn->acl_recombination_length = 0;
                conn->acl_recombination_pos = 0;
            }
            break;
            
        case 0x02: { // first fragment
            
            // sanity check
            if (conn->acl_recombination_pos) {
                log_error( "ACL First Fragment but data in buffer for handle 0x%02x, dropping stale fragments", con_handle);
                conn->acl_recombination_pos = 0;
            }

            // peek into L2CAP packet!
            uint16_t l2cap_length = READ_L2CAP_LENGTH( packet );

            // log_info( "ACL First Fragment: acl_len %u, l2cap_len %u", acl_length, l2cap_length);

            // compare fragment size to L2CAP packet size
            if (acl_length >= l2cap_length + 4){
                
                // forward fragment as L2CAP packet
                hci_stack->packet_handler(HCI_ACL_DATA_PACKET, packet, acl_length + 4);
            
            } else {

                if (acl_length > HCI_ACL_BUFFER_SIZE){
                    log_error( "ACL First Fragment to large: fragment %u > buffer size %u for handle 0x%02x",
                        4 + acl_length, 4 + HCI_ACL_BUFFER_SIZE, con_handle);
                    return;
                }

                // store first fragment and tweak acl length for complete package
                memcpy(&conn->acl_recombination_buffer[HCI_INCOMING_PRE_BUFFER_SIZE], packet, acl_length + 4);
                conn->acl_recombination_pos    = acl_length + 4;
                conn->acl_recombination_length = l2cap_length;
                bt_store_16(conn->acl_recombination_buffer, HCI_INCOMING_PRE_BUFFER_SIZE + 2, l2cap_length +4);
            }
            break;
            
        } 
        default:
            log_error( "hci.c: acl_handler called with invalid packet boundary flags %u", acl_flags & 0x03);
            return;
    }
    
    // execute main loop
    hci_run();
}

static void hci_shutdown_connection(hci_connection_t *conn){
    log_info("Connection closed: handle 0x%x, %s", conn->con_handle, bd_addr_to_str(conn->address));

    run_loop_remove_timer(&conn->timeout);
    
    linked_list_remove(&hci_stack->connections, (linked_item_t *) conn);
    btstack_memory_hci_connection_free( conn );
    
    // now it's gone
    hci_emit_nr_connections_changed();
}

static const uint16_t packet_type_sizes[] = {
    0, HCI_ACL_2DH1_SIZE, HCI_ACL_3DH1_SIZE, HCI_ACL_DM1_SIZE,
    HCI_ACL_DH1_SIZE, 0, 0, 0,
    HCI_ACL_2DH3_SIZE, HCI_ACL_3DH3_SIZE, HCI_ACL_DM3_SIZE, HCI_ACL_DH3_SIZE,
    HCI_ACL_2DH5_SIZE, HCI_ACL_3DH5_SIZE, HCI_ACL_DM5_SIZE, HCI_ACL_DH5_SIZE
};
static const uint8_t  packet_type_feature_requirement_bit[] = {
     0, // 3 slot packets
     1, // 5 slot packets
    25, // EDR 2 mpbs
    26, // EDR 3 mbps
    39, // 3 slot EDR packts
    40, // 5 slot EDR packet
};
static const uint16_t packet_type_feature_packet_mask[] = {
    0x0f00, // 3 slot packets
    0xf000, // 5 slot packets
    0x1102, // EDR 2 mpbs
    0x2204, // EDR 3 mbps
    0x0300, // 3 slot EDR packts
    0x3000, // 5 slot EDR packet
};

static uint16_t hci_acl_packet_types_for_buffer_size_and_local_features(uint16_t buffer_size, uint8_t * local_supported_features){
    // enable packet types based on size
    uint16_t packet_types = 0;
    unsigned int i;
    for (i=0;i<16;i++){
        if (packet_type_sizes[i] == 0) continue;
        if (packet_type_sizes[i] <= buffer_size){
            packet_types |= 1 << i;
        }
    }
    // disable packet types due to missing local supported features
    for (i=0;i<sizeof(packet_type_feature_requirement_bit);i++){
        int bit_idx = packet_type_feature_requirement_bit[i];
        int feature_set = (local_supported_features[bit_idx >> 3] & (1<<(bit_idx & 7))) != 0;
        if (feature_set) continue;
        log_info("Features bit %02u is not set, removing packet types 0x%04x", bit_idx, packet_type_feature_packet_mask[i]);
        packet_types &= ~packet_type_feature_packet_mask[i];
    }
    // flip bits for "may not be used"
    packet_types ^= 0x3306;
    return packet_types;
}

uint16_t hci_usable_acl_packet_types(void){
    return hci_stack->packet_types;
}

uint8_t* hci_get_outgoing_packet_buffer(void){
    // hci packet buffer is >= acl data packet length
    return hci_stack->hci_packet_buffer;
}

uint16_t hci_max_acl_data_packet_length(void){
    return hci_stack->acl_data_packet_length;
}

int hci_non_flushable_packet_boundary_flag_supported(void){
    // No. 54, byte 6, bit 6
    return (hci_stack->local_supported_features[6] & (1 << 6)) != 0;
}

static int hci_ssp_supported(void){
    // No. 51, byte 6, bit 3
    return (hci_stack->local_supported_features[6] & (1 << 3)) != 0;
}

static int hci_classic_supported(void){
    // No. 37, byte 4, bit 5, = No BR/EDR Support
    return (hci_stack->local_supported_features[4] & (1 << 5)) == 0;
}

static int hci_le_supported(void){
#ifdef HAVE_BLE
    // No. 37, byte 4, bit 6 = LE Supported (Controller)
    return (hci_stack->local_supported_features[4] & (1 << 6)) != 0;
#else
    return 0;
#endif    
}

// get addr type and address used in advertisement packets
void hci_le_advertisement_address(uint8_t * addr_type, bd_addr_t  addr){
    *addr_type = hci_stack->adv_addr_type;
    if (hci_stack->adv_addr_type){
        memcpy(addr, hci_stack->adv_address, 6);
    } else {
        memcpy(addr, hci_stack->local_bd_addr, 6);
    }
}

#ifdef HAVE_BLE
void le_handle_advertisement_report(uint8_t *packet, int size){
    int offset = 3;
    int num_reports = packet[offset];
    offset += 1;

    int i;
    log_info("HCI: handle adv report with num reports: %d", num_reports);
    uint8_t event[12 + LE_ADVERTISING_DATA_SIZE]; // use upper bound to avoid var size automatic var
    for (i=0; i<num_reports;i++){
        uint8_t data_length = packet[offset + 8];
        uint8_t event_size = 10 + data_length;
        int pos = 0;
        event[pos++] = GAP_LE_ADVERTISING_REPORT;
        event[pos++] = event_size;
        memcpy(&event[pos], &packet[offset], 1+1+6); // event type + address type + address
        offset += 8;
        pos += 8;
        event[pos++] = packet[offset + 1 + data_length]; // rssi
        event[pos++] = packet[offset++]; //data_length;
        memcpy(&event[pos], &packet[offset], data_length);
        pos += data_length;
        offset += data_length + 1; // rssi
        hci_dump_packet( HCI_EVENT_PACKET, 0, event, pos);
        hci_stack->packet_handler(HCI_EVENT_PACKET, event, pos);
    }
}
#endif

static uint32_t hci_transport_uart_get_main_baud_rate(void){
    if (!hci_stack->config) return 0;
    uint32_t baud_rate = ((hci_transport_config_uart_t *)hci_stack->config)->baudrate_main;
    // Limit baud rate for Broadcom chipsets to 3 mbps
    if (hci_stack->manufacturer == COMPANY_ID_BROADCOM_CORPORATION && baud_rate > 3000000){
        baud_rate = 3000000;
    }
    return baud_rate;
}

static void hci_initialization_timeout_handler(timer_source_t * ds){
    switch (hci_stack->substate){
        case HCI_INIT_W4_SEND_RESET:
            log_info("Resend HCI Reset");
            hci_stack->substate = HCI_INIT_SEND_RESET;
            hci_stack->num_cmd_packets = 1;
            hci_run();
            break;
        case HCI_INIT_W4_CUSTOM_INIT_CSR_WARM_BOOT:
            log_info("Resend HCI Reset - CSR Warm Boot");
            hci_stack->substate = HCI_INIT_SEND_RESET_CSR_WARM_BOOT;
            hci_stack->num_cmd_packets = 1;
            hci_run();
            break;
        case HCI_INIT_W4_SEND_BAUD_CHANGE: {
            uint32_t baud_rate = hci_transport_uart_get_main_baud_rate();
            log_info("Local baud rate change to %"PRIu32, baud_rate);
            hci_stack->hci_transport->set_baudrate(baud_rate);
            break;            
        }
        default:
            break;
    }
}

static void hci_initializing_next_state(void){
    hci_stack->substate = (hci_substate_t )( ((int) hci_stack->substate) + 1);
}

// assumption: hci_can_send_command_packet_now() == true
static void hci_initializing_run(void){
    log_info("hci_initializing_run: substate %u", hci_stack->substate);
    switch (hci_stack->substate){
        case HCI_INIT_SEND_RESET:
            hci_state_reset();

#ifndef USE_BLUETOOL
            // prepare reset if command complete not received in 100ms
            run_loop_set_timer(&hci_stack->timeout, 100);
            run_loop_set_timer_handler(&hci_stack->timeout, hci_initialization_timeout_handler);
            run_loop_add_timer(&hci_stack->timeout);
#endif
            // send command
            hci_stack->substate = HCI_INIT_W4_SEND_RESET;
            hci_send_cmd(&hci_reset);
            break;
        case HCI_INIT_SEND_READ_LOCAL_VERSION_INFORMATION:
            hci_send_cmd(&hci_read_local_version_information);
            hci_stack->substate = HCI_INIT_W4_SEND_READ_LOCAL_VERSION_INFORMATION;
            break;
        case HCI_INIT_SEND_RESET_CSR_WARM_BOOT:
            hci_state_reset();
            // prepare reset if command complete not received in 100ms
            run_loop_set_timer(&hci_stack->timeout, 100);
            run_loop_set_timer_handler(&hci_stack->timeout, hci_initialization_timeout_handler);
            run_loop_add_timer(&hci_stack->timeout);
            // send command
            hci_stack->substate = HCI_INIT_W4_CUSTOM_INIT_CSR_WARM_BOOT;
            hci_send_cmd(&hci_reset);
            break;
        case HCI_INIT_SEND_RESET_ST_WARM_BOOT:
            hci_state_reset();
            hci_stack->substate = HCI_INIT_W4_SEND_RESET_ST_WARM_BOOT;
            hci_send_cmd(&hci_reset);
            break;
        case HCI_INIT_SEND_BAUD_CHANGE: {
            uint32_t baud_rate = hci_transport_uart_get_main_baud_rate();
            hci_stack->control->baudrate_cmd(hci_stack->config, baud_rate, hci_stack->hci_packet_buffer);
            hci_stack->last_cmd_opcode = READ_BT_16(hci_stack->hci_packet_buffer, 0);
            hci_stack->substate = HCI_INIT_W4_SEND_BAUD_CHANGE;
            hci_send_cmd_packet(hci_stack->hci_packet_buffer, 3 + hci_stack->hci_packet_buffer[2]);
            // STLC25000D: baudrate change happens within 0.5 s after command was send,
            // use timer to update baud rate after 100 ms (knowing exactly, when command was sent is non-trivial)
            if (hci_stack->manufacturer == COMPANY_ID_ST_MICROELECTRONICS){
                run_loop_set_timer(&hci_stack->timeout, 100);
                run_loop_add_timer(&hci_stack->timeout);
            }
            break;
        }
        case HCI_INIT_SEND_BAUD_CHANGE_BCM: {
            uint32_t baud_rate = hci_transport_uart_get_main_baud_rate();
            hci_stack->control->baudrate_cmd(hci_stack->config, baud_rate, hci_stack->hci_packet_buffer);
            hci_stack->last_cmd_opcode = READ_BT_16(hci_stack->hci_packet_buffer, 0);
            hci_stack->substate = HCI_INIT_W4_SEND_BAUD_CHANGE_BCM;
            hci_send_cmd_packet(hci_stack->hci_packet_buffer, 3 + hci_stack->hci_packet_buffer[2]);
            break;
        }
        case HCI_INIT_CUSTOM_INIT:
            log_info("Custom init");
            // Custom initialization
            if (hci_stack->control && hci_stack->control->next_cmd){
                int valid_cmd = (*hci_stack->control->next_cmd)(hci_stack->config, hci_stack->hci_packet_buffer);
                if (valid_cmd){
                    int size = 3 + hci_stack->hci_packet_buffer[2];
                    hci_stack->last_cmd_opcode = READ_BT_16(hci_stack->hci_packet_buffer, 0);
                    hci_dump_packet(HCI_COMMAND_DATA_PACKET, 0, hci_stack->hci_packet_buffer, size);
                    switch (valid_cmd) {
                        case 1:
                        default:
                            hci_stack->substate = HCI_INIT_W4_CUSTOM_INIT;
                            break;
                        case 2: // CSR Warm Boot: Wait a bit, then send HCI Reset until HCI Command Complete
                            log_info("CSR Warm Boot");
                            run_loop_set_timer(&hci_stack->timeout, 100);
                            run_loop_set_timer_handler(&hci_stack->timeout, hci_initialization_timeout_handler);
                            run_loop_add_timer(&hci_stack->timeout);
                            hci_stack->substate = HCI_INIT_W4_CUSTOM_INIT_CSR_WARM_BOOT;
                            break;
                    }
                    hci_stack->hci_transport->send_packet(HCI_COMMAND_DATA_PACKET, hci_stack->hci_packet_buffer, size);
                    break;
                }
                log_info("hci_run: init script done");
            
                // Init script download causes baud rate to reset on Broadcom chipsets, restore UART baud rate if needed
                if (hci_stack->manufacturer == COMPANY_ID_BROADCOM_CORPORATION){
                    int need_baud_change = hci_stack->config
                        && hci_stack->control
                        && hci_stack->control->baudrate_cmd
                        && hci_stack->hci_transport->set_baudrate
                        && ((hci_transport_config_uart_t *)hci_stack->config)->baudrate_main;
                    if (need_baud_change) {
                        uint32_t baud_rate = ((hci_transport_config_uart_t *)hci_stack->config)->baudrate_init;
                        log_info("Local baud rate change to %"PRIu32" after init script", baud_rate);
                        hci_stack->hci_transport->set_baudrate(baud_rate);
                    }
                }
            }
            // otherwise continue
            hci_stack->substate = HCI_INIT_W4_READ_LOCAL_SUPPORTED_COMMANDS;
            hci_send_cmd(&hci_read_local_supported_commands);
            break;
        case HCI_INIT_SET_BD_ADDR:
            log_info("Set Public BD ADDR to %s", bd_addr_to_str(hci_stack->custom_bd_addr));
            hci_stack->control->set_bd_addr_cmd(hci_stack->config, hci_stack->custom_bd_addr, hci_stack->hci_packet_buffer);
            hci_stack->last_cmd_opcode = READ_BT_16(hci_stack->hci_packet_buffer, 0);
            hci_stack->substate = HCI_INIT_W4_SET_BD_ADDR;
            hci_send_cmd_packet(hci_stack->hci_packet_buffer, 3 + hci_stack->hci_packet_buffer[2]);
            break;
        case HCI_INIT_READ_BD_ADDR:
            hci_stack->substate = HCI_INIT_W4_READ_BD_ADDR;
            hci_send_cmd(&hci_read_bd_addr);
            break;
        case HCI_INIT_READ_BUFFER_SIZE:
            hci_stack->substate = HCI_INIT_W4_READ_BUFFER_SIZE;
            hci_send_cmd(&hci_read_buffer_size);
            break;
        case HCI_INIT_READ_LOCAL_SUPPORTED_FEATURES:
            hci_stack->substate = HCI_INIT_W4_READ_LOCAL_SUPPORTED_FEATURES;
            hci_send_cmd(&hci_read_local_supported_features);
            break;                
        case HCI_INIT_SET_EVENT_MASK:
            hci_stack->substate = HCI_INIT_W4_SET_EVENT_MASK;
            if (hci_le_supported()){
                hci_send_cmd(&hci_set_event_mask,0xffffffff, 0x3FFFFFFF);
            } else {
                // Kensington Bluetooth 2.1 USB Dongle (CSR Chipset) returns an error for 0xffff... 
                hci_send_cmd(&hci_set_event_mask,0xffffffff, 0x1FFFFFFF);
            }
            break;
        case HCI_INIT_WRITE_SIMPLE_PAIRING_MODE:
            hci_stack->substate = HCI_INIT_W4_WRITE_SIMPLE_PAIRING_MODE;
            hci_send_cmd(&hci_write_simple_pairing_mode, hci_stack->ssp_enable);
            break;
        case HCI_INIT_WRITE_PAGE_TIMEOUT:
            hci_stack->substate = HCI_INIT_W4_WRITE_PAGE_TIMEOUT;
            hci_send_cmd(&hci_write_page_timeout, 0x6000);  // ca. 15 sec
            break;
        case HCI_INIT_WRITE_CLASS_OF_DEVICE:
            hci_stack->substate = HCI_INIT_W4_WRITE_CLASS_OF_DEVICE;
            hci_send_cmd(&hci_write_class_of_device, hci_stack->class_of_device);
            break;
        case HCI_INIT_WRITE_LOCAL_NAME:
            hci_stack->substate = HCI_INIT_W4_WRITE_LOCAL_NAME;
            if (hci_stack->local_name){
                hci_send_cmd(&hci_write_local_name, hci_stack->local_name);
            } else {
                char hostname[30];
#ifdef EMBEDDED
                // BTstack-11:22:33:44:55:66
                strcpy(hostname, "BTstack ");
                strcat(hostname, bd_addr_to_str(hci_stack->local_bd_addr));
                log_info("---> Name %s", hostname);
#else
                // hostname for POSIX systems
                gethostname(hostname, 30);
                hostname[29] = '\0';
#endif                        
                hci_send_cmd(&hci_write_local_name, hostname);
            }
            break;
        case HCI_INIT_WRITE_SCAN_ENABLE:
            hci_send_cmd(&hci_write_scan_enable, (hci_stack->connectable << 1) | hci_stack->discoverable); // page scan
            hci_stack->substate = HCI_INIT_W4_WRITE_SCAN_ENABLE;
            break;
        case HCI_INIT_WRITE_SYNCHRONOUS_FLOW_CONTROL_ENABLE:
            hci_stack->substate = HCI_INIT_W4_WRITE_SYNCHRONOUS_FLOW_CONTROL_ENABLE;
            hci_send_cmd(&hci_write_synchronous_flow_control_enable, 1); // SCO tracking enabled
            break;
#ifdef HAVE_BLE
        // LE INIT
        case HCI_INIT_LE_READ_BUFFER_SIZE:
            hci_stack->substate = HCI_INIT_W4_LE_READ_BUFFER_SIZE;
            hci_send_cmd(&hci_le_read_buffer_size);
            break;
        case HCI_INIT_WRITE_LE_HOST_SUPPORTED:
            // LE Supported Host = 1, Simultaneous Host = 0
            hci_stack->substate = HCI_INIT_W4_WRITE_LE_HOST_SUPPORTED;
            hci_send_cmd(&hci_write_le_host_supported, 1, 0);
            break;
        case HCI_INIT_READ_WHITE_LIST_SIZE:
            hci_stack->substate = HCI_INIT_W4_READ_WHITE_LIST_SIZE;
            hci_send_cmd(&hci_le_read_white_list_size);
            break;
        case HCI_INIT_LE_SET_SCAN_PARAMETERS:
            // LE Scan Parameters: active scanning, 300 ms interval, 30 ms window, public address, accept all advs
            hci_stack->substate = HCI_INIT_W4_LE_SET_SCAN_PARAMETERS;
            hci_send_cmd(&hci_le_set_scan_parameters, 1, 0x1e0, 0x30, 0, 0);
            break;
#endif
        // DONE
        case HCI_INIT_DONE:
            // done.
            hci_stack->state = HCI_STATE_WORKING;
            hci_emit_state();
            return;
        default:
            return;
    }
}

static void hci_initializing_event_handler(uint8_t * packet, uint16_t size){
    uint8_t command_completed = 0;

    if (packet[0] == HCI_EVENT_COMMAND_COMPLETE){
        uint16_t opcode = READ_BT_16(packet,3);
        if (opcode == hci_stack->last_cmd_opcode){
            command_completed = 1;
            log_info("Command complete for expected opcode %04x at substate %u", opcode, hci_stack->substate);
        } else {
            log_info("Command complete for opcode %04x, expected %04x", opcode, hci_stack->last_cmd_opcode);
        }
    }

    if (packet[0] == HCI_EVENT_COMMAND_STATUS){
        uint8_t  status = packet[2];
        uint16_t opcode = READ_BT_16(packet,4);
        if (opcode == hci_stack->last_cmd_opcode){
            if (status){
                command_completed = 1;
                log_error("Command status error 0x%02x for expected opcode %04x at substate %u", status, opcode, hci_stack->substate);
            } else {
                log_info("Command status OK for expected opcode %04x, waiting for command complete", opcode);
            }
        } else {
            log_info("Command status for opcode %04x, expected %04x", opcode, hci_stack->last_cmd_opcode);
        }
    }

    // Vendor == CSR
    if (hci_stack->substate == HCI_INIT_W4_CUSTOM_INIT && packet[0] == HCI_EVENT_VENDOR_SPECIFIC){
        // TODO: track actual command
        command_completed = 1;
    }

    // Vendor == Toshiba
    if (hci_stack->substate == HCI_INIT_W4_SEND_BAUD_CHANGE && packet[0] == HCI_EVENT_VENDOR_SPECIFIC){
        // TODO: track actual command
        command_completed = 1;
    }

    // Late response (> 100 ms) for HCI Reset e.g. on Toshiba TC35661:
    // Command complete for HCI Reset arrives after we've resent the HCI Reset command
    //
    // HCI Reset
    // Timeout 100 ms
    // HCI Reset
    // Command Complete Reset
    // HCI Read Local Version Information
    // Command Complete Reset - but we expected Command Complete Read Local Version Information
    // hang...
    //
    // Fix: Command Complete for HCI Reset in HCI_INIT_W4_SEND_READ_LOCAL_VERSION_INFORMATION trigger resend
    if (!command_completed
            && packet[0] == HCI_EVENT_COMMAND_COMPLETE
            && hci_stack->substate == HCI_INIT_W4_SEND_READ_LOCAL_VERSION_INFORMATION){

        uint16_t opcode = READ_BT_16(packet,3);
        if (opcode == hci_reset.opcode){
            hci_stack->substate = HCI_INIT_SEND_READ_LOCAL_VERSION_INFORMATION;
            return;
        }
    }



    if (!command_completed) return;

    int need_baud_change = hci_stack->config
                        && hci_stack->control
                        && hci_stack->control->baudrate_cmd
                        && hci_stack->hci_transport->set_baudrate
                        && ((hci_transport_config_uart_t *)hci_stack->config)->baudrate_main;

    int need_addr_change = hci_stack->custom_bd_addr_set
                        && hci_stack->control
                        && hci_stack->control->set_bd_addr_cmd;

    switch(hci_stack->substate){
        case HCI_INIT_W4_SEND_RESET:
            run_loop_remove_timer(&hci_stack->timeout);
            break;
        case HCI_INIT_W4_SEND_READ_LOCAL_VERSION_INFORMATION:
            if (need_baud_change){
                hci_stack->substate = HCI_INIT_SEND_BAUD_CHANGE;
                return;
            }
            // skip baud change
            hci_stack->substate = HCI_INIT_CUSTOM_INIT;
            return;
        case HCI_INIT_W4_SEND_BAUD_CHANGE:
            // for STLC2500D, baud rate change already happened.
            // for others, baud rate gets changed now
            if (hci_stack->manufacturer != COMPANY_ID_ST_MICROELECTRONICS){
                uint32_t baud_rate = hci_transport_uart_get_main_baud_rate();
                log_info("Local baud rate change to %"PRIu32, baud_rate);
                hci_stack->hci_transport->set_baudrate(baud_rate);
            }   
            hci_stack->substate = HCI_INIT_CUSTOM_INIT;
            return;
        case HCI_INIT_W4_CUSTOM_INIT_CSR_WARM_BOOT:
            run_loop_remove_timer(&hci_stack->timeout);
            hci_stack->substate = HCI_INIT_CUSTOM_INIT;
            return;
        case HCI_INIT_W4_CUSTOM_INIT:
            // repeat custom init
            hci_stack->substate = HCI_INIT_CUSTOM_INIT;
            return;
        case HCI_INIT_W4_READ_LOCAL_SUPPORTED_COMMANDS:
            if (need_baud_change && hci_stack->manufacturer == COMPANY_ID_BROADCOM_CORPORATION){
                hci_stack->substate = HCI_INIT_SEND_BAUD_CHANGE_BCM;
                return;
            }
            if (need_addr_change){
                hci_stack->substate = HCI_INIT_SET_BD_ADDR;
                return;
            }
            hci_stack->substate = HCI_INIT_READ_BD_ADDR;
            return;
        case HCI_INIT_W4_SEND_BAUD_CHANGE_BCM: {
            uint32_t baud_rate = hci_transport_uart_get_main_baud_rate();
            log_info("Local baud rate change to %"PRIu32" after init script", baud_rate);
            hci_stack->hci_transport->set_baudrate(baud_rate);
            if (need_addr_change){
                hci_stack->substate = HCI_INIT_SET_BD_ADDR;
                return;
            }
            hci_stack->substate = HCI_INIT_READ_BD_ADDR;
            return;            
        }
        case HCI_INIT_W4_SET_BD_ADDR:
            // for STLC2500D, bd addr change only gets active after sending reset command
            if (hci_stack->manufacturer == COMPANY_ID_ST_MICROELECTRONICS){
                hci_stack->substate = HCI_INIT_SEND_RESET_ST_WARM_BOOT;
                return;
            }
            // skipping st warm boot
            hci_stack->substate = HCI_INIT_READ_BD_ADDR;
            return;
        case HCI_INIT_W4_SEND_RESET_ST_WARM_BOOT:
            hci_stack->substate = HCI_INIT_READ_BD_ADDR;
            return;
        case HCI_INIT_W4_READ_BD_ADDR:
            // only read buffer size if supported
            if (hci_stack->local_supported_commands[0] & 0x01) {
                hci_stack->substate = HCI_INIT_READ_BUFFER_SIZE;
                return;
            }
            // skipping read buffer size
            hci_stack->substate = HCI_INIT_READ_LOCAL_SUPPORTED_FEATURES;
            return;
        case HCI_INIT_W4_SET_EVENT_MASK:
            // skip Classic init commands for LE only chipsets
            if (!hci_classic_supported()){
                if (hci_le_supported()){
                    hci_stack->substate = HCI_INIT_LE_READ_BUFFER_SIZE; // skip all classic command
                    return;
                } else {
                    log_error("Neither BR/EDR nor LE supported");
                    hci_stack->substate = HCI_INIT_DONE; // skip all
                    return;
                }
            }
            if (!hci_ssp_supported()){
                hci_stack->substate = HCI_INIT_WRITE_PAGE_TIMEOUT;
                return;
            }
            break;
        case HCI_INIT_W4_WRITE_PAGE_TIMEOUT:
            break;
        case HCI_INIT_W4_LE_READ_BUFFER_SIZE:
            // skip write le host if not supported (e.g. on LE only EM9301)
            if (hci_stack->local_supported_commands[0] & 0x02) break;
            hci_stack->substate = HCI_INIT_LE_SET_SCAN_PARAMETERS;
            return;

#ifdef HAVE_SCO_OVER_HCI
        case HCI_INIT_W4_WRITE_SCAN_ENABLE:
            // just go to next state
            break;
        case HCI_INIT_W4_WRITE_SYNCHRONOUS_FLOW_CONTROL_ENABLE:
            if (!hci_le_supported()){
                // SKIP LE init for Classic only configuration
                hci_stack->substate = HCI_INIT_DONE;
                return;
            }
            break;
#else
        case HCI_INIT_W4_WRITE_SCAN_ENABLE:
            if (!hci_le_supported()){
                // SKIP LE init for Classic only configuration
                hci_stack->substate = HCI_INIT_DONE;
                return;
            }
#endif
            break;
        default:
            break;
    }
    hci_initializing_next_state();
}


// avoid huge local variables
#ifndef EMBEDDED
static device_name_t device_name;
#endif
static void event_handler(uint8_t *packet, int size){

    uint16_t event_length = packet[1];

    // assert packet is complete
    if (size != event_length + 2){
        log_error("hci.c: event_handler called with event packet of wrong size %u, expected %u => dropping packet", size, event_length + 2);
        return;
    }

    bd_addr_t addr;
    bd_addr_type_t addr_type;
    uint8_t link_type;
    hci_con_handle_t handle;
    hci_connection_t * conn;
    int i;
        
    // log_info("HCI:EVENT:%02x", packet[0]);
    
    switch (packet[0]) {
                        
        case HCI_EVENT_COMMAND_COMPLETE:
            // get num cmd packets
            // log_info("HCI_EVENT_COMMAND_COMPLETE cmds old %u - new %u", hci_stack->num_cmd_packets, packet[2]);
            hci_stack->num_cmd_packets = packet[2];

            if (COMMAND_COMPLETE_EVENT(packet, hci_read_buffer_size)){
                // from offset 5
                // status 
                // "The HC_ACL_Data_Packet_Length return parameter will be used to determine the size of the L2CAP segments contained in ACL Data Packets"
                hci_stack->acl_data_packet_length = READ_BT_16(packet, 6);
                hci_stack->sco_data_packet_length = packet[8];
                hci_stack->acl_packets_total_num  = READ_BT_16(packet, 9);
                hci_stack->sco_packets_total_num  = READ_BT_16(packet, 11); 

                if (hci_stack->state == HCI_STATE_INITIALIZING){
                    // determine usable ACL payload size
                    if (HCI_ACL_PAYLOAD_SIZE < hci_stack->acl_data_packet_length){
                        hci_stack->acl_data_packet_length = HCI_ACL_PAYLOAD_SIZE;
                    }
                    log_info("hci_read_buffer_size: acl used size %u, count %u / sco size %u, count %u",
                             hci_stack->acl_data_packet_length, hci_stack->acl_packets_total_num,
                             hci_stack->sco_data_packet_length, hci_stack->sco_packets_total_num); 
                }
            }
#ifdef HAVE_BLE
            if (COMMAND_COMPLETE_EVENT(packet, hci_le_read_buffer_size)){
                hci_stack->le_data_packets_length = READ_BT_16(packet, 6);
                hci_stack->le_acl_packets_total_num  = packet[8];
                    // determine usable ACL payload size
                    if (HCI_ACL_PAYLOAD_SIZE < hci_stack->le_data_packets_length){
                        hci_stack->le_data_packets_length = HCI_ACL_PAYLOAD_SIZE;
                    }
                log_info("hci_le_read_buffer_size: size %u, count %u", hci_stack->le_data_packets_length, hci_stack->le_acl_packets_total_num);
            }         
            if (COMMAND_COMPLETE_EVENT(packet, hci_le_read_white_list_size)){
                hci_stack->le_whitelist_capacity = READ_BT_16(packet, 6);
                log_info("hci_le_read_white_list_size: size %u", hci_stack->le_whitelist_capacity);
            }   
#endif
            // Dump local address
            if (COMMAND_COMPLETE_EVENT(packet, hci_read_bd_addr)) {
                bt_flip_addr(hci_stack->local_bd_addr, &packet[OFFSET_OF_DATA_IN_COMMAND_COMPLETE + 1]);
                log_info("Local Address, Status: 0x%02x: Addr: %s",
                    packet[OFFSET_OF_DATA_IN_COMMAND_COMPLETE], bd_addr_to_str(hci_stack->local_bd_addr));
            }
            if (COMMAND_COMPLETE_EVENT(packet, hci_write_scan_enable)){
                hci_emit_discoverable_enabled(hci_stack->discoverable);
            }
            // Note: HCI init checks 
            if (COMMAND_COMPLETE_EVENT(packet, hci_read_local_supported_features)){
                memcpy(hci_stack->local_supported_features, &packet[OFFSET_OF_DATA_IN_COMMAND_COMPLETE+1], 8);

                // determine usable ACL packet types based on host buffer size and supported features
                hci_stack->packet_types = hci_acl_packet_types_for_buffer_size_and_local_features(HCI_ACL_PAYLOAD_SIZE, &hci_stack->local_supported_features[0]);
                log_info("packet types %04x", hci_stack->packet_types); 

                // Classic/LE
                log_info("BR/EDR support %u, LE support %u", hci_classic_supported(), hci_le_supported());
            }
            if (COMMAND_COMPLETE_EVENT(packet, hci_read_local_version_information)){
                // hci_stack->hci_version    = READ_BT_16(packet, 4);
                // hci_stack->hci_revision   = READ_BT_16(packet, 6);
                // hci_stack->lmp_version    = READ_BT_16(packet, 8);
                hci_stack->manufacturer   = READ_BT_16(packet, 10);
                // hci_stack->lmp_subversion = READ_BT_16(packet, 12);
                log_info("Manufacturer: 0x%04x", hci_stack->manufacturer);
            }
            if (COMMAND_COMPLETE_EVENT(packet, hci_read_local_supported_commands)){
                hci_stack->local_supported_commands[0] =
                    (packet[OFFSET_OF_DATA_IN_COMMAND_COMPLETE+1+14] & 0X80) >> 7 |  // Octet 14, bit 7
                    (packet[OFFSET_OF_DATA_IN_COMMAND_COMPLETE+1+24] & 0x40) >> 5;   // Octet 24, bit 6 
            }
            if (COMMAND_COMPLETE_EVENT(packet, hci_write_synchronous_flow_control_enable)){
                if (packet[5] == 0){
<<<<<<< HEAD
                    // @TODO cache value from hci_write_synchronous_flow_control_enable instead of assuming == 1
                    hci_stack->synchronous_flow_control_enabled = 1;
                }
            }
=======
                    hci_stack->synchronous_flow_control_enabled = 1;
                }
            } 
>>>>>>> 7b90e0b2
            break;
            
        case HCI_EVENT_COMMAND_STATUS:
            // get num cmd packets
            // log_info("HCI_EVENT_COMMAND_STATUS cmds - old %u - new %u", hci_stack->num_cmd_packets, packet[3]);
            hci_stack->num_cmd_packets = packet[3];
            break;
            
        case HCI_EVENT_NUMBER_OF_COMPLETED_PACKETS:{
            int offset = 3;
            for (i=0; i<packet[2];i++){
                handle = READ_BT_16(packet, offset);
                offset += 2;
                uint16_t num_packets = READ_BT_16(packet, offset);
                offset += 2;
                
                conn = hci_connection_for_handle(handle);
                if (!conn){
                    log_error("hci_number_completed_packet lists unused con handle %u", handle);
                    continue;
                }
                
                if (conn->address_type == BD_ADDR_TYPE_SCO){
                    if (conn->num_sco_packets_sent >= num_packets){
                        conn->num_sco_packets_sent -= num_packets;
                    } else {
                        log_error("hci_number_completed_packets, more sco slots freed then sent.");
                        conn->num_sco_packets_sent = 0;
                    }

                } else {
                    if (conn->num_acl_packets_sent >= num_packets){
                        conn->num_acl_packets_sent -= num_packets;
                    } else {
                        log_error("hci_number_completed_packets, more acl slots freed then sent.");
                        conn->num_acl_packets_sent = 0;
                    }
                }
                // log_info("hci_number_completed_packet %u processed for handle %u, outstanding %u", num_packets, handle, conn->num_acl_packets_sent);
            }
            break;
        }
        case HCI_EVENT_CONNECTION_REQUEST:
            bt_flip_addr(addr, &packet[2]);
            // TODO: eval COD 8-10
            link_type = packet[11];
            log_info("Connection_incoming: %s, type %u", bd_addr_to_str(addr), link_type);
            addr_type = link_type == 1 ? BD_ADDR_TYPE_CLASSIC : BD_ADDR_TYPE_SCO;
            conn = hci_connection_for_bd_addr_and_type(addr, addr_type);
            if (!conn) {
                conn = create_connection_for_bd_addr_and_type(addr, addr_type);
            }
            if (!conn) {
                // CONNECTION REJECTED DUE TO LIMITED RESOURCES (0X0D)
                hci_stack->decline_reason = 0x0d;
                BD_ADDR_COPY(hci_stack->decline_addr, addr);
                break;
            }
            conn->role  = HCI_ROLE_SLAVE;
            conn->state = RECEIVED_CONNECTION_REQUEST;
            // store info about eSCO
            if (link_type == 0x02){
                conn->remote_supported_feature_eSCO = 1;
            }
            hci_run();
            break;
            
        case HCI_EVENT_CONNECTION_COMPLETE:
            // Connection management
            bt_flip_addr(addr, &packet[5]);
            log_info("Connection_complete (status=%u) %s", packet[2], bd_addr_to_str(addr));
            addr_type = BD_ADDR_TYPE_CLASSIC;
            conn = hci_connection_for_bd_addr_and_type(addr, addr_type);
            if (conn) {
                if (!packet[2]){
                    conn->state = OPEN;
                    conn->con_handle = READ_BT_16(packet, 3);
                    conn->bonding_flags |= BONDING_REQUEST_REMOTE_FEATURES;

                    // restart timer
                    run_loop_set_timer(&conn->timeout, HCI_CONNECTION_TIMEOUT_MS);
                    run_loop_add_timer(&conn->timeout);
                    
                    log_info("New connection: handle %u, %s", conn->con_handle, bd_addr_to_str(conn->address));
                    
                    hci_emit_nr_connections_changed();
                } else {
                    int notify_dedicated_bonding_failed = conn->bonding_flags & BONDING_DEDICATED;
                    uint8_t status = packet[2];
                    bd_addr_t bd_address;
                    memcpy(&bd_address, conn->address, 6);

                    // connection failed, remove entry
                    linked_list_remove(&hci_stack->connections, (linked_item_t *) conn);
                    btstack_memory_hci_connection_free( conn );
                    
                    // notify client if dedicated bonding
                    if (notify_dedicated_bonding_failed){
                        log_info("hci notify_dedicated_bonding_failed");
                        hci_emit_dedicated_bonding_result(bd_address, status);                        
                    }

                    // if authentication error, also delete link key
                    if (packet[2] == 0x05) {
                        hci_drop_link_key_for_bd_addr(addr);
                    }
                }
            }
            break;

        case HCI_EVENT_SYNCHRONOUS_CONNECTION_COMPLETE:
            bt_flip_addr(addr, &packet[5]);
            log_info("Synchronous Connection Complete (status=%u) %s", packet[2], bd_addr_to_str(addr));
            if (packet[2]){
                // connection failed
                break;
            }
            conn = hci_connection_for_bd_addr_and_type(addr, BD_ADDR_TYPE_SCO);
            if (!conn) {
                conn = create_connection_for_bd_addr_and_type(addr, BD_ADDR_TYPE_SCO);
            }
            if (!conn) {
                break;
            }
            conn->state = OPEN;
            conn->con_handle = READ_BT_16(packet, 3);            
            break;

        case HCI_EVENT_READ_REMOTE_SUPPORTED_FEATURES_COMPLETE:
            handle = READ_BT_16(packet, 3);
            conn = hci_connection_for_handle(handle);
            if (!conn) break;
            if (!packet[2]){
                uint8_t * features = &packet[5];
                if (features[6] & (1 << 3)){
                    conn->bonding_flags |= BONDING_REMOTE_SUPPORTS_SSP;
                }
                if (features[3] & (1<<7)){
                    conn->remote_supported_feature_eSCO = 1;
                }
            }
            conn->bonding_flags |= BONDING_RECEIVED_REMOTE_FEATURES;
            log_info("HCI_EVENT_READ_REMOTE_SUPPORTED_FEATURES_COMPLETE, bonding flags %x, eSCO %u", conn->bonding_flags, conn->remote_supported_feature_eSCO);
            if (conn->bonding_flags & BONDING_DEDICATED){
                conn->bonding_flags |= BONDING_SEND_AUTHENTICATE_REQUEST;
            }
            break;

        case HCI_EVENT_LINK_KEY_REQUEST:
            log_info("HCI_EVENT_LINK_KEY_REQUEST");
            hci_add_connection_flags_for_flipped_bd_addr(&packet[2], RECV_LINK_KEY_REQUEST);
            // non-bondable mode: link key negative reply will be sent by HANDLE_LINK_KEY_REQUEST
            if (hci_stack->bondable && !hci_stack->remote_device_db) break;
            hci_add_connection_flags_for_flipped_bd_addr(&packet[2], HANDLE_LINK_KEY_REQUEST);
            hci_run();
            // request handled by hci_run() as HANDLE_LINK_KEY_REQUEST gets set
            return;
            
        case HCI_EVENT_LINK_KEY_NOTIFICATION: {
            bt_flip_addr(addr, &packet[2]);
            conn = hci_connection_for_bd_addr_and_type(addr, BD_ADDR_TYPE_CLASSIC);
            if (!conn) break;
            conn->authentication_flags |= RECV_LINK_KEY_NOTIFICATION;
            link_key_type_t link_key_type = (link_key_type_t)packet[24];
            // Change Connection Encryption keeps link key type
            if (link_key_type != CHANGED_COMBINATION_KEY){
                conn->link_key_type = link_key_type;
            }
            if (!hci_stack->remote_device_db) break;
            hci_stack->remote_device_db->put_link_key(addr, &packet[8], conn->link_key_type);
            // still forward event to allow dismiss of pairing dialog
            break;
        }

        case HCI_EVENT_PIN_CODE_REQUEST:
            hci_add_connection_flags_for_flipped_bd_addr(&packet[2], LEGACY_PAIRING_ACTIVE);
            // non-bondable mode: pin code negative reply will be sent
            if (!hci_stack->bondable){
                hci_add_connection_flags_for_flipped_bd_addr(&packet[2], DENY_PIN_CODE_REQUEST);
                hci_run();
                return;
            }
            // PIN CODE REQUEST means the link key request didn't succee -> delete stored link key
            if (!hci_stack->remote_device_db) break;
            bt_flip_addr(addr, &packet[2]);
            hci_stack->remote_device_db->delete_link_key(addr);
            break;
            
        case HCI_EVENT_IO_CAPABILITY_REQUEST:
            hci_add_connection_flags_for_flipped_bd_addr(&packet[2], RECV_IO_CAPABILITIES_REQUEST);
            hci_add_connection_flags_for_flipped_bd_addr(&packet[2], SEND_IO_CAPABILITIES_REPLY);
            break;
        
        case HCI_EVENT_USER_CONFIRMATION_REQUEST:
            hci_add_connection_flags_for_flipped_bd_addr(&packet[2], SSP_PAIRING_ACTIVE);
            if (!hci_stack->ssp_auto_accept) break;
            hci_add_connection_flags_for_flipped_bd_addr(&packet[2], SEND_USER_CONFIRM_REPLY);
            break;

        case HCI_EVENT_USER_PASSKEY_REQUEST:
            hci_add_connection_flags_for_flipped_bd_addr(&packet[2], SSP_PAIRING_ACTIVE);
            if (!hci_stack->ssp_auto_accept) break;
            hci_add_connection_flags_for_flipped_bd_addr(&packet[2], SEND_USER_PASSKEY_REPLY);
            break;

        case HCI_EVENT_ENCRYPTION_CHANGE:
            handle = READ_BT_16(packet, 3);
            conn = hci_connection_for_handle(handle);
            if (!conn) break;
            if (packet[2] == 0) {
                if (packet[5]){
                    conn->authentication_flags |= CONNECTION_ENCRYPTED;
                } else {
                    conn->authentication_flags &= ~CONNECTION_ENCRYPTED;
                }
            }
            hci_emit_security_level(handle, gap_security_level_for_connection(conn));
            break;

        case HCI_EVENT_AUTHENTICATION_COMPLETE_EVENT:
            handle = READ_BT_16(packet, 3);
            conn = hci_connection_for_handle(handle);
            if (!conn) break;

            // dedicated bonding: send result and disconnect
            if (conn->bonding_flags & BONDING_DEDICATED){
                conn->bonding_flags &= ~BONDING_DEDICATED;
                conn->bonding_flags |= BONDING_DISCONNECT_DEDICATED_DONE;
                conn->bonding_status = packet[2];
                break;
            }

            if (packet[2] == 0 && gap_security_level_for_link_key_type(conn->link_key_type) >= conn->requested_security_level){
                // link key sufficient for requested security
                conn->bonding_flags |= BONDING_SEND_ENCRYPTION_REQUEST;
                break;
            }
            // not enough
            hci_emit_security_level(handle, gap_security_level_for_connection(conn));
            break;

#ifndef EMBEDDED
        case HCI_EVENT_REMOTE_NAME_REQUEST_COMPLETE:
            if (!hci_stack->remote_device_db) break;
            if (packet[2]) break; // status not ok
            bt_flip_addr(addr, &packet[3]);
            // fix for invalid remote names - terminate on 0xff
            for (i=0; i<248;i++){
                if (packet[9+i] == 0xff){
                    packet[9+i] = 0;
                    break;
                }
            }
            memset(&device_name, 0, sizeof(device_name_t));
            strncpy((char*) device_name, (char*) &packet[9], 248);
            hci_stack->remote_device_db->put_name(addr, &device_name);
            break;
            
        case HCI_EVENT_INQUIRY_RESULT:
        case HCI_EVENT_INQUIRY_RESULT_WITH_RSSI:{
            if (!hci_stack->remote_device_db) break;
            // first send inq result packet
            hci_stack->packet_handler(HCI_EVENT_PACKET, packet, size);
            // then send cached remote names
            int offset = 3;
            for (i=0; i<packet[2];i++){
                bt_flip_addr(addr, &packet[offset]);
                offset += 14; // 6 + 1 + 1 + 1 + 3 + 2; 
                if (hci_stack->remote_device_db->get_name(addr, &device_name)){
                    hci_emit_remote_name_cached(addr, &device_name);
                }
            }
            return;
        }
#endif
        
        // HCI_EVENT_DISCONNECTION_COMPLETE
        // has been split, to first notify stack before shutting connection down
        // see end of function, too.
        case HCI_EVENT_DISCONNECTION_COMPLETE:
            if (packet[2]) break;   // status != 0
            handle = READ_BT_16(packet, 3);
            conn = hci_connection_for_handle(handle);
            if (!conn) break;       // no conn struct anymore
            // re-enable advertisements for le connections if active
            if (hci_is_le_connection(conn) && hci_stack->le_advertisements_enabled){
                hci_stack->le_advertisements_todo |= LE_ADVERTISEMENT_TASKS_ENABLE;
            }
            conn->state = RECEIVED_DISCONNECTION_COMPLETE;
            break;

        case HCI_EVENT_HARDWARE_ERROR:
            if (hci_stack->hardware_error_callback){
                (*hci_stack->hardware_error_callback)();
            } else if(hci_stack->control && hci_stack->control->hw_error){
                (*hci_stack->control->hw_error)();
            } else {
                // if no special requests, just reboot stack
                hci_power_control_off();
                hci_power_control_on();
            }
            break;

        case HCI_EVENT_ROLE_CHANGE:
            if (packet[2]) break;   // status != 0
            handle = READ_BT_16(packet, 3);
            conn = hci_connection_for_handle(handle);
            if (!conn) break;       // no conn
            conn->role = packet[9];
            break;

        case DAEMON_EVENT_HCI_PACKET_SENT:
            // release packet buffer only for asynchronous transport and if there are not further fragements
            if (hci_transport_synchronous()) {
                log_error("Synchronous HCI Transport shouldn't send DAEMON_EVENT_HCI_PACKET_SENT");
                return; // instead of break: to avoid re-entering hci_run()
            }
            if (hci_stack->acl_fragmentation_total_size) break;
            hci_release_packet_buffer();
            break;

#ifdef HAVE_BLE
        case HCI_EVENT_LE_META:
            switch (packet[2]){
                case HCI_SUBEVENT_LE_ADVERTISING_REPORT:
                    log_info("advertising report received");
                    if (hci_stack->le_scanning_state != LE_SCANNING) break;
                    le_handle_advertisement_report(packet, size);
                    break;
                case HCI_SUBEVENT_LE_CONNECTION_COMPLETE:
                    // Connection management
                    bt_flip_addr(addr, &packet[8]);
                    addr_type = (bd_addr_type_t)packet[7];
                    log_info("LE Connection_complete (status=%u) type %u, %s", packet[3], addr_type, bd_addr_to_str(addr));
                    conn = hci_connection_for_bd_addr_and_type(addr, addr_type);
                    // if auto-connect, remove from whitelist in both roles
                    if (hci_stack->le_connecting_state == LE_CONNECTING_WHITELIST){
                        hci_remove_from_whitelist(addr_type, addr);  
                    }
                    // handle error: error is reported only to the initiator -> outgoing connection
                    if (packet[3]){
                        // outgoing connection establishment is done
                        hci_stack->le_connecting_state = LE_CONNECTING_IDLE;
                        // remove entry
                        if (conn){
                            linked_list_remove(&hci_stack->connections, (linked_item_t *) conn);
                            btstack_memory_hci_connection_free( conn );
                        }
                        break;
                    }
                    // on success, both hosts receive connection complete event
                    if (packet[6] == HCI_ROLE_MASTER){
                        // if we're master, it was an outgoing connection and we're done with it
                        hci_stack->le_connecting_state = LE_CONNECTING_IDLE;
                    } else {
                        // if we're slave, it was an incoming connection, advertisements have stopped
                        hci_stack->le_advertisements_active = 0;
                    }
                    // LE connections are auto-accepted, so just create a connection if there isn't one already
                    if (!conn){
                        conn = create_connection_for_bd_addr_and_type(addr, addr_type);
                    }
                    // no memory, sorry.
                    if (!conn){
                        break;
                    }
                    
                    conn->state = OPEN;
                    conn->role  = packet[6];
                    conn->con_handle = READ_BT_16(packet, 4);
                    
                    // TODO: store - role, peer address type, conn_interval, conn_latency, supervision timeout, master clock

                    // restart timer
                    // run_loop_set_timer(&conn->timeout, HCI_CONNECTION_TIMEOUT_MS);
                    // run_loop_add_timer(&conn->timeout);
                    
                    log_info("New connection: handle %u, %s", conn->con_handle, bd_addr_to_str(conn->address));
                    
                    hci_emit_nr_connections_changed();
                    break;

            // log_info("LE buffer size: %u, count %u", READ_BT_16(packet,6), packet[8]);
                    
                default:
                    break;
            }
            break;
#endif            
        default:
            break;
    }

    // handle BT initialization
    if (hci_stack->state == HCI_STATE_INITIALIZING){
        hci_initializing_event_handler(packet, size);
    }
    
    // help with BT sleep
    if (hci_stack->state == HCI_STATE_FALLING_ASLEEP
        && hci_stack->substate == HCI_FALLING_ASLEEP_W4_WRITE_SCAN_ENABLE
        && COMMAND_COMPLETE_EVENT(packet, hci_write_scan_enable)){
        hci_initializing_next_state();
    }
    
    // notify upper stack
    hci_stack->packet_handler(HCI_EVENT_PACKET, packet, size);
	
    // moved here to give upper stack a chance to close down everything with hci_connection_t intact
    if (packet[0] == HCI_EVENT_DISCONNECTION_COMPLETE){
        if (!packet[2]){
            handle = READ_BT_16(packet, 3);
            hci_connection_t * aConn = hci_connection_for_handle(handle);
            if (aConn) {
                uint8_t status = aConn->bonding_status;
                uint16_t flags = aConn->bonding_flags;
                bd_addr_t bd_address;
                memcpy(&bd_address, aConn->address, 6);
                hci_shutdown_connection(aConn);
                // connection struct is gone, don't access anymore
                if (flags & BONDING_EMIT_COMPLETE_ON_DISCONNECT){
                    hci_emit_dedicated_bonding_result(bd_address, status);
                }
            }
        }
    }

	// execute main loop
	hci_run();
}

static void sco_handler(uint8_t * packet, uint16_t size){
    if (!hci_stack->sco_packet_handler) return;
    hci_stack->sco_packet_handler(HCI_SCO_DATA_PACKET, packet, size);
}

static void packet_handler(uint8_t packet_type, uint8_t *packet, uint16_t size){
    hci_dump_packet(packet_type, 1, packet, size);
    switch (packet_type) {
        case HCI_EVENT_PACKET:
            event_handler(packet, size);
            break;
        case HCI_ACL_DATA_PACKET:
            acl_handler(packet, size);
            break;
        case HCI_SCO_DATA_PACKET:
            sco_handler(packet, size);
        default:
            break;
    }
}

/** Register HCI packet handlers */
void hci_register_packet_handler(void (*handler)(uint8_t packet_type, uint8_t *packet, uint16_t size)){
    hci_stack->packet_handler = handler;
}

/**
 * @brief Registers a packet handler for SCO data. Used for HSP and HFP profiles.
 */
void hci_register_sco_packet_handler(void (*handler)(uint8_t packet_type, uint8_t *packet, uint16_t size)){
    hci_stack->sco_packet_handler = handler;    
}

static void hci_state_reset(void){
    // no connections yet
    hci_stack->connections = NULL;

    // keep discoverable/connectable as this has been requested by the client(s)
    // hci_stack->discoverable = 0;
    // hci_stack->connectable = 0;
    // hci_stack->bondable = 1;

    // buffer is free
    hci_stack->hci_packet_buffer_reserved = 0;

    // no pending cmds
    hci_stack->decline_reason = 0;
    hci_stack->new_scan_enable_value = 0xff;
    
    // LE
    hci_stack->adv_addr_type = 0;
    memset(hci_stack->adv_address, 0, 6);
    hci_stack->le_scanning_state = LE_SCAN_IDLE;
    hci_stack->le_scan_type = 0xff; 
    hci_stack->le_connecting_state = LE_CONNECTING_IDLE;
    hci_stack->le_whitelist = 0;
    hci_stack->le_whitelist_capacity = 0;
    hci_stack->le_connection_parameter_range.le_conn_interval_min =          6; 
    hci_stack->le_connection_parameter_range.le_conn_interval_max =       3200;
    hci_stack->le_connection_parameter_range.le_conn_latency_min =           0;
    hci_stack->le_connection_parameter_range.le_conn_latency_max =         500;
    hci_stack->le_connection_parameter_range.le_supervision_timeout_min =   10;
    hci_stack->le_connection_parameter_range.le_supervision_timeout_max = 3200;
}

void hci_init(hci_transport_t *transport, void *config, bt_control_t *control, remote_device_db_t const* remote_device_db){
    
#ifdef HAVE_MALLOC
    if (!hci_stack) {
        hci_stack = (hci_stack_t*) malloc(sizeof(hci_stack_t));
    }
#else
    hci_stack = &hci_stack_static;
#endif
    memset(hci_stack, 0, sizeof(hci_stack_t));

    // reference to use transport layer implementation
    hci_stack->hci_transport = transport;
    
    // references to used control implementation
    hci_stack->control = control;
    
    // reference to used config
    hci_stack->config = config;
    
    // higher level handler
    hci_stack->packet_handler = dummy_handler;

    // store and open remote device db
    hci_stack->remote_device_db = remote_device_db;
    if (hci_stack->remote_device_db) {
        hci_stack->remote_device_db->open();
    }
    
    // max acl payload size defined in config.h
    hci_stack->acl_data_packet_length = HCI_ACL_PAYLOAD_SIZE;
    
    // register packet handlers with transport
    transport->register_packet_handler(&packet_handler);

    hci_stack->state = HCI_STATE_OFF;

    // class of device
    hci_stack->class_of_device = 0x007a020c; // Smartphone 

    // bondable by default
    hci_stack->bondable = 1;

    // Secure Simple Pairing default: enable, no I/O capabilities, general bonding, mitm not required, auto accept 
    hci_stack->ssp_enable = 1;
    hci_stack->ssp_io_capability = SSP_IO_CAPABILITY_NO_INPUT_NO_OUTPUT;
    hci_stack->ssp_authentication_requirement = SSP_IO_AUTHREQ_MITM_PROTECTION_NOT_REQUIRED_GENERAL_BONDING;
    hci_stack->ssp_auto_accept = 1;

    // voice setting - signed 8 bit pcm data with CVSD over the air
    hci_stack->sco_voice_setting = 0x40;

    hci_state_reset();
}

void hci_close(void){
    // close remote device db
    if (hci_stack->remote_device_db) {
        hci_stack->remote_device_db->close();
    }
    while (hci_stack->connections) {
        // cancel all l2cap connections
        hci_emit_disconnection_complete(((hci_connection_t *) hci_stack->connections)->con_handle, 0x16); // terminated by local host
        hci_shutdown_connection((hci_connection_t *) hci_stack->connections);
    }
    hci_power_control(HCI_POWER_OFF);
    
#ifdef HAVE_MALLOC
    free(hci_stack);
#endif
    hci_stack = NULL;
}

void hci_set_class_of_device(uint32_t class_of_device){
    hci_stack->class_of_device = class_of_device;
}

// Set Public BD ADDR - passed on to Bluetooth chipset if supported in bt_control_h
void hci_set_bd_addr(bd_addr_t addr){
    memcpy(hci_stack->custom_bd_addr, addr, 6);
    hci_stack->custom_bd_addr_set = 1;
}

void hci_disable_l2cap_timeout_check(void){
    disable_l2cap_timeouts = 1;
}
// State-Module-Driver overview
// state                    module  low-level 
// HCI_STATE_OFF             off      close
// HCI_STATE_INITIALIZING,   on       open
// HCI_STATE_WORKING,        on       open
// HCI_STATE_HALTING,        on       open
// HCI_STATE_SLEEPING,    off/sleep   close
// HCI_STATE_FALLING_ASLEEP  on       open

static int hci_power_control_on(void){
    
    // power on
    int err = 0;
    if (hci_stack->control && hci_stack->control->on){
        err = (*hci_stack->control->on)(hci_stack->config);
    }
    if (err){
        log_error( "POWER_ON failed");
        hci_emit_hci_open_failed();
        return err;
    }
    
    // open low-level device
    err = hci_stack->hci_transport->open(hci_stack->config);
    if (err){
        log_error( "HCI_INIT failed, turning Bluetooth off again");
        if (hci_stack->control && hci_stack->control->off){
            (*hci_stack->control->off)(hci_stack->config);
        }
        hci_emit_hci_open_failed();
        return err;
    }
    return 0;
}

static void hci_power_control_off(void){
    
    log_info("hci_power_control_off");

    // close low-level device
    hci_stack->hci_transport->close(hci_stack->config);

    log_info("hci_power_control_off - hci_transport closed");
    
    // power off
    if (hci_stack->control && hci_stack->control->off){
        (*hci_stack->control->off)(hci_stack->config);
    }
    
    log_info("hci_power_control_off - control closed");

    hci_stack->state = HCI_STATE_OFF;
}

static void hci_power_control_sleep(void){
    
    log_info("hci_power_control_sleep");
    
#if 0
    // don't close serial port during sleep
    
    // close low-level device
    hci_stack->hci_transport->close(hci_stack->config);
#endif
    
    // sleep mode
    if (hci_stack->control && hci_stack->control->sleep){
        (*hci_stack->control->sleep)(hci_stack->config);
    }
    
    hci_stack->state = HCI_STATE_SLEEPING;
}

static int hci_power_control_wake(void){
    
    log_info("hci_power_control_wake");

    // wake on
    if (hci_stack->control && hci_stack->control->wake){
        (*hci_stack->control->wake)(hci_stack->config);
    }
    
#if 0
    // open low-level device
    int err = hci_stack->hci_transport->open(hci_stack->config);
    if (err){
        log_error( "HCI_INIT failed, turning Bluetooth off again");
        if (hci_stack->control && hci_stack->control->off){
            (*hci_stack->control->off)(hci_stack->config);
        }
        hci_emit_hci_open_failed();
        return err;
    }
#endif
    
    return 0;
}

static void hci_power_transition_to_initializing(void){
    // set up state machine
    hci_stack->num_cmd_packets = 1; // assume that one cmd can be sent
    hci_stack->hci_packet_buffer_reserved = 0;
    hci_stack->state = HCI_STATE_INITIALIZING;
    hci_stack->substate = HCI_INIT_SEND_RESET;
}

int hci_power_control(HCI_POWER_MODE power_mode){
    
    log_info("hci_power_control: %u, current mode %u", power_mode, hci_stack->state);
    
    int err = 0;
    switch (hci_stack->state){
            
        case HCI_STATE_OFF:
            switch (power_mode){
                case HCI_POWER_ON:
                    err = hci_power_control_on();
                    if (err) {
                        log_error("hci_power_control_on() error %u", err);
                        return err;
                    }
                    hci_power_transition_to_initializing();
                    break;
                case HCI_POWER_OFF:
                    // do nothing
                    break;  
                case HCI_POWER_SLEEP:
                    // do nothing (with SLEEP == OFF)
                    break;
            }
            break;
            
        case HCI_STATE_INITIALIZING:
            switch (power_mode){
                case HCI_POWER_ON:
                    // do nothing
                    break;
                case HCI_POWER_OFF:
                    // no connections yet, just turn it off
                    hci_power_control_off();
                    break;  
                case HCI_POWER_SLEEP:
                    // no connections yet, just turn it off
                    hci_power_control_sleep();
                    break;
            }
            break;
            
        case HCI_STATE_WORKING:
            switch (power_mode){
                case HCI_POWER_ON:
                    // do nothing
                    break;
                case HCI_POWER_OFF:
                    // see hci_run
                    hci_stack->state = HCI_STATE_HALTING;
                    break;  
                case HCI_POWER_SLEEP:
                    // see hci_run
                    hci_stack->state = HCI_STATE_FALLING_ASLEEP;
                    hci_stack->substate = HCI_FALLING_ASLEEP_DISCONNECT;
                    break;
            }
            break;
            
        case HCI_STATE_HALTING:
            switch (power_mode){
                case HCI_POWER_ON:
                    hci_power_transition_to_initializing();
                    break;
                case HCI_POWER_OFF:
                    // do nothing
                    break;  
                case HCI_POWER_SLEEP:
                    // see hci_run
                    hci_stack->state = HCI_STATE_FALLING_ASLEEP;
                    hci_stack->substate = HCI_FALLING_ASLEEP_DISCONNECT;
                    break;
            }
            break;
            
        case HCI_STATE_FALLING_ASLEEP:
            switch (power_mode){
                case HCI_POWER_ON:

#if defined(USE_POWERMANAGEMENT) && defined(USE_BLUETOOL)
                    // nothing to do, if H4 supports power management
                    if (bt_control_iphone_power_management_enabled()){
                        hci_stack->state = HCI_STATE_INITIALIZING;
                        hci_stack->substate = HCI_INIT_WRITE_SCAN_ENABLE;   // init after sleep
                        break;
                    }
#endif
                    hci_power_transition_to_initializing();
                    break;
                case HCI_POWER_OFF:
                    // see hci_run
                    hci_stack->state = HCI_STATE_HALTING;
                    break;  
                case HCI_POWER_SLEEP:
                    // do nothing
                    break;
            }
            break;
            
        case HCI_STATE_SLEEPING:
            switch (power_mode){
                case HCI_POWER_ON:
                    
#if defined(USE_POWERMANAGEMENT) && defined(USE_BLUETOOL)
                    // nothing to do, if H4 supports power management
                    if (bt_control_iphone_power_management_enabled()){
                        hci_stack->state = HCI_STATE_INITIALIZING;
                        hci_stack->substate = HCI_INIT_AFTER_SLEEP;
                        hci_update_scan_enable();
                        break;
                    }
#endif
                    err = hci_power_control_wake();
                    if (err) return err;
                    hci_power_transition_to_initializing();
                    break;
                case HCI_POWER_OFF:
                    hci_stack->state = HCI_STATE_HALTING;
                    break;  
                case HCI_POWER_SLEEP:
                    // do nothing
                    break;
            }
            break;
    }

    // create internal event
	hci_emit_state();
    
	// trigger next/first action
	hci_run();
	
    return 0;
}

static void hci_update_scan_enable(void){
    // 2 = page scan, 1 = inq scan
    hci_stack->new_scan_enable_value  = hci_stack->connectable << 1 | hci_stack->discoverable;
    hci_run();
}

void hci_discoverable_control(uint8_t enable){
    if (enable) enable = 1; // normalize argument
    
    if (hci_stack->discoverable == enable){
        hci_emit_discoverable_enabled(hci_stack->discoverable);
        return;
    }

    hci_stack->discoverable = enable;
    hci_update_scan_enable();
}

void hci_connectable_control(uint8_t enable){
    if (enable) enable = 1; // normalize argument
    
    // don't emit event
    if (hci_stack->connectable == enable) return;

    hci_stack->connectable = enable;
    hci_update_scan_enable();
}

void hci_local_bd_addr(bd_addr_t address_buffer){
    memcpy(address_buffer, hci_stack->local_bd_addr, 6);
}

void hci_run(void){
    
    // log_info("hci_run: entered");
    linked_item_t * it;

    // send continuation fragments first, as they block the prepared packet buffer
    if (hci_stack->acl_fragmentation_total_size > 0) {
        hci_con_handle_t con_handle = READ_ACL_CONNECTION_HANDLE(hci_stack->hci_packet_buffer);
        if (hci_can_send_prepared_acl_packet_now(con_handle)){
            hci_connection_t *connection = hci_connection_for_handle(con_handle);
            if (connection) {
                hci_send_acl_packet_fragments(connection);
                return;
            } 
            // connection gone -> discard further fragments
            hci_stack->acl_fragmentation_total_size = 0;
            hci_stack->acl_fragmentation_pos = 0;
        }        
    }

    if (!hci_can_send_command_packet_now()) return;

    // global/non-connection oriented commands
    
    // decline incoming connections
    if (hci_stack->decline_reason){
        uint8_t reason = hci_stack->decline_reason;
        hci_stack->decline_reason = 0;
        hci_send_cmd(&hci_reject_connection_request, hci_stack->decline_addr, reason);
        return;
    }

    // send scan enable
    if (hci_stack->state == HCI_STATE_WORKING && hci_stack->new_scan_enable_value != 0xff && hci_classic_supported()){
        hci_send_cmd(&hci_write_scan_enable, hci_stack->new_scan_enable_value);
        hci_stack->new_scan_enable_value = 0xff;
        return;
    }
    
#ifdef HAVE_BLE
    if (hci_stack->state == HCI_STATE_WORKING){
        // handle le scan
        switch(hci_stack->le_scanning_state){
            case LE_START_SCAN:
                hci_stack->le_scanning_state = LE_SCANNING;
                hci_send_cmd(&hci_le_set_scan_enable, 1, 0);
                return;
                
            case LE_STOP_SCAN:
                hci_stack->le_scanning_state = LE_SCAN_IDLE;
                hci_send_cmd(&hci_le_set_scan_enable, 0, 0);
                return;
            default:
                break;
        }
        if (hci_stack->le_scan_type != 0xff){
            // defaults: active scanning, accept all advertisement packets
            int scan_type = hci_stack->le_scan_type;
            hci_stack->le_scan_type = 0xff;
            hci_send_cmd(&hci_le_set_scan_parameters, scan_type, hci_stack->le_scan_interval, hci_stack->le_scan_window, hci_stack->adv_addr_type, 0);
            return;
        }
        // le advertisement control
        if (hci_stack->le_advertisements_todo){
            log_info("hci_run: gap_le: adv todo: %x", hci_stack->le_advertisements_todo );
        }
        if (hci_stack->le_advertisements_todo & LE_ADVERTISEMENT_TASKS_DISABLE){
            hci_stack->le_advertisements_todo &= ~LE_ADVERTISEMENT_TASKS_DISABLE;
            hci_send_cmd(&hci_le_set_advertise_enable, 0);
            return;
        }
        if (hci_stack->le_advertisements_todo & LE_ADVERTISEMENT_TASKS_SET_PARAMS){
            hci_stack->le_advertisements_todo &= ~LE_ADVERTISEMENT_TASKS_SET_PARAMS;
            hci_send_cmd(&hci_le_set_advertising_parameters,
                 hci_stack->le_advertisements_interval_min,
                 hci_stack->le_advertisements_interval_max,
                 hci_stack->le_advertisements_type,
                 hci_stack->le_advertisements_own_address_type,
                 hci_stack->le_advertisements_direct_address_type,
                 hci_stack->le_advertisements_direct_address,
                 hci_stack->le_advertisements_channel_map,
                 hci_stack->le_advertisements_filter_policy);
            return;
        }
        if (hci_stack->le_advertisements_todo & LE_ADVERTISEMENT_TASKS_SET_DATA){
            hci_stack->le_advertisements_todo &= ~LE_ADVERTISEMENT_TASKS_SET_DATA;
            hci_send_cmd(&hci_le_set_advertising_data, hci_stack->le_advertisements_data_len,
                hci_stack->le_advertisements_data);
            return;
        }
        if (hci_stack->le_advertisements_todo & LE_ADVERTISEMENT_TASKS_ENABLE){
            hci_stack->le_advertisements_todo &= ~LE_ADVERTISEMENT_TASKS_ENABLE;
            hci_send_cmd(&hci_le_set_advertise_enable, 1);
            return;
        }

        //
        // LE Whitelist Management
        //

        // check if whitelist needs modification
        linked_list_iterator_t lit;
        int modification_pending = 0;
        linked_list_iterator_init(&lit, &hci_stack->le_whitelist);
        while (linked_list_iterator_has_next(&lit)){
            whitelist_entry_t * entry = (whitelist_entry_t*) linked_list_iterator_next(&lit);
            if (entry->state & (LE_WHITELIST_REMOVE_FROM_CONTROLLER | LE_WHITELIST_ADD_TO_CONTROLLER)){
                modification_pending = 1;
                break;
            }
        }

        if (modification_pending){
            // stop connnecting if modification pending
            if (hci_stack->le_connecting_state != LE_CONNECTING_IDLE){
                hci_send_cmd(&hci_le_create_connection_cancel);
                return;
            }

            // add/remove entries
            linked_list_iterator_init(&lit, &hci_stack->le_whitelist);
            while (linked_list_iterator_has_next(&lit)){
                whitelist_entry_t * entry = (whitelist_entry_t*) linked_list_iterator_next(&lit);
                if (entry->state & LE_WHITELIST_ADD_TO_CONTROLLER){
                    entry->state = LE_WHITELIST_ON_CONTROLLER;
                    hci_send_cmd(&hci_le_add_device_to_white_list, entry->address_type, entry->address);
                    return;

                }
                if (entry->state & LE_WHITELIST_REMOVE_FROM_CONTROLLER){
                    bd_addr_t address;
                    bd_addr_type_t address_type = entry->address_type;                    
                    memcpy(address, entry->address, 6);
                    linked_list_remove(&hci_stack->le_whitelist, (linked_item_t *) entry);
                    btstack_memory_whitelist_entry_free(entry);
                    hci_send_cmd(&hci_le_remove_device_from_white_list, address_type, address);
                    return;
                }
            }
        }

        // start connecting
        if ( hci_stack->le_connecting_state == LE_CONNECTING_IDLE && 
            !linked_list_empty(&hci_stack->le_whitelist)){
            bd_addr_t null_addr;
            memset(null_addr, 0, 6);
            hci_send_cmd(&hci_le_create_connection,
                 0x0060,    // scan interval: 60 ms
                 0x0030,    // scan interval: 30 ms
                 1,         // use whitelist
                 0,         // peer address type
                 null_addr,      // peer bd addr
                 hci_stack->adv_addr_type, // our addr type:
                 0x0008,    // conn interval min
                 0x0018,    // conn interval max
                 0,         // conn latency
                 0x0048,    // supervision timeout
                 0x0001,    // min ce length
                 0x0001     // max ce length
                 );
            return;
        }
    }
#endif
    
    // send pending HCI commands
    for (it = (linked_item_t *) hci_stack->connections; it ; it = it->next){
        hci_connection_t * connection = (hci_connection_t *) it;
        
        switch(connection->state){
            case SEND_CREATE_CONNECTION:
                switch(connection->address_type){
                    case BD_ADDR_TYPE_CLASSIC:
                        log_info("sending hci_create_connection");
                        hci_send_cmd(&hci_create_connection, connection->address, hci_usable_acl_packet_types(), 0, 0, 0, 1);
                        break;
                    default:
#ifdef HAVE_BLE
                        log_info("sending hci_le_create_connection");
                        hci_send_cmd(&hci_le_create_connection,
                                     0x0060,    // scan interval: 60 ms
                                     0x0030,    // scan interval: 30 ms
                                     0,         // don't use whitelist
                                     connection->address_type, // peer address type
                                     connection->address,      // peer bd addr
                                     hci_stack->adv_addr_type, // our addr type:
                                     0x0008,    // conn interval min
                                     0x0018,    // conn interval max
                                     0,         // conn latency
                                     0x0048,    // supervision timeout
                                     0x0001,    // min ce length
                                     0x0001     // max ce length
                                     );
                        
                        connection->state = SENT_CREATE_CONNECTION;
#endif
                        break;
                }
                return;
               
            case RECEIVED_CONNECTION_REQUEST:
                log_info("sending hci_accept_connection_request, remote eSCO %u", connection->remote_supported_feature_eSCO);
                connection->state = ACCEPTED_CONNECTION_REQUEST;
                connection->role  = HCI_ROLE_SLAVE;
                if (connection->address_type == BD_ADDR_TYPE_CLASSIC){
                    hci_send_cmd(&hci_accept_connection_request, connection->address, 1);
                } else {
                    // remote supported feature eSCO is set if link type is eSCO
                    uint16_t max_latency;
                    uint8_t  retransmission_effort;
                    uint16_t packet_types;
                    // remote supported feature eSCO is set if link type is eSCO
                    if (connection->remote_supported_feature_eSCO){
                        // eSCO: S4 - max latency == transmission interval = 0x000c == 12 ms, 
                        max_latency = 0x000c;
                        retransmission_effort = 0x02;
                        packet_types = 0x388;
                    } else {
                        // SCO: max latency, retransmission interval: N/A. any packet type
                        max_latency = 0xffff;
                        retransmission_effort = 0xff;
                        packet_types = 0x003f;
                    }
                    hci_send_cmd(&hci_accept_synchronous_connection, connection->address, 8000, 8000, max_latency, hci_stack->sco_voice_setting, retransmission_effort, packet_types);
                }
                return;

#ifdef HAVE_BLE
            case SEND_CANCEL_CONNECTION:
                connection->state = SENT_CANCEL_CONNECTION;
                hci_send_cmd(&hci_le_create_connection_cancel);
                return;
#endif                
            case SEND_DISCONNECT:
                connection->state = SENT_DISCONNECT;
                hci_send_cmd(&hci_disconnect, connection->con_handle, 0x13); // remote closed connection
                return;
                
            default:
                break;
        }
        
        if (connection->authentication_flags & HANDLE_LINK_KEY_REQUEST){
            log_info("responding to link key request");
            connectionClearAuthenticationFlags(connection, HANDLE_LINK_KEY_REQUEST);
            link_key_t link_key;
            link_key_type_t link_key_type;
            if ( hci_stack->remote_device_db
              && hci_stack->remote_device_db->get_link_key(connection->address, link_key, &link_key_type)
              && gap_security_level_for_link_key_type(link_key_type) >= connection->requested_security_level){
               connection->link_key_type = link_key_type;
               hci_send_cmd(&hci_link_key_request_reply, connection->address, &link_key);
            } else {
               hci_send_cmd(&hci_link_key_request_negative_reply, connection->address);
            }
            return;
        }

        if (connection->authentication_flags & DENY_PIN_CODE_REQUEST){
            log_info("denying to pin request");
            connectionClearAuthenticationFlags(connection, DENY_PIN_CODE_REQUEST);
            hci_send_cmd(&hci_pin_code_request_negative_reply, connection->address);
            return;
        }

        if (connection->authentication_flags & SEND_IO_CAPABILITIES_REPLY){
            connectionClearAuthenticationFlags(connection, SEND_IO_CAPABILITIES_REPLY);
            log_info("IO Capability Request received, stack bondable %u, io cap %u", hci_stack->bondable, hci_stack->ssp_io_capability);
            if (hci_stack->bondable && (hci_stack->ssp_io_capability != SSP_IO_CAPABILITY_UNKNOWN)){
                // tweak authentication requirements
                uint8_t authreq = hci_stack->ssp_authentication_requirement;
                if (connection->bonding_flags & BONDING_DEDICATED){
                    authreq = SSP_IO_AUTHREQ_MITM_PROTECTION_NOT_REQUIRED_DEDICATED_BONDING;
                }
                if (gap_mitm_protection_required_for_security_level(connection->requested_security_level)){
                    authreq |= 1;
                } 
                hci_send_cmd(&hci_io_capability_request_reply, &connection->address, hci_stack->ssp_io_capability, NULL, authreq);
            } else {
                hci_send_cmd(&hci_io_capability_request_negative_reply, &connection->address, ERROR_CODE_PAIRING_NOT_ALLOWED);
            }
            return;
        }
        
        if (connection->authentication_flags & SEND_USER_CONFIRM_REPLY){
            connectionClearAuthenticationFlags(connection, SEND_USER_CONFIRM_REPLY);
            hci_send_cmd(&hci_user_confirmation_request_reply, &connection->address);
            return;
        }

        if (connection->authentication_flags & SEND_USER_PASSKEY_REPLY){
            connectionClearAuthenticationFlags(connection, SEND_USER_PASSKEY_REPLY);
            hci_send_cmd(&hci_user_passkey_request_reply, &connection->address, 000000);
            return;
        }

        if (connection->bonding_flags & BONDING_REQUEST_REMOTE_FEATURES){
            connection->bonding_flags &= ~BONDING_REQUEST_REMOTE_FEATURES;
            hci_send_cmd(&hci_read_remote_supported_features_command, connection->con_handle);
            return;
        }

        if (connection->bonding_flags & BONDING_DISCONNECT_SECURITY_BLOCK){
            connection->bonding_flags &= ~BONDING_DISCONNECT_SECURITY_BLOCK;
            hci_send_cmd(&hci_disconnect, connection->con_handle, 0x0005);  // authentication failure
            return;
        }
        if (connection->bonding_flags & BONDING_DISCONNECT_DEDICATED_DONE){
            connection->bonding_flags &= ~BONDING_DISCONNECT_DEDICATED_DONE;
            connection->bonding_flags |= BONDING_EMIT_COMPLETE_ON_DISCONNECT;
            hci_send_cmd(&hci_disconnect, connection->con_handle, 0x13);  // authentication done
            return;
        }
        if (connection->bonding_flags & BONDING_SEND_AUTHENTICATE_REQUEST){
            connection->bonding_flags &= ~BONDING_SEND_AUTHENTICATE_REQUEST;
            hci_send_cmd(&hci_authentication_requested, connection->con_handle);
            return;
        }
        if (connection->bonding_flags & BONDING_SEND_ENCRYPTION_REQUEST){
            connection->bonding_flags &= ~BONDING_SEND_ENCRYPTION_REQUEST;
            hci_send_cmd(&hci_set_connection_encryption, connection->con_handle, 1);
            return;
        }

#ifdef HAVE_BLE
        if (connection->le_con_parameter_update_state == CON_PARAMETER_UPDATE_CHANGE_HCI_CON_PARAMETERS){
            connection->le_con_parameter_update_state = CON_PARAMETER_UPDATE_NONE; 
            
            uint16_t connection_interval_min = connection->le_conn_interval_min;
            connection->le_conn_interval_min = 0;
            hci_send_cmd(&hci_le_connection_update, connection->con_handle, connection_interval_min,
                connection->le_conn_interval_max, connection->le_conn_latency, connection->le_supervision_timeout,
                0x0000, 0xffff);
        }
#endif
    }
    
    hci_connection_t * connection;
    switch (hci_stack->state){
        case HCI_STATE_INITIALIZING:
            hci_initializing_run();
            break;
            
        case HCI_STATE_HALTING:

            log_info("HCI_STATE_HALTING");

            // free whitelist entries
#ifdef HAVE_BLE
            {
                linked_list_iterator_t lit;
                linked_list_iterator_init(&lit, &hci_stack->le_whitelist);
                while (linked_list_iterator_has_next(&lit)){
                    whitelist_entry_t * entry = (whitelist_entry_t*) linked_list_iterator_next(&lit);
                    linked_list_remove(&hci_stack->le_whitelist, (linked_item_t *) entry);
                    btstack_memory_whitelist_entry_free(entry);
                }
            }
#endif
            // close all open connections
            connection =  (hci_connection_t *) hci_stack->connections;
            if (connection){
                uint16_t con_handle = (uint16_t) connection->con_handle;
                if (!hci_can_send_command_packet_now()) return;

                log_info("HCI_STATE_HALTING, connection %p, handle %u", connection, con_handle);

                // cancel all l2cap connections right away instead of waiting for disconnection complete event ...
                hci_emit_disconnection_complete(con_handle, 0x16); // terminated by local host

                // ... which would be ignored anyway as we shutdown (free) the connection now
                hci_shutdown_connection(connection);

                // finally, send the disconnect command
                hci_send_cmd(&hci_disconnect, con_handle, 0x13);  // remote closed connection
                return;
            }
            log_info("HCI_STATE_HALTING, calling off");
            
            // switch mode
            hci_power_control_off();
            
            log_info("HCI_STATE_HALTING, emitting state");
            hci_emit_state();
            log_info("HCI_STATE_HALTING, done");
            break;
            
        case HCI_STATE_FALLING_ASLEEP:
            switch(hci_stack->substate) {
                case HCI_FALLING_ASLEEP_DISCONNECT:
                    log_info("HCI_STATE_FALLING_ASLEEP");
                    // close all open connections
                    connection =  (hci_connection_t *) hci_stack->connections;

#if defined(USE_POWERMANAGEMENT) && defined(USE_BLUETOOL)
                    // don't close connections, if H4 supports power management
                    if (bt_control_iphone_power_management_enabled()){
                        connection = NULL;
                    }
#endif
                    if (connection){
                        
                        // send disconnect
                        if (!hci_can_send_command_packet_now()) return;

                        log_info("HCI_STATE_FALLING_ASLEEP, connection %p, handle %u", connection, (uint16_t)connection->con_handle);
                        hci_send_cmd(&hci_disconnect, connection->con_handle, 0x13);  // remote closed connection
                        
                        // send disconnected event right away - causes higher layer connections to get closed, too.
                        hci_shutdown_connection(connection);
                        return;
                    }
                    
                    if (hci_classic_supported()){
                        // disable page and inquiry scan
                        if (!hci_can_send_command_packet_now()) return;
                        
                        log_info("HCI_STATE_HALTING, disabling inq scans");
                        hci_send_cmd(&hci_write_scan_enable, hci_stack->connectable << 1); // drop inquiry scan but keep page scan
                        
                        // continue in next sub state
                        hci_stack->substate = HCI_FALLING_ASLEEP_W4_WRITE_SCAN_ENABLE;
                        break;
                    }
                    // fall through for ble-only chips

                case HCI_FALLING_ASLEEP_COMPLETE:
                    log_info("HCI_STATE_HALTING, calling sleep");
#if defined(USE_POWERMANAGEMENT) && defined(USE_BLUETOOL)
                    // don't actually go to sleep, if H4 supports power management
                    if (bt_control_iphone_power_management_enabled()){
                        // SLEEP MODE reached
                        hci_stack->state = HCI_STATE_SLEEPING; 
                        hci_emit_state();
                        break;
                    }
#endif
                    // switch mode
                    hci_power_control_sleep();  // changes hci_stack->state to SLEEP
                    hci_emit_state();
                    break;
                    
                default:
                    break;
            }
            break;
            
        default:
            break;
    }
}

int hci_send_cmd_packet(uint8_t *packet, int size){
    bd_addr_t addr;
    hci_connection_t * conn;
    // house-keeping
    
    // create_connection?
    if (IS_COMMAND(packet, hci_create_connection)){
        bt_flip_addr(addr, &packet[3]);
        log_info("Create_connection to %s", bd_addr_to_str(addr));

        conn = hci_connection_for_bd_addr_and_type(addr, BD_ADDR_TYPE_CLASSIC);
        if (!conn){
            conn = create_connection_for_bd_addr_and_type(addr, BD_ADDR_TYPE_CLASSIC);
            if (!conn){
                // notify client that alloc failed
                hci_emit_connection_complete(conn, BTSTACK_MEMORY_ALLOC_FAILED);
                return 0; // don't sent packet to controller
            }
            conn->state = SEND_CREATE_CONNECTION;
        }
        log_info("conn state %u", conn->state);
        switch (conn->state){
            // if connection active exists
            case OPEN:
                // and OPEN, emit connection complete command, don't send to controller
                hci_emit_connection_complete(conn, 0);
                return 0;
            case SEND_CREATE_CONNECTION:
                // connection created by hci, e.g. dedicated bonding
                break;
            default:
                // otherwise, just ignore as it is already in the open process
                return 0;
        }
        conn->state = SENT_CREATE_CONNECTION;
    }
    if (IS_COMMAND(packet, hci_link_key_request_reply)){
        hci_add_connection_flags_for_flipped_bd_addr(&packet[3], SENT_LINK_KEY_REPLY);
    }
    if (IS_COMMAND(packet, hci_link_key_request_negative_reply)){
        hci_add_connection_flags_for_flipped_bd_addr(&packet[3], SENT_LINK_KEY_NEGATIVE_REQUEST);
    }
    
    if (IS_COMMAND(packet, hci_delete_stored_link_key)){
        if (hci_stack->remote_device_db){
            bt_flip_addr(addr, &packet[3]);
            hci_stack->remote_device_db->delete_link_key(addr);
        }
    }

    if (IS_COMMAND(packet, hci_pin_code_request_negative_reply)
    ||  IS_COMMAND(packet, hci_pin_code_request_reply)){
        bt_flip_addr(addr, &packet[3]);
        conn = hci_connection_for_bd_addr_and_type(addr, BD_ADDR_TYPE_CLASSIC);
        if (conn){
            connectionClearAuthenticationFlags(conn, LEGACY_PAIRING_ACTIVE);
        }
    }

    if (IS_COMMAND(packet, hci_user_confirmation_request_negative_reply)
    ||  IS_COMMAND(packet, hci_user_confirmation_request_reply)
    ||  IS_COMMAND(packet, hci_user_passkey_request_negative_reply)
    ||  IS_COMMAND(packet, hci_user_passkey_request_reply)) {
        bt_flip_addr(addr, &packet[3]);
        conn = hci_connection_for_bd_addr_and_type(addr, BD_ADDR_TYPE_CLASSIC);
        if (conn){
            connectionClearAuthenticationFlags(conn, SSP_PAIRING_ACTIVE);
        }
    }

    if (IS_COMMAND(packet, hci_write_loopback_mode)){
        hci_stack->loopback_mode = packet[3];
    }

#ifdef HAVE_BLE
    if (IS_COMMAND(packet, hci_le_set_advertising_parameters)){
        hci_stack->adv_addr_type = packet[8];
    }
    if (IS_COMMAND(packet, hci_le_set_random_address)){
        bt_flip_addr(hci_stack->adv_address, &packet[3]);
    }
    if (IS_COMMAND(packet, hci_le_set_advertise_enable)){
        hci_stack->le_advertisements_active = packet[3];
    }
    if (IS_COMMAND(packet, hci_le_create_connection)){
        // white list used?
        uint8_t initiator_filter_policy = packet[7];
        switch (initiator_filter_policy){
            case 0:
                // whitelist not used
                hci_stack->le_connecting_state = LE_CONNECTING_DIRECT;
                break;
            case 1:
                hci_stack->le_connecting_state = LE_CONNECTING_WHITELIST;
                break;
            default:
                log_error("Invalid initiator_filter_policy in LE Create Connection %u", initiator_filter_policy);
                break;
        }
    }
    if (IS_COMMAND(packet, hci_le_create_connection_cancel)){
        hci_stack->le_connecting_state = LE_CONNECTING_IDLE;
    }
#endif

    hci_stack->num_cmd_packets--;

    hci_dump_packet(HCI_COMMAND_DATA_PACKET, 0, packet, size);
    int err = hci_stack->hci_transport->send_packet(HCI_COMMAND_DATA_PACKET, packet, size);

    // release packet buffer for synchronous transport implementations    
    if (hci_transport_synchronous() && (packet == hci_stack->hci_packet_buffer)){
        hci_stack->hci_packet_buffer_reserved = 0;
    }

    return err;
}

// disconnect because of security block
void hci_disconnect_security_block(hci_con_handle_t con_handle){
    hci_connection_t * connection = hci_connection_for_handle(con_handle);
    if (!connection) return;
    connection->bonding_flags |= BONDING_DISCONNECT_SECURITY_BLOCK;
}


// Configure Secure Simple Pairing

// enable will enable SSP during init
void hci_ssp_set_enable(int enable){
    hci_stack->ssp_enable = enable;
}

int hci_local_ssp_activated(void){
    return hci_ssp_supported() && hci_stack->ssp_enable;
}

// if set, BTstack will respond to io capability request using authentication requirement
void hci_ssp_set_io_capability(int io_capability){
    hci_stack->ssp_io_capability = io_capability;
}
void hci_ssp_set_authentication_requirement(int authentication_requirement){
    hci_stack->ssp_authentication_requirement = authentication_requirement;
}

// if set, BTstack will confirm a numberic comparion and enter '000000' if requested
void hci_ssp_set_auto_accept(int auto_accept){
    hci_stack->ssp_auto_accept = auto_accept;
}

/**
 * pre: numcmds >= 0 - it's allowed to send a command to the controller
 */
int hci_send_cmd(const hci_cmd_t *cmd, ...){

    if (!hci_can_send_command_packet_now()){ 
        log_error("hci_send_cmd called but cannot send packet now");
        return 0;
    }

    // for HCI INITIALIZATION
    // log_info("hci_send_cmd: opcode %04x", cmd->opcode);
    hci_stack->last_cmd_opcode = cmd->opcode;

    hci_reserve_packet_buffer();
    uint8_t * packet = hci_stack->hci_packet_buffer;

    va_list argptr;
    va_start(argptr, cmd);
    uint16_t size = hci_create_cmd_internal(packet, cmd, argptr);
    va_end(argptr);

    return hci_send_cmd_packet(packet, size);
}

// Create various non-HCI events. 
// TODO: generalize, use table similar to hci_create_command

void hci_emit_state(void){
    log_info("BTSTACK_EVENT_STATE %u", hci_stack->state);
    uint8_t event[3];
    event[0] = BTSTACK_EVENT_STATE;
    event[1] = sizeof(event) - 2;
    event[2] = hci_stack->state;
    hci_dump_packet( HCI_EVENT_PACKET, 0, event, sizeof(event));
    hci_stack->packet_handler(HCI_EVENT_PACKET, event, sizeof(event));
}

void hci_emit_connection_complete(hci_connection_t *conn, uint8_t status){
    uint8_t event[13];
    event[0] = HCI_EVENT_CONNECTION_COMPLETE;
    event[1] = sizeof(event) - 2;
    event[2] = status;
    bt_store_16(event, 3, conn->con_handle);
    bt_flip_addr(&event[5], conn->address);
    event[11] = 1; // ACL connection
    event[12] = 0; // encryption disabled
    hci_dump_packet(HCI_EVENT_PACKET, 0, event, sizeof(event));
    hci_stack->packet_handler(HCI_EVENT_PACKET, event, sizeof(event));
}

static void hci_emit_le_connection_complete(uint8_t address_type, bd_addr_t address, uint16_t conn_handle, uint8_t status){
    uint8_t event[21];
    event[0] = HCI_EVENT_LE_META;
    event[1] = sizeof(event) - 2;
    event[2] = HCI_SUBEVENT_LE_CONNECTION_COMPLETE;
    event[3] = status;
    bt_store_16(event, 4, conn_handle);
    event[6] = 0; // TODO: role
    event[7] = address_type;
    bt_flip_addr(&event[8], address);
    bt_store_16(event, 14, 0); // interval
    bt_store_16(event, 16, 0); // latency
    bt_store_16(event, 18, 0); // supervision timeout
    event[20] = 0; // master clock accuracy
    hci_dump_packet(HCI_EVENT_PACKET, 0, event, sizeof(event));
    hci_stack->packet_handler(HCI_EVENT_PACKET, event, sizeof(event));
}

void hci_emit_disconnection_complete(uint16_t handle, uint8_t reason){
    uint8_t event[6];
    event[0] = HCI_EVENT_DISCONNECTION_COMPLETE;
    event[1] = sizeof(event) - 2;
    event[2] = 0; // status = OK
    bt_store_16(event, 3, handle);
    event[5] = reason;
    hci_dump_packet(HCI_EVENT_PACKET, 0, event, sizeof(event));
    hci_stack->packet_handler(HCI_EVENT_PACKET, event, sizeof(event));
}

void hci_emit_l2cap_check_timeout(hci_connection_t *conn){
    if (disable_l2cap_timeouts) return;
    log_info("L2CAP_EVENT_TIMEOUT_CHECK");
    uint8_t event[4];
    event[0] = L2CAP_EVENT_TIMEOUT_CHECK;
    event[1] = sizeof(event) - 2;
    bt_store_16(event, 2, conn->con_handle);
    hci_dump_packet(HCI_EVENT_PACKET, 0, event, sizeof(event));
    hci_stack->packet_handler(HCI_EVENT_PACKET, event, sizeof(event));
}

void hci_emit_nr_connections_changed(void){
    log_info("BTSTACK_EVENT_NR_CONNECTIONS_CHANGED %u", nr_hci_connections());
    uint8_t event[3];
    event[0] = BTSTACK_EVENT_NR_CONNECTIONS_CHANGED;
    event[1] = sizeof(event) - 2;
    event[2] = nr_hci_connections();
    hci_dump_packet( HCI_EVENT_PACKET, 0, event, sizeof(event));
    hci_stack->packet_handler(HCI_EVENT_PACKET, event, sizeof(event));
}

void hci_emit_hci_open_failed(void){
    log_info("BTSTACK_EVENT_POWERON_FAILED");
    uint8_t event[2];
    event[0] = BTSTACK_EVENT_POWERON_FAILED;
    event[1] = sizeof(event) - 2;
    hci_dump_packet( HCI_EVENT_PACKET, 0, event, sizeof(event));
    hci_stack->packet_handler(HCI_EVENT_PACKET, event, sizeof(event));
}

#ifndef EMBEDDED
void hci_emit_btstack_version(void){
    log_info("BTSTACK_EVENT_VERSION %u.%u", BTSTACK_MAJOR, BTSTACK_MINOR);
    uint8_t event[6];
    event[0] = BTSTACK_EVENT_VERSION;
    event[1] = sizeof(event) - 2;
    event[2] = BTSTACK_MAJOR;
    event[3] = BTSTACK_MINOR;
    bt_store_16(event, 4, 3257);    // last SVN commit on Google Code + 1
    hci_dump_packet( HCI_EVENT_PACKET, 0, event, sizeof(event));
    hci_stack->packet_handler(HCI_EVENT_PACKET, event, sizeof(event));
}
#endif

void hci_emit_system_bluetooth_enabled(uint8_t enabled){
    log_info("BTSTACK_EVENT_SYSTEM_BLUETOOTH_ENABLED %u", enabled);
    uint8_t event[3];
    event[0] = BTSTACK_EVENT_SYSTEM_BLUETOOTH_ENABLED;
    event[1] = sizeof(event) - 2;
    event[2] = enabled;
    hci_dump_packet( HCI_EVENT_PACKET, 0, event, sizeof(event));
    hci_stack->packet_handler(HCI_EVENT_PACKET, event, sizeof(event));
}

void hci_emit_remote_name_cached(bd_addr_t addr, device_name_t *name){
    uint8_t event[2+1+6+248+1]; // +1 for \0 in log_info
    event[0] = BTSTACK_EVENT_REMOTE_NAME_CACHED;
    event[1] = sizeof(event) - 2 - 1;
    event[2] = 0;   // just to be compatible with HCI_EVENT_REMOTE_NAME_REQUEST_COMPLETE
    bt_flip_addr(&event[3], addr);
    memcpy(&event[9], name, 248);
    
    event[9+248] = 0;   // assert \0 for log_info
    log_info("BTSTACK_EVENT_REMOTE_NAME_CACHED %s = '%s'", bd_addr_to_str(addr), &event[9]);

    hci_dump_packet(HCI_EVENT_PACKET, 0, event, sizeof(event)-1);
    hci_stack->packet_handler(HCI_EVENT_PACKET, event, sizeof(event)-1);
}

void hci_emit_discoverable_enabled(uint8_t enabled){
    log_info("BTSTACK_EVENT_DISCOVERABLE_ENABLED %u", enabled);
    uint8_t event[3];
    event[0] = BTSTACK_EVENT_DISCOVERABLE_ENABLED;
    event[1] = sizeof(event) - 2;
    event[2] = enabled;
    hci_dump_packet( HCI_EVENT_PACKET, 0, event, sizeof(event));
    hci_stack->packet_handler(HCI_EVENT_PACKET, event, sizeof(event));
}

void hci_emit_security_level(hci_con_handle_t con_handle, gap_security_level_t level){
    log_info("hci_emit_security_level %u for handle %x", level, con_handle);
    uint8_t event[5];
    int pos = 0;
    event[pos++] = GAP_SECURITY_LEVEL;
    event[pos++] = sizeof(event) - 2;
    bt_store_16(event, 2, con_handle);
    pos += 2;
    event[pos++] = level;
    hci_dump_packet( HCI_EVENT_PACKET, 0, event, sizeof(event));
    hci_stack->packet_handler(HCI_EVENT_PACKET, event, sizeof(event));
}

void hci_emit_dedicated_bonding_result(bd_addr_t address, uint8_t status){
    log_info("hci_emit_dedicated_bonding_result %u ", status);
    uint8_t event[9];
    int pos = 0;
    event[pos++] = GAP_DEDICATED_BONDING_COMPLETED;
    event[pos++] = sizeof(event) - 2;
    event[pos++] = status;
    bt_flip_addr( &event[pos], address);
    pos += 6;
    hci_dump_packet( HCI_EVENT_PACKET, 0, event, sizeof(event));
    hci_stack->packet_handler(HCI_EVENT_PACKET, event, sizeof(event));
}

// query if remote side supports eSCO
int hci_remote_eSCO_supported(hci_con_handle_t con_handle){
    hci_connection_t * connection = hci_connection_for_handle(con_handle);
    if (!connection) return 0;
    return connection->remote_supported_feature_eSCO;
}

// query if remote side supports SSP
int hci_remote_ssp_supported(hci_con_handle_t con_handle){
    hci_connection_t * connection = hci_connection_for_handle(con_handle);
    if (!connection) return 0;
    return (connection->bonding_flags & BONDING_REMOTE_SUPPORTS_SSP) ? 1 : 0;
}

int hci_ssp_supported_on_both_sides(hci_con_handle_t handle){
    return hci_local_ssp_activated() && hci_remote_ssp_supported(handle);
}

// GAP API
/**
 * @bbrief enable/disable bonding. default is enabled
 * @praram enabled
 */
void gap_set_bondable_mode(int enable){
    hci_stack->bondable = enable ? 1 : 0;
}
/**  
 * @brief Get bondable mode.
 * @return 1 if bondable
 */
int gap_get_bondable_mode(void){
    return hci_stack->bondable;
}

/**
 * @brief map link keys to security levels
 */
gap_security_level_t gap_security_level_for_link_key_type(link_key_type_t link_key_type){
    switch (link_key_type){
        case AUTHENTICATED_COMBINATION_KEY_GENERATED_FROM_P256:
            return LEVEL_4;
        case COMBINATION_KEY:
        case AUTHENTICATED_COMBINATION_KEY_GENERATED_FROM_P192:
            return LEVEL_3;
        default:
            return LEVEL_2;
    }
}

static gap_security_level_t gap_security_level_for_connection(hci_connection_t * connection){
    if (!connection) return LEVEL_0;
    if ((connection->authentication_flags & CONNECTION_ENCRYPTED) == 0) return LEVEL_0;
    return gap_security_level_for_link_key_type(connection->link_key_type);
}    


int gap_mitm_protection_required_for_security_level(gap_security_level_t level){
    log_info("gap_mitm_protection_required_for_security_level %u", level);
    return level > LEVEL_2;
}

/**
 * @brief get current security level
 */
gap_security_level_t gap_security_level(hci_con_handle_t con_handle){
    hci_connection_t * connection = hci_connection_for_handle(con_handle);
    if (!connection) return LEVEL_0;
    return gap_security_level_for_connection(connection);
}

/**
 * @brief request connection to device to
 * @result GAP_AUTHENTICATION_RESULT
 */
void gap_request_security_level(hci_con_handle_t con_handle, gap_security_level_t requested_level){
    hci_connection_t * connection = hci_connection_for_handle(con_handle);
    if (!connection){
        hci_emit_security_level(con_handle, LEVEL_0);
        return;
    }
    gap_security_level_t current_level = gap_security_level(con_handle);
    log_info("gap_request_security_level %u, current level %u", requested_level, current_level);
    if (current_level >= requested_level){
        hci_emit_security_level(con_handle, current_level);
        return;
    }

    connection->requested_security_level = requested_level;

#if 0
    // sending encryption request without a link key results in an error. 
    // TODO: figure out how to use it properly

    // would enabling ecnryption suffice (>= LEVEL_2)?
    if (hci_stack->remote_device_db){
        link_key_type_t link_key_type;
        link_key_t      link_key;
        if (hci_stack->remote_device_db->get_link_key( &connection->address, &link_key, &link_key_type)){
            if (gap_security_level_for_link_key_type(link_key_type) >= requested_level){
                connection->bonding_flags |= BONDING_SEND_ENCRYPTION_REQUEST;
                return;
            }
        }
    }
#endif

    // try to authenticate connection
    connection->bonding_flags |= BONDING_SEND_AUTHENTICATE_REQUEST;
    hci_run();
}

/**
 * @brief start dedicated bonding with device. disconnect after bonding
 * @param device
 * @param request MITM protection
 * @result GAP_DEDICATED_BONDING_COMPLETE
 */
int gap_dedicated_bonding(bd_addr_t device, int mitm_protection_required){

    // create connection state machine
    hci_connection_t * connection = create_connection_for_bd_addr_and_type(device, BD_ADDR_TYPE_CLASSIC);

    if (!connection){
        return BTSTACK_MEMORY_ALLOC_FAILED;
    }

    // delete linkn key
    hci_drop_link_key_for_bd_addr(device);

    // configure LEVEL_2/3, dedicated bonding
    connection->state = SEND_CREATE_CONNECTION;    
    connection->requested_security_level = mitm_protection_required ? LEVEL_3 : LEVEL_2;
    log_info("gap_dedicated_bonding, mitm %u -> level %u", mitm_protection_required, connection->requested_security_level);
    connection->bonding_flags = BONDING_DEDICATED;

    // wait for GAP Security Result and send GAP Dedicated Bonding complete

    // handle: connnection failure (connection complete != ok)
    // handle: authentication failure
    // handle: disconnect on done

    hci_run();

    return 0;
}

void gap_set_local_name(const char * local_name){
    hci_stack->local_name = local_name;
}

uint8_t le_central_start_scan(void){
    if (hci_stack->le_scanning_state == LE_SCANNING) return 0;
    hci_stack->le_scanning_state = LE_START_SCAN;
    hci_run();
    return 0;
}

uint8_t le_central_stop_scan(void){
    if ( hci_stack->le_scanning_state == LE_SCAN_IDLE) return 0;
    hci_stack->le_scanning_state = LE_STOP_SCAN;
    hci_run();
    return 0;
}

void le_central_set_scan_parameters(uint8_t scan_type, uint16_t scan_interval, uint16_t scan_window){
    hci_stack->le_scan_type     = scan_type;
    hci_stack->le_scan_interval = scan_interval;
    hci_stack->le_scan_window   = scan_window;
    hci_run();
}

uint8_t le_central_connect(bd_addr_t addr, bd_addr_type_t addr_type){
    hci_connection_t * conn = hci_connection_for_bd_addr_and_type(addr, addr_type);
    if (!conn){
        log_info("le_central_connect: no connection exists yet, creating context");
        conn = create_connection_for_bd_addr_and_type(addr, addr_type);
        if (!conn){
            // notify client that alloc failed
            hci_emit_le_connection_complete(addr_type, addr, 0, BTSTACK_MEMORY_ALLOC_FAILED);
            log_info("le_central_connect: failed to alloc hci_connection_t");
            return GATT_CLIENT_NOT_CONNECTED; // don't sent packet to controller
        }
        conn->state = SEND_CREATE_CONNECTION;
        log_info("le_central_connect: send create connection next");
        hci_run();
        return 0;
    }
    
    if (!hci_is_le_connection(conn) ||
        conn->state == SEND_CREATE_CONNECTION ||
        conn->state == SENT_CREATE_CONNECTION) {
        hci_emit_le_connection_complete(conn->address_type, conn->address, 0, ERROR_CODE_COMMAND_DISALLOWED);
        log_error("le_central_connect: classic connection or connect is already being created");
        return GATT_CLIENT_IN_WRONG_STATE;
    }
    
    log_info("le_central_connect: context exists with state %u", conn->state);
    hci_emit_le_connection_complete(conn->address_type, conn->address, conn->con_handle, 0);
    hci_run();
    return 0;
}

// @assumption: only a single outgoing LE Connection exists
static hci_connection_t * le_central_get_outgoing_connection(void){
    linked_item_t *it;
    for (it = (linked_item_t *) hci_stack->connections; it ; it = it->next){
        hci_connection_t * conn = (hci_connection_t *) it;
        if (!hci_is_le_connection(conn)) continue;
        switch (conn->state){
            case SEND_CREATE_CONNECTION:
            case SENT_CREATE_CONNECTION:
                return conn;
            default:
                break;
        };
    }
    return NULL;
}

uint8_t le_central_connect_cancel(void){
    hci_connection_t * conn = le_central_get_outgoing_connection();
    if (!conn) return 0;
    switch (conn->state){
        case SEND_CREATE_CONNECTION:
            // skip sending create connection and emit event instead
            hci_emit_le_connection_complete(conn->address_type, conn->address, 0, ERROR_CODE_UNKNOWN_CONNECTION_IDENTIFIER);
            linked_list_remove(&hci_stack->connections, (linked_item_t *) conn);
            btstack_memory_hci_connection_free( conn );
            break;            
        case SENT_CREATE_CONNECTION:
            // request to send cancel connection
            conn->state = SEND_CANCEL_CONNECTION;
            hci_run();
            break;
        default:
            break;
    }
    return 0;
}

/**
 * @brief Updates the connection parameters for a given LE connection
 * @param handle
 * @param conn_interval_min (unit: 1.25ms)
 * @param conn_interval_max (unit: 1.25ms)
 * @param conn_latency
 * @param supervision_timeout (unit: 10ms)
 * @returns 0 if ok
 */
int gap_update_connection_parameters(hci_con_handle_t con_handle, uint16_t conn_interval_min,
    uint16_t conn_interval_max, uint16_t conn_latency, uint16_t supervision_timeout){
    hci_connection_t * connection = hci_connection_for_handle(con_handle);
    if (!connection) return ERROR_CODE_UNKNOWN_CONNECTION_IDENTIFIER;
    connection->le_conn_interval_min = conn_interval_min;
    connection->le_conn_interval_max = conn_interval_max;
    connection->le_conn_latency = conn_latency;
    connection->le_supervision_timeout = supervision_timeout;
    connection->le_con_parameter_update_state = CON_PARAMETER_UPDATE_CHANGE_HCI_CON_PARAMETERS;
    hci_run();
    return 0;
}

/**
 * @brief Request an update of the connection parameter for a given LE connection
 * @param handle
 * @param conn_interval_min (unit: 1.25ms)
 * @param conn_interval_max (unit: 1.25ms)
 * @param conn_latency
 * @param supervision_timeout (unit: 10ms)
 * @returns 0 if ok
 */
int gap_request_connection_parameter_update(hci_con_handle_t con_handle, uint16_t conn_interval_min,
    uint16_t conn_interval_max, uint16_t conn_latency, uint16_t supervision_timeout){
    hci_connection_t * connection = hci_connection_for_handle(con_handle);
    if (!connection) return ERROR_CODE_UNKNOWN_CONNECTION_IDENTIFIER;
    connection->le_conn_interval_min = conn_interval_min;
    connection->le_conn_interval_max = conn_interval_max;
    connection->le_conn_latency = conn_latency;
    connection->le_supervision_timeout = supervision_timeout;
    connection->le_con_parameter_update_state = CON_PARAMETER_UPDATE_SEND_REQUEST;
    hci_run();
    return 0;
}

/**
 * @brief Set Advertisement Data
 * @param advertising_data_length
 * @param advertising_data (max 31 octets)
 * @note data is not copied, pointer has to stay valid
 */
void gap_advertisements_set_data(uint8_t advertising_data_length, uint8_t * advertising_data){
    hci_stack->le_advertisements_data_len = advertising_data_length;
    hci_stack->le_advertisements_data = advertising_data;
    hci_stack->le_advertisements_todo |= LE_ADVERTISEMENT_TASKS_SET_DATA;
    // disable advertisements before setting data
    if (hci_stack->le_advertisements_active){
        hci_stack->le_advertisements_todo |= LE_ADVERTISEMENT_TASKS_DISABLE | LE_ADVERTISEMENT_TASKS_ENABLE;
    }
    hci_run();
}

/**
 * @brief Set Advertisement Parameters
 * @param adv_int_min
 * @param adv_int_max
 * @param adv_type
 * @param own_address_type
 * @param direct_address_type
 * @param direct_address
 * @param channel_map
 * @param filter_policy
 *
 * @note internal use. use gap_advertisements_set_params from gap_le.h instead.
 */
 void hci_le_advertisements_set_params(uint16_t adv_int_min, uint16_t adv_int_max, uint8_t adv_type,
    uint8_t own_address_type, uint8_t direct_address_typ, bd_addr_t direct_address,
    uint8_t channel_map, uint8_t filter_policy) {

    hci_stack->le_advertisements_interval_min = adv_int_min;
    hci_stack->le_advertisements_interval_max = adv_int_max;
    hci_stack->le_advertisements_type = adv_type;
    hci_stack->le_advertisements_own_address_type = own_address_type;
    hci_stack->le_advertisements_direct_address_type = direct_address_typ;
    hci_stack->le_advertisements_channel_map = channel_map;
    hci_stack->le_advertisements_filter_policy = filter_policy;
    memcpy(hci_stack->le_advertisements_direct_address, direct_address, 6);

    hci_stack->le_advertisements_todo |= LE_ADVERTISEMENT_TASKS_SET_PARAMS;
    // disable advertisements before changing params
    if (hci_stack->le_advertisements_active){
        hci_stack->le_advertisements_todo |= LE_ADVERTISEMENT_TASKS_DISABLE | LE_ADVERTISEMENT_TASKS_ENABLE;
    }
    hci_run();
 }

/**
 * @brief Enable/Disable Advertisements
 * @param enabled
 */
void gap_advertisements_enable(int enabled){
    hci_stack->le_advertisements_enabled = enabled;
    if (enabled && !hci_stack->le_advertisements_active){
        hci_stack->le_advertisements_todo |= LE_ADVERTISEMENT_TASKS_ENABLE;
    }
    if (!enabled && hci_stack->le_advertisements_active){
        hci_stack->le_advertisements_todo |= LE_ADVERTISEMENT_TASKS_DISABLE;
    }
    hci_run();
}


uint8_t gap_disconnect(hci_con_handle_t handle){
    hci_connection_t * conn = hci_connection_for_handle(handle);
    if (!conn){
        hci_emit_disconnection_complete(handle, 0);
        return 0;
    }
    conn->state = SEND_DISCONNECT;
    hci_run();
    return 0;
}

/**
 * @brief Get connection type
 * @param con_handle
 * @result connection_type
 */
gap_connection_type_t gap_get_connection_type(hci_con_handle_t connection_handle){
    hci_connection_t * conn = hci_connection_for_handle(connection_handle);
    if (!conn) return GAP_CONNECTION_INVALID;
    switch (conn->address_type){
        case BD_ADDR_TYPE_LE_PUBLIC:
        case BD_ADDR_TYPE_LE_RANDOM:
            return GAP_CONNECTION_LE;
        case BD_ADDR_TYPE_SCO:
            return GAP_CONNECTION_SCO;
        case BD_ADDR_TYPE_CLASSIC:
            return GAP_CONNECTION_ACL;
        default:
            return GAP_CONNECTION_INVALID;
    }
}

#ifdef HAVE_BLE

/**
 * @brief Auto Connection Establishment - Start Connecting to device
 * @param address_typ
 * @param address
 * @returns 0 if ok
 */
int gap_auto_connection_start(bd_addr_type_t address_type, bd_addr_t address){
    // check capacity
    int num_entries = linked_list_count(&hci_stack->le_whitelist);
    if (num_entries >= hci_stack->le_whitelist_capacity) return ERROR_CODE_MEMORY_CAPACITY_EXCEEDED;
    whitelist_entry_t * entry = btstack_memory_whitelist_entry_get();
    if (!entry) return BTSTACK_MEMORY_ALLOC_FAILED;
    entry->address_type = address_type;
    memcpy(entry->address, address, 6);
    entry->state = LE_WHITELIST_ADD_TO_CONTROLLER;
    linked_list_add(&hci_stack->le_whitelist, (linked_item_t*) entry);
    hci_run();
    return 0;
}

static void hci_remove_from_whitelist(bd_addr_type_t address_type, bd_addr_t address){
    linked_list_iterator_t it;
    linked_list_iterator_init(&it, &hci_stack->le_whitelist);
    while (linked_list_iterator_has_next(&it)){
        whitelist_entry_t * entry = (whitelist_entry_t*) linked_list_iterator_next(&it);
        if (entry->address_type != address_type) continue;
        if (memcmp(entry->address, address, 6) != 0) continue;
        if (entry->state & LE_WHITELIST_ON_CONTROLLER){
            // remove from controller if already present
            entry->state |= LE_WHITELIST_REMOVE_FROM_CONTROLLER;
            continue;
        }
        // direclty remove entry from whitelist
        linked_list_iterator_remove(&it);
        btstack_memory_whitelist_entry_free(entry);
    }
}

/**
 * @brief Auto Connection Establishment - Stop Connecting to device
 * @param address_typ
 * @param address
 * @returns 0 if ok
 */
int gap_auto_connection_stop(bd_addr_type_t address_type, bd_addr_t address){
    hci_remove_from_whitelist(address_type, address);
    hci_run();
    return 0;
}

/**
 * @brief Auto Connection Establishment - Stop everything
 * @note  Convenience function to stop all active auto connection attempts
 */
void gap_auto_connection_stop_all(void){
    linked_list_iterator_t it;
    linked_list_iterator_init(&it, &hci_stack->le_whitelist);
    while (linked_list_iterator_has_next(&it)){
        whitelist_entry_t * entry = (whitelist_entry_t*) linked_list_iterator_next(&it);
        if (entry->state & LE_WHITELIST_ON_CONTROLLER){
            // remove from controller if already present
            entry->state |= LE_WHITELIST_REMOVE_FROM_CONTROLLER;
            continue;
        }
        // directly remove entry from whitelist
        linked_list_iterator_remove(&it);
        btstack_memory_whitelist_entry_free(entry);
    }
    hci_run();
}

#endif

/** 
 * @brief Configure Voice Setting for use with SCO data in HSP/HFP
 */
void hci_set_sco_voice_setting(uint16_t voice_setting){
    hci_stack->sco_voice_setting = voice_setting;
}

/**
 * @brief Get SCO Voice Setting
 * @return current voice setting
 */
uint16_t hci_get_sco_voice_setting(){
    return hci_stack->sco_voice_setting;
}

/**
 * @brief Set callback for Bluetooth Hardware Error
 */
void hci_set_hardware_error_callback(void (*fn)(void)){
    hci_stack->hardware_error_callback = fn;
}


void hci_disconnect_all(void){
    linked_list_iterator_t it;
    linked_list_iterator_init(&it, &hci_stack->connections);
    while (linked_list_iterator_has_next(&it)){
        hci_connection_t * con = (hci_connection_t*) linked_list_iterator_next(&it);
        if (con->state == SENT_DISCONNECT) continue;
        con->state = SEND_DISCONNECT;
    }
    hci_run();
}<|MERGE_RESOLUTION|>--- conflicted
+++ resolved
@@ -1387,16 +1387,9 @@
             }
             if (COMMAND_COMPLETE_EVENT(packet, hci_write_synchronous_flow_control_enable)){
                 if (packet[5] == 0){
-<<<<<<< HEAD
-                    // @TODO cache value from hci_write_synchronous_flow_control_enable instead of assuming == 1
-                    hci_stack->synchronous_flow_control_enabled = 1;
-                }
-            }
-=======
                     hci_stack->synchronous_flow_control_enabled = 1;
                 }
             } 
->>>>>>> 7b90e0b2
             break;
             
         case HCI_EVENT_COMMAND_STATUS:

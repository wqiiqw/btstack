--- conflicted
+++ resolved
@@ -1040,13 +1040,8 @@
                         log_info("Parsed Enable AG indicator pos %u('%s'): %u\n", context->parser_item_index,
                             context->ag_indicators[context->parser_item_index].name, value);
                     } else {
-<<<<<<< HEAD
                         log_info("Parsed Enable AG indicator pos %u('%s') - ignore (mandatory)\n", 
                             context->parser_item_index, context->ag_indicators[context->parser_item_index].name);
-=======
-                        log_info("Parsed Enable AG indicator %u('%s') - mandatory indicator, ignore value %u\n", 
-                            context->parser_item_index, context->ag_indicators[context->parser_item_index].name, value);
->>>>>>> c5fff38c
                     }
                     context->parser_item_index++;
                     break;

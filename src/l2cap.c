--- conflicted
+++ resolved
@@ -205,21 +205,12 @@
     return hci_can_send_acl_packet_now(channel->handle);
 }
 
-<<<<<<< HEAD
-=======
 int  l2cap_can_send_prepared_packet_now(uint16_t local_cid){
     l2cap_channel_t *channel = l2cap_get_channel_for_local_cid(local_cid);
     if (!channel) return 0;
     return hci_can_send_prepared_acl_packet_now(channel->handle);
 }
 
-// @deprecated
-int l2cap_can_send_connectionless_packet_now(void){
-    // TODO provide real handle
-    return l2cap_can_send_fixed_channel_packet_now(0x1234);
-}
-
->>>>>>> 92feaef7
 int  l2cap_can_send_fixed_channel_packet_now(uint16_t handle){
     return hci_can_send_acl_packet_now(handle);
 }

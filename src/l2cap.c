--- conflicted
+++ resolved
@@ -2522,21 +2522,6 @@
     return ERROR_CODE_SUCCESS;
 }
 
-<<<<<<< HEAD
-void l2cap_disconnect(uint16_t local_cid, uint8_t reason){
-    log_info("disconnect local_cid 0x%x reason 0x%x", local_cid, reason);
-    UNUSED(reason);
-    // find channel for local_cid
-    l2cap_channel_t * channel = l2cap_get_channel_for_local_cid(local_cid);
-    if (channel) {
-        channel->state = L2CAP_STATE_WILL_SEND_DISCONNECT_REQUEST;
-    }
-    // process
-    l2cap_run();
-}
-
-=======
->>>>>>> 10ab057a
 static void l2cap_handle_connection_failed_for_addr(bd_addr_t address, uint8_t status){
     // mark all channels before emitting open events as these could trigger new connetion requests to the same device
     btstack_linked_list_iterator_t it;
@@ -2822,18 +2807,6 @@
 }
 
 static void l2cap_handle_security_level_incoming_sufficient(l2cap_channel_t * channel){
-<<<<<<< HEAD
-#ifdef ENABLE_L2CAP_ENHANCED_RETRANSMISSION_MODE
-    // we need to know if ERTM is supported before sending a config response
-    hci_connection_t * connection = hci_connection_for_handle(channel->con_handle);
-    if (connection->l2cap_state.information_state != L2CAP_INFORMATION_STATE_DONE){
-        connection->l2cap_state.information_state = L2CAP_INFORMATION_STATE_W2_SEND_EXTENDED_FEATURE_REQUEST;
-        channel->state = L2CAP_STATE_WAIT_INCOMING_EXTENDED_FEATURES;
-        return;
-    }
-#endif
-=======
->>>>>>> 10ab057a
     channel->state = L2CAP_STATE_WAIT_CLIENT_ACCEPT_OR_REJECT;
     l2cap_emit_incoming_connection(channel);
 }
@@ -3113,25 +3086,12 @@
     }
     
     // set initial state
-<<<<<<< HEAD
-    channel->state =      L2CAP_STATE_WAIT_INCOMING_SECURITY_LEVEL_UPDATE;
-=======
     channel->state =     L2CAP_STATE_WAIT_REMOTE_SUPPORTED_FEATURES;
     channel->state_var = L2CAP_CHANNEL_STATE_VAR_INCOMING;
->>>>>>> 10ab057a
 
     // add to connections list
     btstack_linked_list_add_tail(&l2cap_channels, (btstack_linked_item_t *) channel);
 
-<<<<<<< HEAD
-    // assert security requirements
-    if (channel->required_security_level <= gap_security_level(handle)){
-        channel->state_var  = (L2CAP_CHANNEL_STATE_VAR) (L2CAP_CHANNEL_STATE_VAR_INCOMING);
-        l2cap_handle_security_level_incoming_sufficient(channel);
-    } else {
-        channel->state_var  = (L2CAP_CHANNEL_STATE_VAR) (L2CAP_CHANNEL_STATE_VAR_SEND_CONN_RESP_PEND | L2CAP_CHANNEL_STATE_VAR_INCOMING);
-        gap_request_security_level(handle, channel->required_security_level);
-=======
     //
     if (required_level > LEVEL_0){
         // send conn resp pending if remote supported features have not been received yet
@@ -3143,7 +3103,6 @@
         }
     } else {
         l2cap_handle_security_level_incoming_sufficient(channel);
->>>>>>> 10ab057a
     }
 }
 
@@ -4157,7 +4116,6 @@
                 }
                 le_connection_parameter_range_t existing_range;
                 gap_get_connection_parameter_range(&existing_range);
-
                 uint16_t le_conn_interval_min   = little_endian_read_16(command,L2CAP_SIGNALING_COMMAND_DATA_OFFSET);
                 uint16_t le_conn_interval_max   = little_endian_read_16(command,L2CAP_SIGNALING_COMMAND_DATA_OFFSET+2);
                 uint16_t le_conn_latency        = little_endian_read_16(command,L2CAP_SIGNALING_COMMAND_DATA_OFFSET+4);

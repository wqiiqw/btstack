--- conflicted
+++ resolved
@@ -178,16 +178,12 @@
     return decoder_state->decoder_context.common.frameInfo.frequency;
 }
 
-<<<<<<< HEAD
-=======
-
 #ifdef OI_DEBUG
 void OI_AssertFail(char* file, int line, char* reason){
-    printf("AssertFail file %s, line %d, reason %s\n", file, line, reason);
+    log_error("AssertFail file %s, line %d, reason %s", file, line, reason);
 }
 #endif
 
->>>>>>> 9e263bd7
 void btstack_sbc_decoder_init(btstack_sbc_decoder_state_t * state, btstack_sbc_mode_t mode, void (*callback)(int16_t * data, int num_samples, int num_channels, int sample_rate, void * context), void * context){
     if (sbc_decoder_state_singleton && sbc_decoder_state_singleton != state ){
         log_error("SBC decoder: different sbc decoder state is allready registered");

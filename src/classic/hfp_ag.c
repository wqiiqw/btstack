--- conflicted
+++ resolved
@@ -206,11 +206,7 @@
 /* unsolicited responses */
 
 static int hfp_ag_send_change_in_band_ring_tone_setting_cmd(hfp_connection_t * hfp_connection){
-<<<<<<< HEAD
-    char buffer[20];
-=======
     char buffer[40];
->>>>>>> 0b26674d
     snprintf(buffer, sizeof(buffer), "\r\n%s: %d\r\n",
              HFP_CHANGE_IN_BAND_RING_TONE_SETTING, use_in_band_tone(hfp_connection));
     buffer[sizeof(buffer) - 1] = 0;
@@ -2487,11 +2483,7 @@
                 hfp_connection->command = HFP_CMD_NONE;
                 
                 if (get_bit(hfp_ag_supported_features, HFP_AGSF_EC_NR_FUNCTION)){
-<<<<<<< HEAD
-                    hfp_connection->ok_pending = 1;
-=======
                     hfp_ag_queue_ok(hfp_connection);
->>>>>>> 0b26674d
                     status = ERROR_CODE_SUCCESS;
                 } else {
                     hfp_ag_queue_error(hfp_connection);

/*
 * Copyright (C) 2014 BlueKitchen GmbH
 *
 * Redistribution and use in source and binary forms, with or without
 * modification, are permitted provided that the following conditions
 * are met:
 *
 * 1. Redistributions of source code must retain the above copyright
 *    notice, this list of conditions and the following disclaimer.
 * 2. Redistributions in binary form must reproduce the above copyright
 *    notice, this list of conditions and the following disclaimer in the
 *    documentation and/or other materials provided with the distribution.
 * 3. Neither the name of the copyright holders nor the names of
 *    contributors may be used to endorse or promote products derived
 *    from this software without specific prior written permission.
 * 4. Any redistribution, use, or modification is done solely for
 *    personal benefit and not for any commercial purpose or for
 *    monetary gain.
 *
 * THIS SOFTWARE IS PROVIDED BY BLUEKITCHEN GMBH AND CONTRIBUTORS
 * ``AS IS'' AND ANY EXPRESS OR IMPLIED WARRANTIES, INCLUDING, BUT NOT
 * LIMITED TO, THE IMPLIED WARRANTIES OF MERCHANTABILITY AND FITNESS
 * FOR A PARTICULAR PURPOSE ARE DISCLAIMED. IN NO EVENT SHALL BLUEKITCHEN
 * GMBH OR CONTRIBUTORS BE LIABLE FOR ANY DIRECT, INDIRECT,
 * INCIDENTAL, SPECIAL, EXEMPLARY, OR CONSEQUENTIAL DAMAGES (INCLUDING,
 * BUT NOT LIMITED TO, PROCUREMENT OF SUBSTITUTE GOODS OR SERVICES; LOSS
 * OF USE, DATA, OR PROFITS; OR BUSINESS INTERRUPTION) HOWEVER CAUSED
 * AND ON ANY THEORY OF LIABILITY, WHETHER IN CONTRACT, STRICT LIABILITY,
 * OR TORT (INCLUDING NEGLIGENCE OR OTHERWISE) ARISING IN ANY WAY OUT OF
 * THE USE OF THIS SOFTWARE, EVEN IF ADVISED OF THE POSSIBILITY OF
 * SUCH DAMAGE.
 *
 * Please inquire about commercial licensing options at 
 * contact@bluekitchen-gmbh.com
 *
 */

#define BTSTACK_FILE__ "hfp.c"
 

#include "btstack_config.h"

#include <stdint.h>
#include <stdio.h>
#include <string.h>
#include <inttypes.h>

#include "bluetooth_sdp.h"
#include "btstack_debug.h"
#include "btstack_event.h"
#include "btstack_memory.h"
#include "btstack_run_loop.h"
#include "classic/sdp_client_rfcomm.h"
#include "classic/sdp_server.h"
#include "classic/sdp_util.h"
#include "classic/sdp_client.h"
#include "hci.h"
#include "hci_cmd.h"
#include "hci_dump.h"

#if defined(ENABLE_CC256X_ASSISTED_HFP) && !defined(ENABLE_SCO_OVER_PCM)
#error "Assisted HFP is only possible over PCM/I2S. Please add define: ENABLE_SCO_OVER_PCM"
#endif

#if defined(ENABLE_BCM_PCM_WBS) && !defined(ENABLE_SCO_OVER_PCM)
#error "WBS for PCM is only possible over PCM/I2S. Please add define: ENABLE_SCO_OVER_PCM"
#endif

#define HFP_HF_FEATURES_SIZE 10
#define HFP_AG_FEATURES_SIZE 12

typedef struct {
    hfp_role_t local_role;
    bd_addr_t  remote_address;
} hfp_sdp_query_context_t;

// globals

static btstack_linked_list_t hfp_connections ;

static btstack_packet_handler_t hfp_hf_callback;
static btstack_packet_handler_t hfp_ag_callback;

static btstack_packet_handler_t hfp_hf_rfcomm_packet_handler;
static btstack_packet_handler_t hfp_ag_rfcomm_packet_handler;

static uint16_t hfp_allowed_sco_packet_types;
static hfp_connection_t * hfp_sco_establishment_active;

static hfp_sdp_query_context_t                 hfp_sdp_query_context;
static btstack_context_callback_registration_t hfp_sdp_query_request;





// custom commands
static btstack_linked_list_t hfp_custom_commands_ag;
static btstack_linked_list_t hfp_custom_commands_hf;

// prototypes
static hfp_link_settings_t hfp_next_link_setting_for_connection(hfp_link_settings_t current_setting, hfp_connection_t * hfp_connection, uint8_t eSCO_S4_supported);
static void parse_sequence(hfp_connection_t * context);


#define CODEC_MASK_CVSD   (1 << HFP_CODEC_CVSD)
#define CODEC_MASK_OTHER ((1 << HFP_CODEC_MSBC) | (1 << HFP_CODEC_LC3_SWB))

static const struct {
    const uint16_t max_latency;
    const uint8_t  retransmission_effort;
    const uint16_t packet_types;
    const uint8_t  codec_mask;
} hfp_link_settings [] = {
        {0x0004, 0xff, SCO_PACKET_TYPES_HV1,  CODEC_MASK_CVSD }, // HFP_LINK_SETTINGS_D0
        {0x0005, 0xff, SCO_PACKET_TYPES_HV3,  CODEC_MASK_CVSD }, // HFP_LINK_SETTINGS_D1
        {0x0007, 0x01, SCO_PACKET_TYPES_EV3,  CODEC_MASK_CVSD }, // HFP_LINK_SETTINGS_S1
        {0x0007, 0x01, SCO_PACKET_TYPES_2EV3, CODEC_MASK_CVSD }, // HFP_LINK_SETTINGS_S2
        {0x000a, 0x01, SCO_PACKET_TYPES_2EV3, CODEC_MASK_CVSD }, // HFP_LINK_SETTINGS_S3
        {0x000c, 0x02, SCO_PACKET_TYPES_2EV3, CODEC_MASK_CVSD }, // HFP_LINK_SETTINGS_S4
        {0x0008, 0x02, SCO_PACKET_TYPES_EV3,  CODEC_MASK_OTHER}, // HFP_LINK_SETTINGS_T1
        {0x000d, 0x02, SCO_PACKET_TYPES_2EV3, CODEC_MASK_OTHER}  // HFP_LINK_SETTINGS_T2
<<<<<<< HEAD
=======
};

#ifdef ENABLE_HFP_HF_SAFE_SETTINGS
// HFP v1.9, table 6.10 'mandatory safe settings' for eSCO + similar entries for SCO
static const struct hfp_mandatory_safe_setting {
    const uint8_t codec_mask;
    const bool secure_connection_in_use;
    hfp_link_settings_t link_setting;
} hfp_mandatory_safe_settings[] = {
        { CODEC_MASK_CVSD,  false, HFP_LINK_SETTINGS_D1},
        { CODEC_MASK_CVSD,  true,  HFP_LINK_SETTINGS_D1},
        { CODEC_MASK_CVSD,  false, HFP_LINK_SETTINGS_S1},
        { CODEC_MASK_CVSD,  true,  HFP_LINK_SETTINGS_S4},
        { CODEC_MASK_OTHER, false, HFP_LINK_SETTINGS_T1},
        { CODEC_MASK_OTHER, true,  HFP_LINK_SETTINGS_T2},
>>>>>>> 0b26674d
};
#endif

static const char * hfp_hf_features[] = {
        "EC and/or NR function",
        "Three-way calling",
        "CLI presentation capability",
        "Voice recognition activation",
        "Remote volume control",

        "Enhanced call status",
        "Enhanced call control",

        "Codec negotiation",

        "HF Indicators",
        "eSCO S4 (and T2) Settings Supported",
        "Reserved for future definition"
};

static const char * hfp_ag_features[] = {
        "Three-way calling",
        "EC and/or NR function",
        "Voice recognition function",
        "In-band ring tone capability",
        "Attach a number to a voice tag",
        "Ability to reject a call",
        "Enhanced call status",
        "Enhanced call control",
        "Extended Error Result Codes",
        "Codec negotiation",
        "HF Indicators",
        "eSCO S4 (and T2) Settings Supported",
        "Reserved for future definition"
};

static const char * hfp_enhanced_call_dir[] = {
        "outgoing",
        "incoming"
};

static const char * hfp_enhanced_call_status[] = {
        "active",
        "held",
        "outgoing dialing",
        "outgoing alerting",
        "incoming",
        "incoming waiting",
        "call held by response and hold"
};

static const char * hfp_enhanced_call_mode[] = {
        "voice",
        "data",
        "fax"
};

static const char * hfp_enhanced_call_mpty[] = {
        "not a conference call",
        "conference call"
};

const char * hfp_enhanced_call_dir2str(uint16_t index){
    if (index <= HFP_ENHANCED_CALL_DIR_INCOMING) return hfp_enhanced_call_dir[index];
    return "not defined";
}

const char * hfp_enhanced_call_status2str(uint16_t index){
    if (index <= HFP_ENHANCED_CALL_STATUS_CALL_HELD_BY_RESPONSE_AND_HOLD) return hfp_enhanced_call_status[index];
    return "not defined";
}

const char * hfp_enhanced_call_mode2str(uint16_t index){
    if (index <= HFP_ENHANCED_CALL_MODE_FAX) return hfp_enhanced_call_mode[index];
    return "not defined";
}

const char * hfp_enhanced_call_mpty2str(uint16_t index){
    if (index <= HFP_ENHANCED_CALL_MPTY_CONFERENCE_CALL) return hfp_enhanced_call_mpty[index];
    return "not defined";
}

static uint16_t hfp_parse_indicator_index(hfp_connection_t * hfp_connection){
    uint16_t index = btstack_atoi((char *)&hfp_connection->line_buffer[0]);

    if (index > HFP_MAX_NUM_INDICATORS){
        log_info("ignoring invalid indicator index bigger then HFP_MAX_NUM_INDICATORS");
        return HFP_MAX_NUM_INDICATORS - 1;
    } 

    // indicator index enumeration starts with 1, we substract 1 to store in array with starting index 0
    if (index > 0){
        index -= 1;
    } else {
        log_info("ignoring invalid indicator index 0");
        return 0;
    }
    return index;
}

static void hfp_next_indicators_index(hfp_connection_t * hfp_connection){
    if (hfp_connection->parser_item_index < HFP_MAX_NUM_INDICATORS - 1){
        hfp_connection->parser_item_index++;
    } else {
        log_info("Ignoring additional indicator");
    }
}

static void hfp_next_codec_index(hfp_connection_t * hfp_connection){
    if (hfp_connection->parser_item_index < HFP_MAX_NUM_CODECS - 1){
        hfp_connection->parser_item_index++;
    } else {
        log_info("Ignoring additional codec index");
    }
}

static void hfp_next_remote_call_services_index(hfp_connection_t * hfp_connection){
    if (hfp_connection->remote_call_services_index < HFP_MAX_NUM_CALL_SERVICES - 1){
        hfp_connection->remote_call_services_index++;
    } else {
        log_info("Ignoring additional remote_call_services");
    }
}

const char * hfp_hf_feature(int index){
    if (index > HFP_HF_FEATURES_SIZE){
        return hfp_hf_features[HFP_HF_FEATURES_SIZE];
    }
    return hfp_hf_features[index];
}

const char * hfp_ag_feature(int index){
    if (index > HFP_AG_FEATURES_SIZE){
        return hfp_ag_features[HFP_AG_FEATURES_SIZE];
    }
    return hfp_ag_features[index];
}

int send_str_over_rfcomm(uint16_t cid, const char * command){
    if (!rfcomm_can_send_packet_now(cid)) return 1;
    log_info("HFP_TX %s", command);
    int err = rfcomm_send(cid, (uint8_t*) command, (uint16_t) strlen(command));
    if (err){
        log_error("rfcomm_send -> error 0x%02x \n", err);
    } 
#ifdef ENABLE_HFP_AT_MESSAGES
    hfp_connection_t * hfp_connection = get_hfp_connection_context_for_rfcomm_cid(cid);
    hfp_emit_string_event(hfp_connection, HFP_SUBEVENT_AT_MESSAGE_SENT, command);
#endif
    return 1;
}

int hfp_supports_codec(uint8_t codec, int codecs_nr, uint8_t * codecs){

    // mSBC requires support for eSCO connections
    if ((codec == HFP_CODEC_MSBC) && !hci_extended_sco_link_supported()) return 0;

    int i;
    for (i = 0; i < codecs_nr; i++){
        if (codecs[i] != codec) continue;
        return 1;
    }
    return 0;
}

void hfp_hf_drop_mSBC_if_eSCO_not_supported(uint8_t * codecs, uint8_t * codecs_nr){
    if (hci_extended_sco_link_supported()) return;
    uint8_t i;
    int filtered_codec_count = 0;
    for (i=0; i < *codecs_nr; i++){
        if (codecs[i] != HFP_CODEC_MSBC) {
            codecs[filtered_codec_count++] = codecs[i];
        }
    }
    *codecs_nr = filtered_codec_count;
}

// UTILS
int get_bit(uint16_t bitmap, int position){
    return (bitmap >> position) & 1;
}

int store_bit(uint32_t bitmap, int position, uint8_t value){
    if (value){
        bitmap |= 1 << position;
    } else {
        bitmap &= ~ (1 << position);
    }
    return bitmap;
}

int join(char * buffer, int buffer_size, uint8_t * values, int values_nr){
    if (buffer_size < (values_nr * 3)) return 0;
    int i;
    int offset = 0;
    for (i = 0; i < (values_nr-1); i++) {
      offset += snprintf(buffer+offset, buffer_size-offset, "%d,", values[i]); // puts string into buffer
    }
    if (i<values_nr){
        offset += snprintf(buffer+offset, buffer_size-offset, "%d", values[i]);
    }
    return offset;
}

int join_bitmap(char * buffer, int buffer_size, uint32_t values, int values_nr){
    if (buffer_size < (values_nr * 3)) return 0;

    int i;
    int offset = 0;
    for (i = 0; i < (values_nr-1); i++) {
      offset += snprintf(buffer+offset, buffer_size-offset, "%d,", get_bit(values,i)); // puts string into buffer
    }
    
    if (i<values_nr){
        offset += snprintf(buffer+offset, buffer_size-offset, "%d", get_bit(values,i));
    }
    return offset;
}
static void hfp_emit_event_for_role(hfp_role_t local_role, uint8_t * packet, uint16_t size){
    switch (local_role){
        case HFP_ROLE_HF:
            (*hfp_hf_callback)(HCI_EVENT_PACKET, 0, packet, size);
            break;
        case HFP_ROLE_AG:
            (*hfp_ag_callback)(HCI_EVENT_PACKET, 0, packet, size);
            break;
        default:
            btstack_unreachable();
            break;
    }
}

static void hfp_emit_event_for_context(hfp_connection_t * hfp_connection, uint8_t * packet, uint16_t size){
    if (!hfp_connection) return;
    hfp_emit_event_for_role(hfp_connection->local_role, packet, size);
}

void hfp_emit_simple_event(hfp_connection_t * hfp_connection, uint8_t event_subtype){
    hci_con_handle_t acl_handle = (hfp_connection != NULL) ? hfp_connection->acl_handle : HCI_CON_HANDLE_INVALID;
    uint8_t event[5];
    event[0] = HCI_EVENT_HFP_META;
    event[1] = sizeof(event) - 2;
    event[2] = event_subtype;
    little_endian_store_16(event, 3, acl_handle);
    hfp_emit_event_for_context(hfp_connection, event, sizeof(event));
}

void hfp_emit_event(hfp_connection_t * hfp_connection, uint8_t event_subtype, uint8_t value){
    hci_con_handle_t acl_handle = (hfp_connection != NULL) ? hfp_connection->acl_handle : HCI_CON_HANDLE_INVALID;
    uint8_t event[6];
    event[0] = HCI_EVENT_HFP_META;
    event[1] = sizeof(event) - 2;
    event[2] = event_subtype;
    little_endian_store_16(event, 3, acl_handle);
    event[5] = value; // status 0 == OK
    hfp_emit_event_for_context(hfp_connection, event, sizeof(event));
}

void hfp_emit_voice_recognition_enabled(hfp_connection_t * hfp_connection, uint8_t status){
    btstack_assert(hfp_connection != NULL);

    uint8_t event[7];
    event[0] = HCI_EVENT_HFP_META;
    event[1] = sizeof(event) - 2;
    event[2] = HFP_SUBEVENT_VOICE_RECOGNITION_ACTIVATED;
    
    little_endian_store_16(event, 3, hfp_connection->acl_handle);
    event[5] = status; // 0:success
    event[6] = hfp_connection->enhanced_voice_recognition_enabled ? 1 : 0;
    hfp_emit_event_for_context(hfp_connection, event, sizeof(event));
}

void hfp_emit_voice_recognition_disabled(hfp_connection_t * hfp_connection, uint8_t status){
    btstack_assert(hfp_connection != NULL);

    uint8_t event[6];
    event[0] = HCI_EVENT_HFP_META;
    event[1] = sizeof(event) - 2;
    event[2] = HFP_SUBEVENT_VOICE_RECOGNITION_DEACTIVATED;
    
    little_endian_store_16(event, 3, hfp_connection->acl_handle);
    event[5] = status; // 0:success
    hfp_emit_event_for_context(hfp_connection, event, sizeof(event));
}

void hfp_emit_enhanced_voice_recognition_hf_ready_for_audio_event(hfp_connection_t * hfp_connection, uint8_t status){
    hci_con_handle_t acl_handle = (hfp_connection != NULL) ? hfp_connection->acl_handle : HCI_CON_HANDLE_INVALID;
    
    uint8_t event[6];
    event[0] = HCI_EVENT_HFP_META;
    event[1] = sizeof(event) - 2;
    event[2] = HFP_SUBEVENT_ENHANCED_VOICE_RECOGNITION_HF_READY_FOR_AUDIO;
    little_endian_store_16(event, 3, acl_handle);
    event[5] = status;
    hfp_emit_event_for_context(hfp_connection, event, sizeof(event));
}

void hfp_emit_enhanced_voice_recognition_state_event(hfp_connection_t * hfp_connection, uint8_t status){
    hci_con_handle_t acl_handle = (hfp_connection != NULL) ? hfp_connection->acl_handle : HCI_CON_HANDLE_INVALID;
    
    uint8_t event[6];
    event[0] = HCI_EVENT_HFP_META;
    event[1] = sizeof(event) - 2;
    switch (hfp_connection->ag_vra_state){
        case HFP_VOICE_RECOGNITION_STATE_AG_READY_TO_ACCEPT_AUDIO_INPUT:
            event[2] = HFP_SUBEVENT_ENHANCED_VOICE_RECOGNITION_AG_READY_TO_ACCEPT_AUDIO_INPUT;
            break;
        case HFP_VOICE_RECOGNITION_STATE_AG_IS_STARTING_SOUND:
            event[2] = HFP_SUBEVENT_ENHANCED_VOICE_RECOGNITION_AG_IS_STARTING_SOUND;
            break;
        case HFP_VOICE_RECOGNITION_STATE_AG_IS_PROCESSING_AUDIO_INPUT:
            event[2] = HFP_SUBEVENT_ENHANCED_VOICE_RECOGNITION_AG_IS_PROCESSING_AUDIO_INPUT;
            break;
        default:
            btstack_unreachable();
            break;
    }

    little_endian_store_16(event, 3, acl_handle);
    event[5] = status;
    hfp_emit_event_for_context(hfp_connection, event, sizeof(event));
}

void hfp_emit_slc_connection_event(hfp_role_t local_role, uint8_t status, hci_con_handle_t con_handle, bd_addr_t addr){
    uint8_t event[12];
    int pos = 0;
    event[pos++] = HCI_EVENT_HFP_META;
    event[pos++] = sizeof(event) - 2;
    event[pos++] = HFP_SUBEVENT_SERVICE_LEVEL_CONNECTION_ESTABLISHED;
    little_endian_store_16(event, pos, con_handle);
    pos += 2;
    event[pos++] = status; // status 0 == OK
    reverse_bd_addr(addr,&event[pos]);
    pos += 6;
    hfp_emit_event_for_role(local_role, event, sizeof(event));
}

static void hfp_emit_audio_connection_released(hfp_connection_t * hfp_connection, hci_con_handle_t sco_handle){
    btstack_assert(hfp_connection != NULL);
    uint8_t event[7];
    int pos = 0;
    event[pos++] = HCI_EVENT_HFP_META;
    event[pos++] = sizeof(event) - 2;
    event[pos++] = HFP_SUBEVENT_AUDIO_CONNECTION_RELEASED;
    little_endian_store_16(event, pos, hfp_connection->acl_handle);
    pos += 2;
    little_endian_store_16(event, pos, sco_handle);
    pos += 2;
    hfp_emit_event_for_context(hfp_connection, event, sizeof(event));
}

void hfp_emit_sco_connection_established(hfp_connection_t *hfp_connection, uint8_t status, uint8_t negotiated_codec,
                                         uint16_t rx_packet_length, uint16_t tx_packet_length) {
    btstack_assert(hfp_connection != NULL);
    uint8_t event[21];
    int pos = 0;
    event[pos++] = HCI_EVENT_HFP_META;
    event[pos++] = sizeof(event) - 2;
    event[pos++] = HFP_SUBEVENT_AUDIO_CONNECTION_ESTABLISHED;
    little_endian_store_16(event, pos, hfp_connection->acl_handle);
    pos += 2;
    event[pos++] = status; // status 0 == OK
    little_endian_store_16(event, pos, hfp_connection->sco_handle);
    pos += 2;
    reverse_bd_addr(hfp_connection->remote_addr,&event[pos]);
    pos += 6;
    event[pos++] = negotiated_codec;
    little_endian_store_16(event, pos, hfp_connection->packet_types);
    pos += 2;
    little_endian_store_16(event, pos, rx_packet_length);
    pos += 2;
    little_endian_store_16(event, pos, tx_packet_length);
    pos += 2;
    hfp_emit_event_for_context(hfp_connection, event, sizeof(event));
}

void hfp_emit_string_event(hfp_connection_t * hfp_connection, uint8_t event_subtype, const char * value){
    btstack_assert(hfp_connection != NULL);
#ifdef ENABLE_HFP_AT_MESSAGES
    uint8_t event[256];
#else
    uint8_t event[40];
#endif
    uint16_t string_len = btstack_min((uint16_t) strlen(value), sizeof(event) - 6);
    event[0] = HCI_EVENT_HFP_META;
    event[1] = 4 + string_len;
    event[2] = event_subtype;
    little_endian_store_16(event, 3, hfp_connection->acl_handle);
    memcpy((char*)&event[5], value, string_len);
    event[5 + string_len] = 0;
    hfp_emit_event_for_context(hfp_connection, event, 6 + string_len);
}

btstack_linked_list_t * hfp_get_connections(void){
    return (btstack_linked_list_t *) &hfp_connections;
} 

hfp_connection_t * get_hfp_connection_context_for_rfcomm_cid(uint16_t cid){
    btstack_linked_list_iterator_t it;    
    btstack_linked_list_iterator_init(&it, hfp_get_connections());
    while (btstack_linked_list_iterator_has_next(&it)){
        hfp_connection_t * hfp_connection = (hfp_connection_t *)btstack_linked_list_iterator_next(&it);
        if (hfp_connection->rfcomm_cid == cid){
            return hfp_connection;
        }
    }
    return NULL;
}

hfp_connection_t * get_hfp_connection_context_for_bd_addr(bd_addr_t bd_addr, hfp_role_t hfp_role){
    btstack_linked_list_iterator_t it;  
    btstack_linked_list_iterator_init(&it, hfp_get_connections());
    while (btstack_linked_list_iterator_has_next(&it)){
        hfp_connection_t * hfp_connection = (hfp_connection_t *)btstack_linked_list_iterator_next(&it);
        if ((memcmp(hfp_connection->remote_addr, bd_addr, 6) == 0) && (hfp_connection->local_role == hfp_role)) {
            return hfp_connection;
        }
    }
    return NULL;
}

hfp_connection_t * get_hfp_connection_context_for_sco_handle(uint16_t handle, hfp_role_t hfp_role){
    btstack_linked_list_iterator_t it;    
    btstack_linked_list_iterator_init(&it, hfp_get_connections());
    while (btstack_linked_list_iterator_has_next(&it)){
        hfp_connection_t * hfp_connection = (hfp_connection_t *)btstack_linked_list_iterator_next(&it);
        if ((hfp_connection->sco_handle == handle) && (hfp_connection->local_role == hfp_role)){
            return hfp_connection;
        }
    }
    return NULL;
}

hfp_connection_t * get_hfp_connection_context_for_acl_handle(uint16_t handle, hfp_role_t hfp_role){
    btstack_linked_list_iterator_t it;    
    btstack_linked_list_iterator_init(&it, hfp_get_connections());
    while (btstack_linked_list_iterator_has_next(&it)){
        hfp_connection_t * hfp_connection = (hfp_connection_t *)btstack_linked_list_iterator_next(&it);
        if ((hfp_connection->acl_handle == handle) && (hfp_connection->local_role == hfp_role)){
            return hfp_connection;
        }
    }
    return NULL;
}


static void hfp_reset_voice_recognition(hfp_connection_t * hfp_connection){
    btstack_assert(hfp_connection != NULL);
    hfp_voice_recognition_activation_status_t current_vra_state = hfp_connection->vra_state;
    hfp_connection->vra_state = HFP_VRA_VOICE_RECOGNITION_OFF;

    if (current_vra_state != HFP_VRA_VOICE_RECOGNITION_OFF){
        hfp_emit_voice_recognition_disabled(hfp_connection, ERROR_CODE_SUCCESS);
    } else if (hfp_connection->vra_state_requested != HFP_VRA_VOICE_RECOGNITION_OFF){
        hfp_emit_voice_recognition_disabled(hfp_connection, ERROR_CODE_SUCCESS);
    }
    
    hfp_connection->vra_state_requested = HFP_VRA_VOICE_RECOGNITION_OFF;
    hfp_connection->activate_voice_recognition = false;
    hfp_connection->deactivate_voice_recognition = false;
    hfp_connection->enhanced_voice_recognition_enabled = false;
    hfp_connection->ag_vra_status = 0;
    hfp_connection->ag_vra_state = HFP_VOICE_RECOGNITION_STATE_AG_READY;
}

void hfp_reset_context_flags(hfp_connection_t * hfp_connection){
    if (!hfp_connection) return;
    hfp_connection->ok_pending = 0;
    hfp_connection->send_error = 0;

    hfp_connection->found_equal_sign = false;

    hfp_connection->change_status_update_for_individual_ag_indicators = 0; 
    hfp_connection->operator_name_changed = 0;      

    hfp_connection->enable_extended_audio_gateway_error_report = 0;
    hfp_connection->extended_audio_gateway_error = 0;

    // establish codecs hfp_connection
    hfp_connection->suggested_codec = 0;
    hfp_connection->negotiated_codec = 0;
    hfp_connection->codec_confirmed = 0;

    hfp_connection->establish_audio_connection = 0; 
    hfp_connection->call_waiting_notification_enabled = 0;
    hfp_connection->command = HFP_CMD_NONE;
    hfp_connection->enable_status_update_for_ag_indicators = 0xFF;
    hfp_connection->clip_have_alpha = false;
    hfp_reset_voice_recognition(hfp_connection);
}

static hfp_connection_t * create_hfp_connection_context(void){
    hfp_connection_t * hfp_connection = btstack_memory_hfp_connection_get();
    if (!hfp_connection) return NULL;

    hfp_connection->state = HFP_IDLE;
    hfp_connection->call_state = HFP_CALL_IDLE;
    hfp_connection->codecs_state = HFP_CODECS_IDLE;

    hfp_connection->parser_state = HFP_PARSER_CMD_HEADER;

    hfp_connection->acl_handle = HCI_CON_HANDLE_INVALID;
    hfp_connection->sco_handle = HCI_CON_HANDLE_INVALID;

    hfp_reset_context_flags(hfp_connection);

    btstack_linked_list_add(&hfp_connections, (btstack_linked_item_t*)hfp_connection);
    return hfp_connection;
}

void hfp_finalize_connection_context(hfp_connection_t * hfp_connection){
    btstack_linked_list_remove(&hfp_connections, (btstack_linked_item_t*) hfp_connection);
    btstack_memory_hfp_connection_free(hfp_connection);
}

static hfp_connection_t * hfp_create_connection(bd_addr_t bd_addr, hfp_role_t local_role){
    hfp_connection_t * hfp_connection = get_hfp_connection_context_for_bd_addr(bd_addr, local_role);
    if (hfp_connection) return  hfp_connection;
    hfp_connection = create_hfp_connection_context();
    if (!hfp_connection) {
        return NULL;
    }
    (void)memcpy(hfp_connection->remote_addr, bd_addr, 6);
    hfp_connection->local_role = local_role;
    log_info("Create HFP context %p: role %u, addr %s", hfp_connection, local_role, bd_addr_to_str(bd_addr));

#ifdef ENABLE_NXP_PCM_WBS
    hfp_connection->nxp_start_audio_handle = HCI_CON_HANDLE_INVALID;
    hfp_connection->nxp_stop_audio_handle = HCI_CON_HANDLE_INVALID;
#endif

    return hfp_connection;
}

/* @param network.
 * 0 == no ability to reject a call. 
 * 1 == ability to reject a call.
 */

/* @param suported_features
 * HF bit 0: EC and/or NR function (yes/no, 1 = yes, 0 = no)
 * HF bit 1: Call waiting or three-way calling(yes/no, 1 = yes, 0 = no)
 * HF bit 2: CLI presentation capability (yes/no, 1 = yes, 0 = no)
 * HF bit 3: Voice recognition activation (yes/no, 1= yes, 0 = no)
 * HF bit 4: Remote volume control (yes/no, 1 = yes, 0 = no)
 * HF bit 5: Wide band speech (yes/no, 1 = yes, 0 = no)
 */
 /* Bit position:
 * AG bit 0: Three-way calling (yes/no, 1 = yes, 0 = no)
 * AG bit 1: EC and/or NR function (yes/no, 1 = yes, 0 = no)
 * AG bit 2: Voice recognition function (yes/no, 1 = yes, 0 = no)
 * AG bit 3: In-band ring tone capability (yes/no, 1 = yes, 0 = no)
 * AG bit 4: Attach a phone number to a voice tag (yes/no, 1 = yes, 0 = no)
 * AG bit 5: Wide band speech (yes/no, 1 = yes, 0 = no)
 */

void hfp_create_sdp_record(uint8_t * service, uint32_t service_record_handle, uint16_t service_uuid, int rfcomm_channel_nr, const char * name){
    uint8_t* attribute;
    de_create_sequence(service);

    // 0x0000 "Service Record Handle"
    de_add_number(service, DE_UINT, DE_SIZE_16, BLUETOOTH_ATTRIBUTE_SERVICE_RECORD_HANDLE);
    de_add_number(service, DE_UINT, DE_SIZE_32, service_record_handle);

    // 0x0001 "Service Class ID List"
    de_add_number(service,  DE_UINT, DE_SIZE_16, BLUETOOTH_ATTRIBUTE_SERVICE_CLASS_ID_LIST);
    attribute = de_push_sequence(service);
    {
        //  "UUID for Service"
        de_add_number(attribute, DE_UUID, DE_SIZE_16, service_uuid);
        de_add_number(attribute, DE_UUID, DE_SIZE_16, BLUETOOTH_SERVICE_CLASS_GENERIC_AUDIO);
    }
    de_pop_sequence(service, attribute);

    // 0x0004 "Protocol Descriptor List"
    de_add_number(service,  DE_UINT, DE_SIZE_16, BLUETOOTH_ATTRIBUTE_PROTOCOL_DESCRIPTOR_LIST);
    attribute = de_push_sequence(service);
    {
        uint8_t* l2cpProtocol = de_push_sequence(attribute);
        {
            de_add_number(l2cpProtocol,  DE_UUID, DE_SIZE_16, BLUETOOTH_PROTOCOL_L2CAP);
        }
        de_pop_sequence(attribute, l2cpProtocol);
        
        uint8_t* rfcomm = de_push_sequence(attribute);
        {
            de_add_number(rfcomm,  DE_UUID, DE_SIZE_16, BLUETOOTH_PROTOCOL_RFCOMM);  // rfcomm_service
            de_add_number(rfcomm,  DE_UINT, DE_SIZE_8,  rfcomm_channel_nr);  // rfcomm channel
        }
        de_pop_sequence(attribute, rfcomm);
    }
    de_pop_sequence(service, attribute);

    
    // 0x0005 "Public Browse Group"
    de_add_number(service,  DE_UINT, DE_SIZE_16, BLUETOOTH_ATTRIBUTE_BROWSE_GROUP_LIST); // public browse group
    attribute = de_push_sequence(service);
    {
        de_add_number(attribute,  DE_UUID, DE_SIZE_16, BLUETOOTH_ATTRIBUTE_PUBLIC_BROWSE_ROOT);
    }
    de_pop_sequence(service, attribute);

    // 0x0009 "Bluetooth Profile Descriptor List"
    de_add_number(service,  DE_UINT, DE_SIZE_16, BLUETOOTH_ATTRIBUTE_BLUETOOTH_PROFILE_DESCRIPTOR_LIST);
    attribute = de_push_sequence(service);
    {
        uint8_t *sppProfile = de_push_sequence(attribute);
        {
            de_add_number(sppProfile,  DE_UUID, DE_SIZE_16, BLUETOOTH_SERVICE_CLASS_HANDSFREE); 
            de_add_number(sppProfile,  DE_UINT, DE_SIZE_16, 0x0109); // Version 1.9
        }
        de_pop_sequence(attribute, sppProfile);
    }
    de_pop_sequence(service, attribute);

    // 0x0100 "Service Name"
    if (strlen(name) > 0){
        de_add_number(service,  DE_UINT, DE_SIZE_16, 0x0100);
        de_add_data(service,  DE_STRING, (uint16_t) strlen(name), (uint8_t *) name);
    }
}

static void hfp_handle_slc_setup_error(hfp_connection_t * hfp_connection, uint8_t status){
    // cache fields for event
    hfp_role_t local_role = hfp_connection->local_role;
    bd_addr_t remote_addr;
    // cppcheck-suppress uninitvar ; remote_addr is reported as uninitialized although it's the destination of the memcpy
    (void)memcpy(remote_addr, hfp_connection->remote_addr, 6);
    // finalize connection struct
    hfp_finalize_connection_context(hfp_connection);
    // emit event
    hfp_emit_slc_connection_event(local_role, status, HCI_CON_HANDLE_INVALID, remote_addr);
}

static void handle_query_rfcomm_event(uint8_t packet_type, uint16_t channel, uint8_t *packet, uint16_t size){
    UNUSED(packet_type);    // ok: handling own sdp events
    UNUSED(channel);        // ok: no channel
    UNUSED(size);           // ok: handling own sdp events
    
    hfp_connection_t * hfp_connection = get_hfp_connection_context_for_bd_addr(hfp_sdp_query_context.remote_address, hfp_sdp_query_context.local_role);
    if (hfp_connection == NULL) {
        log_info("connection with %s and local role %d not found", hfp_sdp_query_context.remote_address, hfp_sdp_query_context.local_role);
        return;
    }
    
    switch (hci_event_packet_get_type(packet)){
        case SDP_EVENT_QUERY_RFCOMM_SERVICE:
            hfp_connection->rfcomm_channel_nr = sdp_event_query_rfcomm_service_get_rfcomm_channel(packet);
            break;
        case SDP_EVENT_QUERY_COMPLETE:
            if (hfp_connection->rfcomm_channel_nr > 0){
                hfp_connection->state = HFP_W4_RFCOMM_CONNECTED;
                btstack_packet_handler_t packet_handler;
                switch (hfp_connection->local_role){
                    case HFP_ROLE_AG:
                        packet_handler = hfp_ag_rfcomm_packet_handler;
                        break;
                    case HFP_ROLE_HF:
                        packet_handler = hfp_hf_rfcomm_packet_handler;
                        break;
                    default:
                        btstack_assert(false);
                        return;
                }

                rfcomm_create_channel(packet_handler, hfp_connection->remote_addr, hfp_connection->rfcomm_channel_nr, NULL); 

            } else {
                uint8_t status = sdp_event_query_complete_get_status(packet);
                if (status == ERROR_CODE_SUCCESS){
                    // report service not found
                    status = SDP_SERVICE_NOT_FOUND;
                }
                hfp_handle_slc_setup_error(hfp_connection, status);
                log_info("rfcomm service not found, status 0x%02x", status);
            }

            // register the SDP Query request to check if there is another connection waiting for the query
            // ignore ERROR_CODE_COMMAND_DISALLOWED because in that case, we already have requested an SDP callback
            (void) sdp_client_register_query_callback(&hfp_sdp_query_request);
            break;
        default:
            break;
    }
}

// returns 0 if unexpected error or no other link options remained, otherwise 1
static int hfp_handle_failed_sco_connection(uint8_t status){
                   
    if (hfp_sco_establishment_active->accept_sco != 0){
        log_info("(e)SCO Connection failed but not started by us");
        return 0;
    }

    log_info("(e)SCO Connection failed 0x%02x", status);
    switch (status){
        case ERROR_CODE_INVALID_LMP_PARAMETERS_INVALID_LL_PARAMETERS:
        case ERROR_CODE_SCO_AIR_MODE_REJECTED:
        case ERROR_CODE_SCO_INTERVAL_REJECTED:
        case ERROR_CODE_SCO_OFFSET_REJECTED:
        case ERROR_CODE_UNSPECIFIED_ERROR:
        case ERROR_CODE_UNSUPPORTED_FEATURE_OR_PARAMETER_VALUE:
        case ERROR_CODE_UNSUPPORTED_REMOTE_FEATURE_UNSUPPORTED_LMP_FEATURE:
            break;
        default:
            return 0;
    }

    // note: eSCO_S4 supported flag not available, but it's only relevant for highest CVSD link setting (and the current failed)
    hfp_link_settings_t next_setting = hfp_next_link_setting_for_connection(hfp_sco_establishment_active->link_setting, hfp_sco_establishment_active, false);

    // handle no valid setting found
    if (next_setting == HFP_LINK_SETTINGS_NONE) {
        if (hfp_sco_establishment_active->negotiated_codec == HFP_CODEC_MSBC){
            log_info("T2/T1 failed, fallback to CVSD - D1");
            hfp_sco_establishment_active->negotiated_codec = HFP_CODEC_CVSD;
            hfp_sco_establishment_active->sco_for_msbc_failed = 1;
            hfp_sco_establishment_active->ag_send_common_codec = true;
            hfp_sco_establishment_active->link_setting = HFP_LINK_SETTINGS_D1;
        } else {
            // no other options
            return 0;
        }
    }

    log_info("e)SCO Connection: try new link_setting %d", next_setting);
    hfp_sco_establishment_active->establish_audio_connection = 1;
    hfp_sco_establishment_active->link_setting = next_setting;
    hfp_sco_establishment_active->accept_sco = 0;
    hfp_sco_establishment_active = NULL;
    return 1;
}

void hfp_handle_hci_event(uint8_t packet_type, uint16_t channel, uint8_t *packet, uint16_t size, hfp_role_t local_role){
    UNUSED(packet_type);
    UNUSED(channel);    // ok: no channel
    UNUSED(size);    
    
    bd_addr_t event_addr;
    hci_con_handle_t handle;
    hfp_connection_t * hfp_connection = NULL;
    uint8_t status;

    log_debug("HFP HCI event handler type %u, event type %x, size %u", packet_type, hci_event_packet_get_type(packet), size);

    switch (hci_event_packet_get_type(packet)) {

        case HCI_EVENT_CONNECTION_REQUEST:
            switch(hci_event_connection_request_get_link_type(packet)){
                case 0: //  SCO
                case 2: // eSCO
                    hci_event_connection_request_get_bd_addr(packet, event_addr);
                    hfp_connection = get_hfp_connection_context_for_bd_addr(event_addr, local_role);
                    if (!hfp_connection) break;
                    if (hci_event_connection_request_get_link_type(packet) == 2){
                        hfp_connection->accept_sco = 2;
                    } else {
                        hfp_connection->accept_sco = 1;
                    }
                    // configure SBC coded if needed
                    hfp_prepare_for_sco(hfp_connection);
                    log_info("accept sco %u\n", hfp_connection->accept_sco);
                    break;
                default:
                    break;                    
            }            
            break;
        
        case HCI_EVENT_COMMAND_STATUS:
            if (hci_event_command_status_get_command_opcode(packet) == hci_setup_synchronous_connection.opcode) {
                if (hfp_sco_establishment_active == NULL) break;
                status = hci_event_command_status_get_status(packet);
                if (status == ERROR_CODE_SUCCESS) break;
                
                hfp_connection = hfp_sco_establishment_active;
                if (hfp_handle_failed_sco_connection(status)) break;

                hfp_connection->accept_sco = 0;
                hfp_connection->establish_audio_connection = 0;
                hfp_connection->state = HFP_SERVICE_LEVEL_CONNECTION_ESTABLISHED;
                hfp_sco_establishment_active = NULL;
                hfp_emit_sco_connection_established(hfp_connection, status,
                                                    hfp_connection->negotiated_codec, 0, 0);
            }
            break;

        case HCI_EVENT_SYNCHRONOUS_CONNECTION_COMPLETE:{
            if (hfp_sco_establishment_active == NULL) break;

            hfp_connection = hfp_sco_establishment_active;
            
            status = hci_event_synchronous_connection_complete_get_status(packet);
            if (status != ERROR_CODE_SUCCESS){
                if (hfp_handle_failed_sco_connection(status)) break;

                hfp_connection->accept_sco = 0;
                hfp_connection->establish_audio_connection = 0;
                hfp_connection->state = HFP_SERVICE_LEVEL_CONNECTION_ESTABLISHED;
                hfp_sco_establishment_active = NULL;
                hfp_emit_sco_connection_established(hfp_connection, status,
                                                    hfp_connection->negotiated_codec, 0, 0);
                break;
            }
            
            uint16_t sco_handle = hci_event_synchronous_connection_complete_get_handle(packet);
            uint8_t  link_type = hci_event_synchronous_connection_complete_get_link_type(packet);
            uint8_t  transmission_interval = hci_event_synchronous_connection_complete_get_transmission_interval(packet);  // measured in slots
            uint8_t  retransmission_interval = hci_event_synchronous_connection_complete_get_retransmission_interval(packet);// measured in slots
            uint16_t rx_packet_length = hci_event_synchronous_connection_complete_get_rx_packet_length(packet); // measured in bytes
            uint16_t tx_packet_length = hci_event_synchronous_connection_complete_get_tx_packet_length(packet); // measured in bytes

            switch (link_type){
                case 0x00:
                    log_info("SCO Connection established.");
                    if (transmission_interval != 0) log_error("SCO Connection: transmission_interval not zero: %d.", transmission_interval);
                    if (retransmission_interval != 0) log_error("SCO Connection: retransmission_interval not zero: %d.", retransmission_interval);
                    if (rx_packet_length != 0) log_error("SCO Connection: rx_packet_length not zero: %d.", rx_packet_length);
                    if (tx_packet_length != 0) log_error("SCO Connection: tx_packet_length not zero: %d.", tx_packet_length);
                    break;
                case 0x02:
                    log_info("eSCO Connection established. \n");
                    break;
                default:
                    log_error("(e)SCO reserved link_type 0x%2x", link_type);
                    break;
            }
            
            log_info("sco_handle 0x%2x, address %s, transmission_interval %u slots, retransmission_interval %u slots, " 
                 " rx_packet_length %u bytes, tx_packet_length %u bytes, air_mode 0x%2x (0x02 == CVSD)\n", sco_handle,
                 bd_addr_to_str(event_addr), transmission_interval, retransmission_interval, rx_packet_length, tx_packet_length, 
                 hci_event_synchronous_connection_complete_get_air_mode(packet));

            if (hfp_connection->state == HFP_W4_CONNECTION_ESTABLISHED_TO_SHUTDOWN){
                log_info("SCO about to disconnect: HFP_W4_CONNECTION_ESTABLISHED_TO_SHUTDOWN");
                hfp_connection->state = HFP_W2_DISCONNECT_SCO;
                break;
            }
            hfp_connection->sco_handle = sco_handle;
            hfp_connection->accept_sco = 0;
            hfp_connection->establish_audio_connection = 0;

            hfp_connection->state = HFP_AUDIO_CONNECTION_ESTABLISHED;
            
            switch (hfp_connection->vra_state){
                case HFP_VRA_VOICE_RECOGNITION_ACTIVATED:
                    hfp_connection->ag_audio_connection_opened_before_vra = false;
                    break;
                default:
                    hfp_connection->ag_audio_connection_opened_before_vra = true;
                    break;
            }

            hfp_sco_establishment_active = NULL;

            hfp_emit_sco_connection_established(hfp_connection, status,
                                                hfp_connection->negotiated_codec, rx_packet_length, tx_packet_length);

#ifdef ENABLE_NXP_PCM_WBS
            hfp_connection->nxp_start_audio_handle = hfp_connection->sco_handle;
#endif
            break;
        }

        case HCI_EVENT_DISCONNECTION_COMPLETE:
            handle = little_endian_read_16(packet,3);
            hfp_connection = get_hfp_connection_context_for_sco_handle(handle, local_role);
            
            if (!hfp_connection) break;

#ifdef ENABLE_CC256X_ASSISTED_HFP
            hfp_connection->cc256x_send_wbs_disassociate = true;
#endif
#ifdef ENABLE_BCM_PCM_WBS
            hfp_connection->bcm_send_disable_wbs = true;
#endif
#ifdef ENABLE_NXP_PCM_WBS
            hfp_connection->nxp_stop_audio_handle = hfp_connection->sco_handle;
#endif

            if (hfp_connection->sco_handle == handle){
                hfp_connection->sco_handle = HCI_CON_HANDLE_INVALID;
                hfp_connection->release_audio_connection = 0;
                hfp_connection->state = HFP_SERVICE_LEVEL_CONNECTION_ESTABLISHED;
                hfp_emit_audio_connection_released(hfp_connection, handle);

                hfp_connection->ag_audio_connection_opened_before_vra = false;

                if (hfp_connection->acl_handle == HCI_CON_HANDLE_INVALID){
                    hfp_reset_voice_recognition(hfp_connection);
                    hfp_emit_event(hfp_connection, HFP_SUBEVENT_SERVICE_LEVEL_CONNECTION_RELEASED, 0);
                    hfp_finalize_connection_context(hfp_connection);
                    break;
                } else if (hfp_connection->release_slc_connection == 1){
                    hfp_connection->release_slc_connection = 0;
                    hfp_connection->state = HFP_W2_DISCONNECT_RFCOMM;
                    rfcomm_disconnect(hfp_connection->acl_handle);
                }
            } 

            if (hfp_connection->state == HFP_W4_SCO_DISCONNECTED_TO_SHUTDOWN){
                // RFCOMM already closed -> remote power off
#if defined(ENABLE_CC256X_ASSISTED_HFP) || defined (ENABLE_BCM_PCM_WBS)
                hfp_connection->state = HFP_W4_WBS_SHUTDOWN;
#else
                hfp_finalize_connection_context(hfp_connection);
#endif
                break;
            }
            break;

        default:
            break;
    }
}


void hfp_handle_rfcomm_event(uint8_t packet_type, uint16_t channel, uint8_t *packet, uint16_t size, hfp_role_t local_role){
    UNUSED(packet_type);
    UNUSED(channel);    // ok: no channel
    UNUSED(size);

    bd_addr_t event_addr;
    uint16_t rfcomm_cid;
    hfp_connection_t * hfp_connection = NULL;
    uint8_t status;

    log_debug("HFP packet_handler type %u, event type %x, size %u", packet_type, hci_event_packet_get_type(packet), size);

    switch (hci_event_packet_get_type(packet)) {

        case RFCOMM_EVENT_INCOMING_CONNECTION:
            // data: event (8), len(8), address(48), channel (8), rfcomm_cid (16)
            rfcomm_event_incoming_connection_get_bd_addr(packet, event_addr); 
            hfp_connection = hfp_create_connection(event_addr, local_role);
            if (!hfp_connection){
                log_info("hfp: no memory to accept incoming connection - decline");
                rfcomm_decline_connection(rfcomm_event_incoming_connection_get_rfcomm_cid(packet));
                return;
            }
            if (hfp_connection->state != HFP_IDLE) {
                log_error("hfp: incoming connection but not idle, reject");
                rfcomm_decline_connection(rfcomm_event_incoming_connection_get_rfcomm_cid(packet));
                return;
            }

            hfp_connection->rfcomm_cid = rfcomm_event_incoming_connection_get_rfcomm_cid(packet);
            hfp_connection->state = HFP_W4_RFCOMM_CONNECTED;
            rfcomm_accept_connection(hfp_connection->rfcomm_cid);
            break;

        case RFCOMM_EVENT_CHANNEL_OPENED:
            rfcomm_event_channel_opened_get_bd_addr(packet, event_addr); 
            
            hfp_connection = get_hfp_connection_context_for_bd_addr(event_addr, local_role);
            btstack_assert(hfp_connection != NULL);

            if (hfp_connection->state != HFP_W4_RFCOMM_CONNECTED){
                break;
            }

            status = rfcomm_event_channel_opened_get_status(packet);          
            if (status != ERROR_CODE_SUCCESS) {
                hfp_handle_slc_setup_error(hfp_connection, status);
                break;
            } 

            hfp_connection->acl_handle = rfcomm_event_channel_opened_get_con_handle(packet);
            hfp_connection->rfcomm_cid = rfcomm_event_channel_opened_get_rfcomm_cid(packet);
            hfp_connection->rfcomm_mtu = rfcomm_event_channel_opened_get_max_frame_size(packet);
            bd_addr_copy(hfp_connection->remote_addr, event_addr);
            hfp_connection->state = HFP_EXCHANGE_SUPPORTED_FEATURES;
            
            rfcomm_request_can_send_now_event(hfp_connection->rfcomm_cid);
            break;

        case RFCOMM_EVENT_CHANNEL_CLOSED:
            rfcomm_cid = little_endian_read_16(packet,2);
            hfp_connection = get_hfp_connection_context_for_rfcomm_cid(rfcomm_cid);
            if (!hfp_connection) break;
            switch (hfp_connection->state){
                case HFP_W4_RFCOMM_DISCONNECTED_AND_RESTART:
                    hfp_connection->acl_handle = HCI_CON_HANDLE_INVALID;
                    hfp_connection->state = HFP_IDLE;
                    hfp_establish_service_level_connection(hfp_connection->remote_addr, hfp_connection->service_uuid, local_role);
                    break;
                
                case HFP_AUDIO_CONNECTION_ESTABLISHED:
                    // service connection was released, this implicitly releases audio connection as well
                    hfp_connection->release_audio_connection = 0;
                    hfp_connection->acl_handle = HCI_CON_HANDLE_INVALID;
                    hfp_connection->state = HFP_W4_SCO_DISCONNECTED_TO_SHUTDOWN;
                    gap_disconnect(hfp_connection->sco_handle);
                    break;
                
                default:
                    // regular case
                    hfp_reset_voice_recognition(hfp_connection);
                    hfp_emit_event(hfp_connection, HFP_SUBEVENT_SERVICE_LEVEL_CONNECTION_RELEASED, 0);
                    hfp_finalize_connection_context(hfp_connection);
                    break;
            }
            break;

        default:
            break;
    }
}
// translates command string into hfp_command_t CMD

typedef struct {
    const char * command;
    hfp_command_t command_id;
} hfp_command_entry_t;

static hfp_command_entry_t hfp_ag_command_table[] = {
    { "AT+BAC=",   HFP_CMD_AVAILABLE_CODECS },
    { "AT+BCC",    HFP_CMD_TRIGGER_CODEC_CONNECTION_SETUP },
    { "AT+BCS=",   HFP_CMD_HF_CONFIRMED_CODEC },
    { "AT+BIA=",   HFP_CMD_ENABLE_INDIVIDUAL_AG_INDICATOR_STATUS_UPDATE, }, // +BIA:<enabled>,,<enabled>,,,<enabled>
    { "AT+BIEV=",  HFP_CMD_HF_INDICATOR_STATUS },
    { "AT+BIND=",  HFP_CMD_LIST_GENERIC_STATUS_INDICATORS },
    { "AT+BIND=?", HFP_CMD_RETRIEVE_GENERIC_STATUS_INDICATORS },
    { "AT+BIND?",  HFP_CMD_RETRIEVE_GENERIC_STATUS_INDICATORS_STATE },
    { "AT+BINP=",  HFP_CMD_HF_REQUEST_PHONE_NUMBER },
    { "AT+BLDN",   HFP_CMD_REDIAL_LAST_NUMBER },
    { "AT+BRSF=",  HFP_CMD_SUPPORTED_FEATURES },
    { "AT+BTRH=",  HFP_CMD_RESPONSE_AND_HOLD_COMMAND },
    { "AT+BTRH?",  HFP_CMD_RESPONSE_AND_HOLD_QUERY },
    { "AT+BVRA=",  HFP_CMD_HF_ACTIVATE_VOICE_RECOGNITION },
    { "AT+CCWA=",  HFP_CMD_ENABLE_CALL_WAITING_NOTIFICATION},
    { "AT+CHLD=",  HFP_CMD_CALL_HOLD },
    { "AT+CHLD=?", HFP_CMD_SUPPORT_CALL_HOLD_AND_MULTIPARTY_SERVICES },
    { "AT+CHUP",   HFP_CMD_HANG_UP_CALL },
    { "AT+CIND=?", HFP_CMD_RETRIEVE_AG_INDICATORS },
    { "AT+CIND?",  HFP_CMD_RETRIEVE_AG_INDICATORS_STATUS },
    { "AT+CLCC",   HFP_CMD_LIST_CURRENT_CALLS },
    { "AT+CLIP=",  HFP_CMD_ENABLE_CLIP},
    { "AT+CMEE=",  HFP_CMD_ENABLE_EXTENDED_AUDIO_GATEWAY_ERROR},
    { "AT+CMER=",  HFP_CMD_ENABLE_INDICATOR_STATUS_UPDATE },
    { "AT+CNUM",   HFP_CMD_GET_SUBSCRIBER_NUMBER_INFORMATION },
    { "AT+COPS=",  HFP_CMD_QUERY_OPERATOR_SELECTION_NAME_FORMAT },
    { "AT+COPS?",  HFP_CMD_QUERY_OPERATOR_SELECTION_NAME },
    { "AT+NREC=",  HFP_CMD_TURN_OFF_EC_AND_NR, },
    { "AT+VGM=",   HFP_CMD_SET_MICROPHONE_GAIN },
    { "AT+VGS=",   HFP_CMD_SET_SPEAKER_GAIN },
    { "AT+VTS=",   HFP_CMD_TRANSMIT_DTMF_CODES },
    { "ATA",       HFP_CMD_CALL_ANSWERED },
};

static hfp_command_entry_t hfp_hf_command_table[] = {
    { "+BCS:",  HFP_CMD_AG_SUGGESTED_CODEC },
    { "+BIND:", HFP_CMD_SET_GENERIC_STATUS_INDICATOR_STATUS },
    { "+BINP:", HFP_CMD_AG_SENT_PHONE_NUMBER },
    { "+BRSF:", HFP_CMD_SUPPORTED_FEATURES },
    { "+BSIR:", HFP_CMD_CHANGE_IN_BAND_RING_TONE_SETTING },
    { "+BTRH:", HFP_CMD_RESPONSE_AND_HOLD_STATUS },
    { "+BVRA:", HFP_CMD_AG_ACTIVATE_VOICE_RECOGNITION },
    { "+CCWA:", HFP_CMD_AG_SENT_CALL_WAITING_NOTIFICATION_UPDATE, },
    { "+CHLD:", HFP_CMD_SUPPORT_CALL_HOLD_AND_MULTIPARTY_SERVICES },
    { "+CIEV:", HFP_CMD_TRANSFER_AG_INDICATOR_STATUS},
    { "+CIND:", HFP_CMD_RETRIEVE_AG_INDICATORS_GENERIC },
    { "+CLCC:", HFP_CMD_LIST_CURRENT_CALLS },
    { "+CLIP:", HFP_CMD_AG_SENT_CLIP_INFORMATION },
    { "+CME ERROR:", HFP_CMD_EXTENDED_AUDIO_GATEWAY_ERROR },
    { "+CNUM:", HFP_CMD_GET_SUBSCRIBER_NUMBER_INFORMATION},
    { "+COPS:", HFP_CMD_QUERY_OPERATOR_SELECTION_NAME },
    { "+VGM:",  HFP_CMD_SET_MICROPHONE_GAIN },
    { "+VGM=",  HFP_CMD_SET_MICROPHONE_GAIN },
    { "+VGS:",  HFP_CMD_SET_SPEAKER_GAIN},
    { "+VGS=",  HFP_CMD_SET_SPEAKER_GAIN},
    { "ERROR",  HFP_CMD_ERROR},
    { "NOP",    HFP_CMD_NONE}, // dummy command used by unit tests
    { "OK",     HFP_CMD_OK },
    { "RING",   HFP_CMD_RING },
};

static const hfp_custom_at_command_t *
hfp_custom_command_lookup(bool isHandsFree, const char *text) {
    btstack_linked_list_t * custom_commands = isHandsFree ? &hfp_custom_commands_hf : &hfp_custom_commands_ag;
    btstack_linked_list_iterator_t it;
    btstack_linked_list_iterator_init(&it, custom_commands);
    while (btstack_linked_list_iterator_has_next(&it)) {
        hfp_custom_at_command_t *at_command = (hfp_custom_at_command_t *) btstack_linked_list_iterator_next(&it);
        int match = strcmp(text, at_command->command);
        if (match == 0) {
            return at_command;
        }
    }
    return NULL;
}

static hfp_command_t parse_command(const char * line_buffer, int isHandsFree){

    // check for custom commands, AG only
    const hfp_custom_at_command_t * custom_at_command = hfp_custom_command_lookup(isHandsFree, line_buffer);
    if (custom_at_command != NULL){
        return HFP_CMD_CUSTOM_MESSAGE;
    }

    // table lookup based on role
    uint16_t num_entries;
    hfp_command_entry_t * table;
    if (isHandsFree == 0){
        table = hfp_ag_command_table;
        num_entries = sizeof(hfp_ag_command_table) / sizeof(hfp_command_entry_t);
    } else {
        table = hfp_hf_command_table;
        num_entries = sizeof(hfp_hf_command_table) / sizeof(hfp_command_entry_t);
    }
    // binary search
    uint16_t left = 0;
    uint16_t right = num_entries - 1;
    while (left <= right){
        uint16_t middle = left + (right - left) / 2;
        hfp_command_entry_t *entry = &table[middle];
        int match = strcmp(line_buffer, entry->command);
        if (match < 0){
            // search term is lower than middle element
            if (right == 0) break;
            right = middle - 1;
        } else if (match == 0){
            return entry->command_id;
        } else {
            // search term is higher than middle element
            left = middle + 1;
        }
    }

    // note: if parser in CMD_HEADER state would treats digits and maybe '+' as separator, match on "ATD" would work.
    // note: phone number is currently expected in line_buffer[3..]
    // prefix match on 'ATD', AG only
    if ((isHandsFree == 0) && (strncmp(line_buffer, HFP_CALL_PHONE_NUMBER, strlen(HFP_CALL_PHONE_NUMBER)) == 0)){
        return HFP_CMD_CALL_PHONE_NUMBER;
    }

    // Valid looking, but unknown commands/responses
    if ((isHandsFree == 0) && (strncmp(line_buffer, "AT+", 3) == 0)){
        return HFP_CMD_UNKNOWN;
    }

    if ((isHandsFree != 0) && (strncmp(line_buffer, "+", 1) == 0)){
        return HFP_CMD_UNKNOWN;
    }

    return HFP_CMD_NONE;
}

static void hfp_parser_store_byte(hfp_connection_t * hfp_connection, uint8_t byte){
    if ((hfp_connection->line_size + 1) >= HFP_MAX_VR_TEXT_SIZE) return;
    hfp_connection->line_buffer[hfp_connection->line_size++] = byte;
    hfp_connection->line_buffer[hfp_connection->line_size] = 0;
}
static int hfp_parser_is_buffer_empty(hfp_connection_t * hfp_connection){
    return hfp_connection->line_size == 0;
}

static int hfp_parser_is_end_of_line(uint8_t byte){
    return (byte == '\n') || (byte == '\r');
}

void hfp_parser_reset_line_buffer(hfp_connection_t *hfp_connection) {
    hfp_connection->line_size = 0;
    // we don't set the first byte to '\0' to allow access to last argument e.g. in hfp_hf_handle_rfcommand
}

static void hfp_parser_store_if_token(hfp_connection_t * hfp_connection, uint8_t byte){
    switch (byte){
        case ',':
		case '-':
        case ';':
        case '(':
        case ')':
        case '\n':
        case '\r':
            break;
        default:
            hfp_parser_store_byte(hfp_connection, byte);
            break;
    }
}

static bool hfp_parser_is_separator( uint8_t byte){
    switch (byte){
        case ',':
		case '-':
        case ';':
        case '\n':
        case '\r':
            return true;
        default:
            return false;
    }
}

// returns true if received bytes was processed. Otherwise, functions will be called with same byte again
// this is used to for a one byte lookahead, where an unexpected byte is pushed back by returning false
static bool hfp_parse_byte(hfp_connection_t * hfp_connection, uint8_t byte, int isHandsFree){

#ifdef HFP_DEBUG
    if (byte >= ' '){
        printf("Parse  '%c' - state %u, buffer %s\n", byte, hfp_connection->parser_state, hfp_connection->line_buffer);
    } else {
        printf("Parse 0x%02x - state %u, buffer %s\n", byte, hfp_connection->parser_state, hfp_connection->line_buffer);
    }
#endif

    // handle doubles quotes
    if (byte == '"'){
        hfp_connection->parser_quoted = !hfp_connection->parser_quoted;
        return true;
    }
    if (hfp_connection->parser_quoted) {
        hfp_parser_store_byte(hfp_connection, byte);
        return true;
    }

    // ignore spaces outside command or double quotes (required e.g. for '+CME ERROR:..") command
    if ((byte == ' ') && (hfp_connection->parser_state != HFP_PARSER_CMD_HEADER)) return true;

    bool processed = true;

    switch (hfp_connection->parser_state) {
        case HFP_PARSER_CMD_HEADER:
            switch (byte) {
                case '\n':
                case '\r':
                case ';':
                    // ignore separator
                    break;
                case ':':
                case '?':
                    // store separator
                    hfp_parser_store_byte(hfp_connection, byte);
                    break;
                case '=':
                    // equal sign: remember and wait for next char to decided between '=?' and '=\?'
                    hfp_connection->found_equal_sign = true;
                    hfp_parser_store_byte(hfp_connection, byte);
                    return true;
                default:
                    // store if not lookahead
                    if (!hfp_connection->found_equal_sign) {
                        hfp_parser_store_byte(hfp_connection, byte);
                        return true;
                    }
                    // mark as lookahead
                    processed = false;
                    break;
            }

            // ignore empty tokens
            if (hfp_parser_is_buffer_empty(hfp_connection)) return true;

            // parse
            hfp_connection->command = parse_command((char *)hfp_connection->line_buffer, isHandsFree);

            // pick +CIND version based on connection state: descriptions during SLC vs. states later
            if (hfp_connection->command == HFP_CMD_RETRIEVE_AG_INDICATORS_GENERIC){
                switch(hfp_connection->state){
                    case HFP_W4_RETRIEVE_INDICATORS_STATUS:
                        hfp_connection->command = HFP_CMD_RETRIEVE_AG_INDICATORS_STATUS;
                        break;
                    case HFP_W4_RETRIEVE_INDICATORS:
                        hfp_connection->command = HFP_CMD_RETRIEVE_AG_INDICATORS;
                        break;
                    default:
                        hfp_connection->command = HFP_CMD_UNKNOWN;
                        break;
                }
            }

            log_info("command string '%s', handsfree %u -> cmd id %u", (char *)hfp_connection->line_buffer, isHandsFree, hfp_connection->command);

            // store command id for custom command and just store rest of line
            if (hfp_connection->command == HFP_CMD_CUSTOM_MESSAGE){
                const hfp_custom_at_command_t * at_command = hfp_custom_command_lookup(isHandsFree, (const char *) hfp_connection->line_buffer);
                hfp_connection->custom_at_command_id = at_command->command_id;
                hfp_connection->parser_state = HFP_PARSER_CUSTOM_COMMAND;
                return processed;
            }

            // next state
            hfp_parser_reset_line_buffer(hfp_connection);
            hfp_connection->parser_state = HFP_PARSER_CMD_SEQUENCE;

            return processed;

        case HFP_PARSER_CMD_SEQUENCE:
            // handle empty fields
            if ((byte == ',' ) && (hfp_connection->line_size == 0)){
                hfp_connection->line_buffer[0] = 0;
                hfp_connection->ignore_value = 1;
                parse_sequence(hfp_connection);
                return true;
            }

            hfp_parser_store_if_token(hfp_connection, byte);
            if (!hfp_parser_is_separator(byte)) return true;

            // ignore empty tokens
            switch (hfp_connection->command){
                case HFP_CMD_AG_ACTIVATE_VOICE_RECOGNITION:
                    // don't ignore empty string 
                    break;
                default:
                    if (hfp_parser_is_buffer_empty(hfp_connection) && (hfp_connection->ignore_value == 0)) {
                        return true;
                    }
                    break;
            }
            
            parse_sequence(hfp_connection);

            hfp_parser_reset_line_buffer(hfp_connection);

            switch (hfp_connection->command){
                case HFP_CMD_AG_SENT_PHONE_NUMBER:
                case HFP_CMD_AG_SENT_CALL_WAITING_NOTIFICATION_UPDATE:
                case HFP_CMD_AG_SENT_CLIP_INFORMATION:
                case HFP_CMD_TRANSFER_AG_INDICATOR_STATUS:
                case HFP_CMD_QUERY_OPERATOR_SELECTION_NAME:
                case HFP_CMD_QUERY_OPERATOR_SELECTION_NAME_FORMAT:
                case HFP_CMD_RETRIEVE_AG_INDICATORS:
                case HFP_CMD_RETRIEVE_GENERIC_STATUS_INDICATORS_STATE:
                case HFP_CMD_HF_INDICATOR_STATUS:
                    hfp_connection->parser_state = HFP_PARSER_SECOND_ITEM;
                    break;
                default:
                    break;
            }
            return true;

        case HFP_PARSER_SECOND_ITEM:

            hfp_parser_store_if_token(hfp_connection, byte);
            if (!hfp_parser_is_separator(byte)) return true;

            switch (hfp_connection->command){
                case HFP_CMD_QUERY_OPERATOR_SELECTION_NAME:
                    log_info("format %s, ", hfp_connection->line_buffer);
                    hfp_connection->network_operator.format =  btstack_atoi((char *)&hfp_connection->line_buffer[0]);
                    break;
                case HFP_CMD_QUERY_OPERATOR_SELECTION_NAME_FORMAT:
                    log_info("format %s \n", hfp_connection->line_buffer);
                    hfp_connection->network_operator.format =  btstack_atoi((char *)&hfp_connection->line_buffer[0]);
                    break;
                case HFP_CMD_LIST_GENERIC_STATUS_INDICATORS:
                case HFP_CMD_RETRIEVE_GENERIC_STATUS_INDICATORS:
                case HFP_CMD_RETRIEVE_GENERIC_STATUS_INDICATORS_STATE:
                    hfp_connection->generic_status_indicators[hfp_connection->parser_item_index].state = (uint8_t)btstack_atoi((char*)hfp_connection->line_buffer);
                    break;
                case HFP_CMD_TRANSFER_AG_INDICATOR_STATUS:
                    hfp_connection->ag_indicators[hfp_connection->parser_item_index].status = (uint8_t)btstack_atoi((char*)hfp_connection->line_buffer);
                    log_info("%d \n", hfp_connection->ag_indicators[hfp_connection->parser_item_index].status);
                    hfp_connection->ag_indicators[hfp_connection->parser_item_index].status_changed = 1;
                    break;
                case HFP_CMD_RETRIEVE_AG_INDICATORS:
                    hfp_connection->ag_indicators[hfp_connection->parser_item_index].min_range = btstack_atoi((char *)hfp_connection->line_buffer);
                    log_info("%s, ", hfp_connection->line_buffer);
                    break;
                case HFP_CMD_AG_SENT_PHONE_NUMBER:
                case HFP_CMD_AG_SENT_CALL_WAITING_NOTIFICATION_UPDATE:
                case HFP_CMD_AG_SENT_CLIP_INFORMATION:
                    hfp_connection->bnip_type = (uint8_t)btstack_atoi((char*)hfp_connection->line_buffer);
                    break;
                case HFP_CMD_HF_INDICATOR_STATUS:
                    hfp_connection->parser_indicator_value = btstack_atoi((char *)&hfp_connection->line_buffer[0]);
                    break;
                default:
                    break;
            }

            hfp_parser_reset_line_buffer(hfp_connection);

            hfp_connection->parser_state = HFP_PARSER_THIRD_ITEM;

            return true;

        case HFP_PARSER_THIRD_ITEM:

            hfp_parser_store_if_token(hfp_connection, byte);
            if (!hfp_parser_is_separator(byte)) return true;

            switch (hfp_connection->command){
                case HFP_CMD_QUERY_OPERATOR_SELECTION_NAME:
                    btstack_strcpy(hfp_connection->network_operator.name, HFP_MAX_NETWORK_OPERATOR_NAME_SIZE,  (char *)hfp_connection->line_buffer);
                    break;
                case HFP_CMD_RETRIEVE_AG_INDICATORS:
                    hfp_connection->ag_indicators[hfp_connection->parser_item_index].max_range = btstack_atoi((char *)hfp_connection->line_buffer);
                    hfp_next_indicators_index(hfp_connection);
                    hfp_connection->ag_indicators_nr = hfp_connection->parser_item_index;
                    break;
                case HFP_CMD_AG_SENT_CLIP_INFORMATION:
                case HFP_CMD_AG_SENT_CALL_WAITING_NOTIFICATION_UPDATE:
                    // track if last argument exists
                    hfp_connection->clip_have_alpha = hfp_connection->line_size != 0;
                    break;
                default:
                    break;
            }

            hfp_parser_reset_line_buffer(hfp_connection);

            if (hfp_connection->command == HFP_CMD_RETRIEVE_AG_INDICATORS){
                hfp_connection->parser_state = HFP_PARSER_CMD_SEQUENCE;
            }
            return true;

        case HFP_PARSER_CUSTOM_COMMAND:
            if (hfp_parser_is_end_of_line(byte) == false){
                hfp_parser_store_byte(hfp_connection, byte);
            }
            return true;

        default:
            btstack_assert(false);
            return true;
    }
}

void hfp_parse(hfp_connection_t * hfp_connection, uint8_t byte, int isHandsFree){
    bool processed = false;
    while (!processed){
        processed = hfp_parse_byte(hfp_connection, byte, isHandsFree);
    }
    // reset parser state on end-of-line
    if (hfp_parser_is_end_of_line(byte)){
        hfp_connection->found_equal_sign = false;
        hfp_connection->parser_item_index = 0;
        hfp_connection->parser_state = HFP_PARSER_CMD_HEADER;
    }
}

static void parse_sequence(hfp_connection_t * hfp_connection){
    int value;
    switch (hfp_connection->command){
        case HFP_CMD_SET_GENERIC_STATUS_INDICATOR_STATUS:
            value = btstack_atoi((char *)&hfp_connection->line_buffer[0]);
            int i;
            switch (hfp_connection->parser_item_index){
                case 0:
                    for (i=0;i<hfp_connection->generic_status_indicators_nr;i++){
                        if (hfp_connection->generic_status_indicators[i].uuid == value){
                            hfp_connection->parser_indicator_index = i;
                            break;
                        }
                    }
                    break;
                case 1:
                    if (hfp_connection->parser_indicator_index <0) break;
                    hfp_connection->generic_status_indicators[hfp_connection->parser_indicator_index].state = value;
                    log_info("HFP_CMD_SET_GENERIC_STATUS_INDICATOR_STATUS set indicator at index %u, to %u\n",
                     hfp_connection->parser_item_index, value);
                    break;
                default:
                    break;
            }
            hfp_next_indicators_index(hfp_connection);
            break;

        case HFP_CMD_GET_SUBSCRIBER_NUMBER_INFORMATION:
            switch(hfp_connection->parser_item_index){
                case 0:
                    // <alpha>: This optional field is not supported, and shall be left blank.
                    break;
                case 1:
                    // <number>: Quoted string containing the phone number in the format specified by <type>.
                    btstack_strcpy(hfp_connection->bnip_number, sizeof(hfp_connection->bnip_number), (char *)hfp_connection->line_buffer);
                    break;
                case 2:
                    /*
                      <type> field specifies the format of the phone number provided, and can be one of the following values:
                      - values 128-143: The phone number format may be a national or international format, and may contain prefix and/or escape digits. No changes on the number presentation are required.
                     - values 144-159: The phone number format is an international number, including the country code prefix. If the plus sign ("+") is not included as part of the number and shall be added by the AG as needed.
                     - values 160-175: National number. No prefix nor escape digits included.
                     */
                    value = btstack_atoi((char *)&hfp_connection->line_buffer[0]);
                    hfp_connection->bnip_type = value;
                    break;
                case 3:
                    // <speed>: This optional field is not supported, and shall be left blank.
                    break;
                case 4:
                    // <service>: Indicates which service this phone number relates to. Shall be either 4 (voice) or 5 (fax).
                default:
                    break;
            }
            // index > 2 are ignored in switch above
            hfp_connection->parser_item_index++;
            break;            
        case HFP_CMD_LIST_CURRENT_CALLS:
            switch(hfp_connection->parser_item_index){
                case 0:
                    value = btstack_atoi((char *)&hfp_connection->line_buffer[0]);
                    hfp_connection->clcc_idx = value;
                    break;
                case 1:
                    value = btstack_atoi((char *)&hfp_connection->line_buffer[0]);
                    hfp_connection->clcc_dir = value;
                    break;
                case 2:
                    value = btstack_atoi((char *)&hfp_connection->line_buffer[0]);
                    hfp_connection->clcc_status = value;
                    break;
                case 3:
                    value = btstack_atoi((char *)&hfp_connection->line_buffer[0]);
                    hfp_connection->clcc_mode = value;
                    break;
                case 4:
                    value = btstack_atoi((char *)&hfp_connection->line_buffer[0]);
                    hfp_connection->clcc_mpty = value;
                    break;
                case 5:
                    btstack_strcpy(hfp_connection->bnip_number, sizeof(hfp_connection->bnip_number), (char *)hfp_connection->line_buffer);
                    break;
                case 6:
                    value = btstack_atoi((char *)&hfp_connection->line_buffer[0]);
                    hfp_connection->bnip_type = value;
                    break;
                default:
                    break;
            }
            // index > 6 are ignored in switch above
            hfp_connection->parser_item_index++;
            break;
        case HFP_CMD_SET_MICROPHONE_GAIN:
            value = btstack_atoi((char *)&hfp_connection->line_buffer[0]);
            hfp_connection->microphone_gain = value;
            log_info("hfp parse HFP_CMD_SET_MICROPHONE_GAIN %d\n", value);
            break;
        case HFP_CMD_SET_SPEAKER_GAIN:
            value = btstack_atoi((char *)&hfp_connection->line_buffer[0]);
            hfp_connection->speaker_gain = value;
            log_info("hfp parse HFP_CMD_SET_SPEAKER_GAIN %d\n", value);
            break;
        case HFP_CMD_TURN_OFF_EC_AND_NR:
            value = btstack_atoi((char *)&hfp_connection->line_buffer[0]);
            hfp_connection->ag_echo_and_noise_reduction = value;
            log_info("hfp parse HFP_CMD_TURN_OFF_EC_AND_NR %d\n", value);
            break;
        case HFP_CMD_CHANGE_IN_BAND_RING_TONE_SETTING:
            value = btstack_atoi((char *)&hfp_connection->line_buffer[0]);
            hfp_connection->remote_supported_features = store_bit(hfp_connection->remote_supported_features, HFP_AGSF_IN_BAND_RING_TONE, value);
            log_info("hfp parse HFP_CHANGE_IN_BAND_RING_TONE_SETTING %d\n", value);
            break;
        case HFP_CMD_HF_CONFIRMED_CODEC:
            hfp_connection->codec_confirmed = btstack_atoi((char*)hfp_connection->line_buffer);
            log_info("hfp parse HFP_CMD_HF_CONFIRMED_CODEC %d\n", hfp_connection->codec_confirmed);
            break;
        case HFP_CMD_AG_SUGGESTED_CODEC:
            hfp_connection->suggested_codec = btstack_atoi((char*)hfp_connection->line_buffer);
            log_info("hfp parse HFP_CMD_AG_SUGGESTED_CODEC %d\n", hfp_connection->suggested_codec);
            break;
        case HFP_CMD_SUPPORTED_FEATURES:
            hfp_connection->remote_supported_features = btstack_atoi((char*)hfp_connection->line_buffer);
            log_info("Parsed supported feature %d\n", (int) hfp_connection->remote_supported_features);
            break;
        case HFP_CMD_AVAILABLE_CODECS:
            log_info("Parsed codec %s\n", hfp_connection->line_buffer);
            hfp_connection->remote_codecs[hfp_connection->parser_item_index] = (uint8_t)btstack_atoi((char*)hfp_connection->line_buffer);
            hfp_next_codec_index(hfp_connection);
            hfp_connection->remote_codecs_nr = hfp_connection->parser_item_index;
            break;
        case HFP_CMD_RETRIEVE_AG_INDICATORS:
            btstack_strcpy((char *)hfp_connection->ag_indicators[hfp_connection->parser_item_index].name, HFP_MAX_INDICATOR_DESC_SIZE, (char *)hfp_connection->line_buffer);
            hfp_connection->ag_indicators[hfp_connection->parser_item_index].index = hfp_connection->parser_item_index+1;
            log_info("Indicator %d: %s (", hfp_connection->ag_indicators_nr+1, hfp_connection->line_buffer);
            break;
        case HFP_CMD_RETRIEVE_AG_INDICATORS_STATUS:
            log_info("Parsed Indicator %d with status: %s\n", hfp_connection->parser_item_index+1, hfp_connection->line_buffer);
            hfp_connection->ag_indicators[hfp_connection->parser_item_index].status = btstack_atoi((char *) hfp_connection->line_buffer);
            hfp_next_indicators_index(hfp_connection);
            break;
        case HFP_CMD_ENABLE_INDICATOR_STATUS_UPDATE:
            hfp_next_indicators_index(hfp_connection);
            if (hfp_connection->parser_item_index != 4) break;
            log_info("Parsed Enable indicators: %s\n", hfp_connection->line_buffer);
            value = btstack_atoi((char *)&hfp_connection->line_buffer[0]);
            hfp_connection->enable_status_update_for_ag_indicators = (uint8_t) value;
            break;
        case HFP_CMD_SUPPORT_CALL_HOLD_AND_MULTIPARTY_SERVICES:
            log_info("Parsed Support call hold: %s\n", hfp_connection->line_buffer);
            if (hfp_connection->line_size > 2 ) break;
            memcpy((char *)hfp_connection->remote_call_services[hfp_connection->remote_call_services_index].name, (char *)hfp_connection->line_buffer, HFP_CALL_SERVICE_SIZE-1);
            hfp_connection->remote_call_services[hfp_connection->remote_call_services_index].name[HFP_CALL_SERVICE_SIZE - 1] = 0;
            hfp_next_remote_call_services_index(hfp_connection);
            break;
        case HFP_CMD_LIST_GENERIC_STATUS_INDICATORS:
        case HFP_CMD_RETRIEVE_GENERIC_STATUS_INDICATORS:
            log_info("Parsed Generic status indicator: %s\n", hfp_connection->line_buffer);
            hfp_connection->generic_status_indicators[hfp_connection->parser_item_index].uuid = (uint16_t)btstack_atoi((char*)hfp_connection->line_buffer);
            hfp_next_indicators_index(hfp_connection);
            hfp_connection->generic_status_indicators_nr = hfp_connection->parser_item_index;
            break;
        case HFP_CMD_RETRIEVE_GENERIC_STATUS_INDICATORS_STATE:
            // HF parses inital AG gen. ind. state
            log_info("Parsed List generic status indicator %s state: ", hfp_connection->line_buffer);
            hfp_connection->parser_item_index = hfp_parse_indicator_index(hfp_connection);
            break;
        case HFP_CMD_HF_INDICATOR_STATUS:
            hfp_connection->parser_indicator_index = hfp_parse_indicator_index(hfp_connection);
            log_info("Parsed HF indicator index %u", hfp_connection->parser_indicator_index);
            break;
        case HFP_CMD_ENABLE_INDIVIDUAL_AG_INDICATOR_STATUS_UPDATE:
            // AG parses new gen. ind. state
            if (hfp_connection->ignore_value){
                hfp_connection->ignore_value = 0;
                log_info("Parsed Enable AG indicator pos %u('%s') - unchanged (stays %u)\n", hfp_connection->parser_item_index,
                    hfp_connection->ag_indicators[hfp_connection->parser_item_index].name, hfp_connection->ag_indicators[hfp_connection->parser_item_index].enabled);
            }
            else if (hfp_connection->ag_indicators[hfp_connection->parser_item_index].mandatory){
                log_info("Parsed Enable AG indicator pos %u('%s') - ignore (mandatory)\n", 
                    hfp_connection->parser_item_index, hfp_connection->ag_indicators[hfp_connection->parser_item_index].name);
            } else {
                value = btstack_atoi((char *)&hfp_connection->line_buffer[0]);
                hfp_connection->ag_indicators[hfp_connection->parser_item_index].enabled = value;
                log_info("Parsed Enable AG indicator pos %u('%s'): %u\n", hfp_connection->parser_item_index,
                    hfp_connection->ag_indicators[hfp_connection->parser_item_index].name, value);
            }
            hfp_next_indicators_index(hfp_connection);
            break;
        case HFP_CMD_TRANSFER_AG_INDICATOR_STATUS:
            // indicators are indexed starting with 1
            hfp_connection->parser_item_index = hfp_parse_indicator_index(hfp_connection);
            log_info("Parsed status of the AG indicator %d, status ", hfp_connection->parser_item_index);
            break;
        case HFP_CMD_QUERY_OPERATOR_SELECTION_NAME:
            hfp_connection->network_operator.mode = btstack_atoi((char *)&hfp_connection->line_buffer[0]);
            log_info("Parsed network operator mode: %d, ", hfp_connection->network_operator.mode);
            break;
        case HFP_CMD_QUERY_OPERATOR_SELECTION_NAME_FORMAT:
            if (hfp_connection->line_buffer[0] == '3'){
                log_info("Parsed Set network operator format : %s, ", hfp_connection->line_buffer);
                break;
            }
            // TODO emit ERROR, wrong format
            log_info("ERROR Set network operator format: index %s not supported\n", hfp_connection->line_buffer);
            break;
        case HFP_CMD_ERROR:
            break;
        case HFP_CMD_EXTENDED_AUDIO_GATEWAY_ERROR:
            hfp_connection->extended_audio_gateway_error = 1;
            hfp_connection->extended_audio_gateway_error_value = (uint8_t)btstack_atoi((char*)hfp_connection->line_buffer);
            break;
        case HFP_CMD_ENABLE_EXTENDED_AUDIO_GATEWAY_ERROR:
            hfp_connection->enable_extended_audio_gateway_error_report = (uint8_t)btstack_atoi((char*)hfp_connection->line_buffer);
            hfp_connection->extended_audio_gateway_error = 0;
            break;
        case HFP_CMD_AG_SENT_PHONE_NUMBER:
        case HFP_CMD_AG_SENT_CALL_WAITING_NOTIFICATION_UPDATE:
        case HFP_CMD_AG_SENT_CLIP_INFORMATION:
            btstack_strcpy((char *)hfp_connection->bnip_number, sizeof(hfp_connection->bnip_number), (char *)hfp_connection->line_buffer);
            break;
        case HFP_CMD_CALL_HOLD:
            hfp_connection->ag_call_hold_action = hfp_connection->line_buffer[0] - '0';
            if (hfp_connection->line_buffer[1] != '\0'){
                hfp_connection->call_index = btstack_atoi((char *)&hfp_connection->line_buffer[1]);
            }
            break;
        case HFP_CMD_RESPONSE_AND_HOLD_COMMAND:
            hfp_connection->ag_response_and_hold_action = btstack_atoi((char *)&hfp_connection->line_buffer[0]);
            break;
        case HFP_CMD_TRANSMIT_DTMF_CODES:
            hfp_connection->ag_dtmf_code = hfp_connection->line_buffer[0];
            break;
        case HFP_CMD_ENABLE_CLIP:
            hfp_connection->clip_enabled = hfp_connection->line_buffer[0] != '0';
            break;
        case HFP_CMD_ENABLE_CALL_WAITING_NOTIFICATION:
            hfp_connection->call_waiting_notification_enabled = hfp_connection->line_buffer[0] != '0';
            break;
        case HFP_CMD_HF_ACTIVATE_VOICE_RECOGNITION:
            value = btstack_atoi((char *)&hfp_connection->line_buffer[0]);
            hfp_connection->ag_activate_voice_recognition_value = value;
            break;
        case HFP_CMD_AG_ACTIVATE_VOICE_RECOGNITION:
            switch(hfp_connection->parser_item_index){
                case 0:
                    hfp_connection->ag_vra_status = btstack_atoi((char *)&hfp_connection->line_buffer[0]);
                    break;
                case 1:
                    hfp_connection->ag_vra_state = (hfp_voice_recognition_state_t) btstack_atoi((char *)&hfp_connection->line_buffer[0]);
                    break;
                case 2:
                    hfp_connection->ag_msg.text_id = 0;
                    for (i = 0 ; i < 4; i++){
                        hfp_connection->ag_msg.text_id = (hfp_connection->ag_msg.text_id << 4) | nibble_for_char(hfp_connection->line_buffer[i]);
                    }
                    break;
                case 3:
                    hfp_connection->ag_msg.text_type = (hfp_text_type_t) btstack_atoi((char *)&hfp_connection->line_buffer[0]);
                    break;
                case 4:
                    hfp_connection->ag_msg.text_operation = (hfp_text_operation_t) btstack_atoi((char *)&hfp_connection->line_buffer[0]);
                    break;
                case 5:
                    hfp_connection->line_buffer[hfp_connection->line_size] = 0;
                    hfp_connection->ag_vra_msg_length = hfp_connection->line_size + 1;
                    break;
                default:
                    break;
            }
            hfp_connection->parser_item_index++;
            break;
        default:
            break;
    }  
}

static void hfp_handle_start_sdp_client_query(void * context){
    UNUSED(context);
    
    btstack_linked_list_iterator_t it;    
    btstack_linked_list_iterator_init(&it, &hfp_connections);
    while (btstack_linked_list_iterator_has_next(&it)){
        hfp_connection_t * connection = (hfp_connection_t *)btstack_linked_list_iterator_next(&it);
        
        if (connection->state != HFP_W2_SEND_SDP_QUERY) continue;
        
        connection->state = HFP_W4_SDP_QUERY_COMPLETE;
        hfp_sdp_query_context.local_role = connection->local_role;
        (void)memcpy(hfp_sdp_query_context.remote_address, connection->remote_addr, 6);
        sdp_client_query_rfcomm_channel_and_name_for_service_class_uuid(&handle_query_rfcomm_event, connection->remote_addr, connection->service_uuid);
        return;
    }
}

uint8_t hfp_establish_service_level_connection(bd_addr_t bd_addr, uint16_t service_uuid, hfp_role_t local_role){
    hfp_connection_t * connection = get_hfp_connection_context_for_bd_addr(bd_addr, local_role);
    if (connection != NULL){
        // allow to call hfp_establish_service_level_connection after SLC was triggered remotely
        // @note this also allows to call hfp_establish_service_level_connection again before SLC is complete
        if (connection->state < HFP_SERVICE_LEVEL_CONNECTION_ESTABLISHED){
            return ERROR_CODE_SUCCESS;
        } else {
            return ERROR_CODE_COMMAND_DISALLOWED;
        }
    }

    connection = hfp_create_connection(bd_addr, local_role);
    if (!connection){
        return BTSTACK_MEMORY_ALLOC_FAILED;
    }

    connection->state = HFP_W2_SEND_SDP_QUERY;
    
    bd_addr_copy(connection->remote_addr, bd_addr);
    connection->service_uuid = service_uuid;

    hfp_sdp_query_request.callback = &hfp_handle_start_sdp_client_query;
    // ignore ERROR_CODE_COMMAND_DISALLOWED because in that case, we already have requested an SDP callback
    (void) sdp_client_register_query_callback(&hfp_sdp_query_request);
    return ERROR_CODE_SUCCESS;
}

void hfp_trigger_release_service_level_connection(hfp_connection_t * hfp_connection){
    // called internally, NULL check already performed
    btstack_assert(hfp_connection != NULL);

    hfp_trigger_release_audio_connection(hfp_connection);
    if (hfp_connection->state < HFP_W4_RFCOMM_CONNECTED){
        hfp_connection->state = HFP_IDLE;
        return;
    }
    
    if (hfp_connection->state == HFP_W4_RFCOMM_CONNECTED){
        hfp_connection->state = HFP_W4_CONNECTION_ESTABLISHED_TO_SHUTDOWN;
        return;
    }
    hfp_connection->release_slc_connection = 1;
    if (hfp_connection->state < HFP_W4_SCO_CONNECTED){
        hfp_connection->state = HFP_W2_DISCONNECT_RFCOMM;
        return;
    }
    
    if (hfp_connection->state < HFP_W4_SCO_DISCONNECTED){
        hfp_connection->state = HFP_W2_DISCONNECT_SCO;
        hfp_connection->release_audio_connection = 1;
        return;
    }
}

uint8_t hfp_trigger_release_audio_connection(hfp_connection_t * hfp_connection){
    // called internally, NULL check already performed
    btstack_assert(hfp_connection != NULL);
    if (hfp_connection->state <= HFP_SERVICE_LEVEL_CONNECTION_ESTABLISHED){
        return ERROR_CODE_COMMAND_DISALLOWED;
    }
    switch (hfp_connection->state) {
        case HFP_W2_CONNECT_SCO:
            hfp_connection->state = HFP_SERVICE_LEVEL_CONNECTION_ESTABLISHED;
            break;
        case HFP_W4_SCO_CONNECTED:
        case HFP_AUDIO_CONNECTION_ESTABLISHED:
            hfp_connection->release_audio_connection = 1;
            break;
        default:
            return ERROR_CODE_COMMAND_DISALLOWED;
    }
    return ERROR_CODE_SUCCESS;
}

bool hfp_sco_setup_active(void){
    return hfp_sco_establishment_active != NULL;
}

void hfp_setup_synchronous_connection(hfp_connection_t * hfp_connection){

    hfp_sco_establishment_active = hfp_connection;

    // all packet types, fixed bandwidth
    int setting = hfp_connection->link_setting;
    log_info("hfp_setup_synchronous_connection using setting nr %u", setting);
    uint16_t sco_voice_setting = hci_get_sco_voice_setting();
    if (hfp_connection->negotiated_codec != HFP_CODEC_CVSD){
#ifdef ENABLE_BCM_PCM_WBS
        sco_voice_setting = 0x0063; // Transparent data, 16-bit for BCM controllers
#else
        sco_voice_setting = 0x0043; // Transparent data, 8-bit otherwise
#endif
    }
    uint16_t packet_types = hfp_link_settings[setting].packet_types;
    hfp_connection->packet_types = packet_types;

    // get packet types - bits 6-9 are 'don't allow'
    uint16_t packet_types_flipped = packet_types ^ 0x03c0;
#if defined(ENABLE_SCO_OVER_PCM) && defined(ENABLE_NXP_PCM_WBS)
    uint8_t  radio_coding_format = 3;
    uint32_t host_bandwidth      = 0;
    uint8_t  coded_data_size     = 0;
    switch (hfp_connection->negotiated_codec){
        case HFP_CODEC_CVSD:
            radio_coding_format = 0x02;
            host_bandwidth = 16000;
            coded_data_size = 0x10;
            break;
        case HFP_CODEC_MSBC:
            radio_coding_format = 0x05;
            host_bandwidth = 32000;
            coded_data_size = 0x08;
            break;
        default:
            log_error("Coding format %u not supported by Controller", hfp_connection->negotiated_codec);
            btstack_assert(false);
            break;
    }
    hci_send_cmd(&hci_enhanced_setup_synchronous_connection,
        // ACL Handle
        hfp_connection->acl_handle,
        // Transmit_Bandwidth
        8000,
        // Receive_Bandwidth
        8000,
        // Transmit_Coding_Format: radio_config_format, company, codec
        radio_coding_format, 0x00, 0x00,
        // Receive_Coding_Format: radio_config_format, company, codec
        radio_coding_format, 0x00, 0x00,
        // Transmit_Codec_Frame_Size
        0x3c,
        // Receive_Codec_Frame_Size
        0x3c,
        // Input_Bandwidth
        host_bandwidth,
        // Output_Bandwidth
        host_bandwidth,
        // Input_Coding_Format, 0x04 = Linear PCM, company, codec
        0x04, 0x00, 0x00,
        // Output_Coding_Format, 0x04 = Linear PCM, company, codec
        0x04, 0x00, 0x00,
        // Input_Coded_Data_Size
        coded_data_size,
        // Output_Coded_Data_Size
        coded_data_size,
        // Input_PCM_Data_Format, 0x02 = 2’s complement
        0x02,
        // Output_PCM_Data_Format, 0x02 = 2’s complement
        0x02,
        // Input_PCM_Sample_Payload_MSB_Position
        0x00,
        // Output_PCM_Sample_Payload_MSB_Position
        0x00,
        // Input_Data_Path - vendor specific: NXP - I2S/PCM
        0x01,
        // Output_Data_Path - vendor specific: NXP - I2S/PCM
        0x01,
        // Input_Transport_Unit_Size
        0x10,
        // Output_Transport_Unit_Size
        0x10,
        //
        hfp_link_settings[setting].max_latency,
        packet_types_flipped,
        hfp_link_settings[setting].retransmission_effort);
#else
    hci_send_cmd(&hci_setup_synchronous_connection, hfp_connection->acl_handle, 8000, 8000, hfp_link_settings[setting].max_latency,
        sco_voice_setting, hfp_link_settings[setting].retransmission_effort, packet_types_flipped);
#endif
}

<<<<<<< HEAD
void hfp_accept_synchronous_connection(hfp_connection_t * hfp_connection, bool use_eSCO){

    // use "don't care" where possible
    uint16_t max_latency           = 0xffff;
    uint16_t retransmission_effort = 0xff;
=======
#ifdef ENABLE_HFP_HF_SAFE_SETTINGS
hfp_link_settings_t hfp_safe_settings_for_context(bool use_eSCO, uint8_t negotiated_codec, bool secure_connection_in_use){
    uint8_t i;
    hfp_link_settings_t link_setting = HFP_LINK_SETTINGS_NONE;
    for (i=0 ; i < (sizeof(hfp_mandatory_safe_settings) / sizeof(struct hfp_mandatory_safe_setting)) ; i++){
        uint16_t packet_types = hfp_link_settings[(uint8_t)(hfp_mandatory_safe_settings[i].link_setting)].packet_types;
        bool is_eSCO_setting = (packet_types & SCO_PACKET_TYPES_ESCO) != 0;
        if (is_eSCO_setting != use_eSCO) continue;
        if ((hfp_mandatory_safe_settings[i].codec_mask & (1 << negotiated_codec)) == 0) continue;
        if (hfp_mandatory_safe_settings[i].secure_connection_in_use != secure_connection_in_use) continue;
        link_setting = hfp_mandatory_safe_settings[i].link_setting;
        break;
    }
    return link_setting;
}
#endif

void hfp_accept_synchronous_connection(hfp_connection_t * hfp_connection, bool use_eSCO){

    hfp_sco_establishment_active = hfp_connection;

    // lookup safe settings based on SCO type, SC use and Codec type
    uint16_t max_latency;
    uint16_t packet_types;
    uint16_t retransmission_effort;

#ifdef ENABLE_HFP_HF_SAFE_SETTINGS
    hfp_link_settings_t link_setting = HFP_LINK_SETTINGS_NONE;
    // fallback for non-CVSD codec and SCO connection
    if ((hfp_connection->negotiated_codec != HFP_CODEC_CVSD) && (use_eSCO == false)){
        max_latency           = 0xffff;
        retransmission_effort = 0xff;
        packet_types          = SCO_PACKET_TYPES_HV3 | SCO_PACKET_TYPES_HV1;
    } else {
        // use safe settings from HFP v1.9, table 6.10
    bool secure_connection_in_use = gap_secure_connection(hfp_connection->acl_handle);
        link_setting = hfp_safe_settings_for_context(use_eSCO, hfp_connection->negotiated_codec, secure_connection_in_use);
        max_latency             = hfp_link_settings[(uint8_t) link_setting].max_latency;
        retransmission_effort   = hfp_link_settings[(uint8_t) link_setting].retransmission_effort;
        packet_types            = hfp_link_settings[(uint8_t) link_setting].packet_types;
    }
#else
    max_latency           = 0xffff;
    retransmission_effort = 0xff;
    if (use_eSCO) {
        packet_types      = SCO_PACKET_TYPES_EV3 | SCO_PACKET_TYPES_2EV3;
    } else {
        packet_types      = SCO_PACKET_TYPES_HV3 | SCO_PACKET_TYPES_HV1;
    }
#endif
>>>>>>> 0b26674d

    // transparent data for non-CVSD connections or if codec provided by Controller
    uint16_t sco_voice_setting = hci_get_sco_voice_setting();
    if (hfp_connection->negotiated_codec != HFP_CODEC_CVSD){
#ifdef ENABLE_BCM_PCM_WBS
        sco_voice_setting = 0x0063; // Transparent data, 16-bit for BCM controllers
#else
        sco_voice_setting = 0x0043; // Transparent data, 8-bit otherwise
#endif
    }

    // filter packet types
    uint16_t packet_types = hfp_get_sco_packet_types();
    hfp_connection->packet_types = packet_types;

    // bits 6-9 are 'don't allow'
    uint16_t packet_types_flipped = packet_types ^ 0x3c0;

    log_info("Sending hci_accept_connection_request: packet types 0x%04x, sco_voice_setting 0x%02x",
            packet_types, sco_voice_setting);

#if defined(ENABLE_SCO_OVER_PCM) && defined(ENABLE_NXP_PCM_WBS)
    uint8_t radio_coding_format = 3;
    uint32_t host_bandwidth = 0;
    uint8_t  coded_data_size = 0;
    switch (hfp_connection->negotiated_codec){
        case HFP_CODEC_CVSD:
            radio_coding_format = 0x02;
            host_bandwidth = 16000;
            coded_data_size = 0x10;
            break;
        case HFP_CODEC_MSBC:
            radio_coding_format = 0x05;
            host_bandwidth = 32000;
            coded_data_size = 0x08;
            break;
        default:
            log_error("Coding format %u not supported by Controller", hfp_connection->negotiated_codec);
            btstack_assert(false);
            break;
    }
    hci_send_cmd(&hci_enhanced_accept_synchronous_connection,
        // BD_ADDR
        hfp_connection->remote_addr,
        // Transmit_Bandwidth
        8000,
        // Receive_Bandwidth
        8000,
        // Transmit_Coding_Format: radio_config_format, company, codec
        radio_coding_format, 0x00, 0x00,
        // Receive_Coding_Format: radio_config_format, company, codec
        radio_coding_format, 0x00, 0x00,
        // Transmit_Codec_Frame_Size
        0x3c,
        // Receive_Codec_Frame_Size
        0x3c,
        // Input_Bandwidth
        host_bandwidth,
        // Output_Bandwidth
        host_bandwidth,
        // Input_Coding_Format, 0x04 = Linear PCM, company, codec
        0x04, 0x00, 0x00,
        // Output_Coding_Format, 0x04 = Linear PCM, company, codec
        0x04, 0x00, 0x00,
        // Input_Coded_Data_Size
        coded_data_size,
        // Output_Coded_Data_Size
        coded_data_size,
        // Input_PCM_Data_Format, 0x02 = 2’s complement
        0x02,
        // Output_PCM_Data_Format, 0x02 = 2’s complement
        0x02,
        // Input_PCM_Sample_Payload_MSB_Position
        0x00,
        // Output_PCM_Sample_Payload_MSB_Position
        0x00,
        // Input_Data_Path - vendor specific: NXP - I2S/PCM
        0x01,
        // Output_Data_Path - vendor specific: NXP - I2S/PCM
        0x01,
        // Input_Transport_Unit_Size
        0x10,
        // Output_Transport_Unit_Size
        0x10,
        //
        max_latency,
        packet_types_flipped,
        retransmission_effort);
#else
    hci_send_cmd(&hci_accept_synchronous_connection, hfp_connection->remote_addr, 8000, 8000, max_latency,
                 sco_voice_setting, retransmission_effort, packet_types_flipped);
#endif
}

#ifdef ENABLE_CC256X_ASSISTED_HFP
void hfp_cc256x_write_codec_config(hfp_connection_t * hfp_connection){
    uint32_t sample_rate_hz;
    uint16_t clock_rate_khz;
    if (hfp_connection->negotiated_codec == HFP_CODEC_MSBC){
        clock_rate_khz = 512;
        sample_rate_hz = 16000;
    } else {
        clock_rate_khz = 256;
        sample_rate_hz = 8000;
    }
    uint8_t clock_direction = 0;        // master
    uint16_t frame_sync_duty_cycle = 0; // i2s with 50%
    uint8_t  frame_sync_edge = 1;       // rising edge
    uint8_t  frame_sync_polarity = 0;   // active high
    uint8_t  reserved = 0;
    uint16_t size = 16;
    uint16_t chan_1_offset = 1;
    uint16_t chan_2_offset = chan_1_offset + size;
    uint8_t  out_edge = 1;              // rising
    uint8_t  in_edge = 0;               // falling
    hci_send_cmd(&hci_ti_write_codec_config, clock_rate_khz, clock_direction, sample_rate_hz, frame_sync_duty_cycle,
                 frame_sync_edge, frame_sync_polarity, reserved,
                 size, chan_1_offset, out_edge, size, chan_1_offset, in_edge, reserved,
                 size, chan_2_offset, out_edge, size, chan_2_offset, in_edge, reserved);
}
#endif

#ifdef ENABLE_BCM_PCM_WBS
void hfp_bcm_write_i2spcm_interface_param(hfp_connection_t * hfp_connection){
    uint8_t sample_rate = (hfp_connection->negotiated_codec == HFP_CODEC_MSBC) ? 1 : 0;
    // i2s enable, master, 8/16 kHz, 512 kHz
    hci_send_cmd(&hci_bcm_write_i2spcm_interface_param, 1, 1, sample_rate, 2);
}
#endif

void hfp_prepare_for_sco(hfp_connection_t * hfp_connection){
    UNUSED(hfp_connection);
#ifdef ENABLE_CC256X_ASSISTED_HFP
    hfp_connection->cc256x_send_write_codec_config = true;
    if (hfp_connection->negotiated_codec == HFP_CODEC_MSBC){
        hfp_connection->cc256x_send_wbs_associate = true;
    }
#endif

#ifdef ENABLE_BCM_PCM_WBS
#ifndef HAVE_BCM_PCM_NBS_16KHZ
    hfp_connection->bcm_send_write_i2spcm_interface_param = true;
#endif
    if (hfp_connection->negotiated_codec == HFP_CODEC_MSBC){
        hfp_connection->bcm_send_enable_wbs = true;
    }
#endif

#ifdef ENABLE_RTK_PCM_WBS
    hfp_connection->rtk_send_sco_config = true;
#endif
}

void hfp_set_hf_callback(btstack_packet_handler_t callback){
    hfp_hf_callback = callback;
}

void hfp_set_ag_callback(btstack_packet_handler_t callback){
    hfp_ag_callback = callback;
}

void hfp_set_ag_rfcomm_packet_handler(btstack_packet_handler_t handler){
    hfp_ag_rfcomm_packet_handler = handler;
}

void hfp_set_hf_rfcomm_packet_handler(btstack_packet_handler_t handler){
    hfp_hf_rfcomm_packet_handler = handler;
}

void hfp_init(void){
    hfp_allowed_sco_packet_types = SCO_PACKET_TYPES_ALL;
}

void hfp_deinit(void){
    hfp_allowed_sco_packet_types = 0;
    hfp_connections = NULL;
    hfp_hf_callback = NULL;
    hfp_ag_callback = NULL;
    hfp_hf_rfcomm_packet_handler = NULL;
    hfp_ag_rfcomm_packet_handler = NULL;
    hfp_sco_establishment_active = NULL;
    hfp_custom_commands_ag = NULL;
    hfp_custom_commands_hf = NULL;
    (void) memset(&hfp_sdp_query_context, 0, sizeof(hfp_sdp_query_context_t));
    (void) memset(&hfp_sdp_query_request, 0, sizeof(btstack_context_callback_registration_t));
}

void hfp_set_sco_packet_types(uint16_t packet_types){
    hfp_allowed_sco_packet_types = packet_types;
}

uint16_t hfp_get_sco_packet_types(void){
    return hfp_allowed_sco_packet_types;
}

hfp_link_settings_t hfp_next_link_setting(hfp_link_settings_t current_setting, uint16_t local_sco_packet_types,
                                          uint16_t remote_sco_packet_types, bool eSCO_S4_supported,
                                          uint8_t negotiated_codec) {
    int8_t setting = (int8_t) current_setting;
    while (setting > 0){
        setting--;
        // skip S4 if not supported
        if ((setting == (int8_t) HFP_LINK_SETTINGS_S4) && !eSCO_S4_supported) continue;
        // skip wrong codec
        if ((hfp_link_settings[setting].codec_mask & (1 << negotiated_codec)) == 0) continue;
        // skip disabled or not supported packet types
        uint16_t required_packet_types = hfp_link_settings[setting].packet_types;
        uint16_t allowed_packet_types  = hfp_allowed_sco_packet_types & local_sco_packet_types & remote_sco_packet_types;
        if ((required_packet_types & allowed_packet_types) == 0) continue;

        // found matching setting
        return (hfp_link_settings_t) setting;
    }
    return HFP_LINK_SETTINGS_NONE;
}

static hfp_link_settings_t hfp_next_link_setting_for_connection(hfp_link_settings_t current_setting, hfp_connection_t * hfp_connection, uint8_t eSCO_S4_supported){
    uint8_t negotiated_codec   = hfp_connection->negotiated_codec;
    uint16_t local_sco_packet_types = hci_usable_sco_packet_types();
    uint16_t remote_sco_packet_types = hci_remote_sco_packet_types(hfp_connection->acl_handle);
    return hfp_next_link_setting(current_setting, local_sco_packet_types, remote_sco_packet_types, eSCO_S4_supported,
                                 negotiated_codec);
}

void hfp_init_link_settings(hfp_connection_t * hfp_connection, uint8_t eSCO_S4_supported){
    // get highest possible link setting
    hfp_connection->link_setting = hfp_next_link_setting_for_connection(HFP_LINK_SETTINGS_NONE, hfp_connection, eSCO_S4_supported);
    log_info("hfp_init_link_settings: %u", hfp_connection->link_setting);
}

#define HFP_HF_RX_DEBUG_PRINT_LINE 80

void hfp_log_rfcomm_message(const char * tag, uint8_t * packet, uint16_t size){
#ifdef ENABLE_LOG_INFO
    // encode \n\r
    char printable[HFP_HF_RX_DEBUG_PRINT_LINE+2];
    int i = 0;
    int pos;
    for (pos=0 ; (pos < size) && (i < (HFP_HF_RX_DEBUG_PRINT_LINE - 3)) ; pos++){
        switch (packet[pos]){
            case '\n':
                printable[i++] = '\\';
                printable[i++] = 'n';
                break;
            case '\r':
                printable[i++] = '\\';
                printable[i++] = 'r';
                break;
            default:
                printable[i++] = packet[pos];
                break;
        }
    }
    printable[i] = 0;
    log_info("%s: '%s'", tag, printable);
#endif
}

void hfp_register_custom_ag_command(hfp_custom_at_command_t * custom_at_command){
    btstack_linked_list_add(&hfp_custom_commands_ag, (btstack_linked_item_t *) custom_at_command);
}

void hfp_register_custom_hf_command(hfp_custom_at_command_t * custom_at_command){
    btstack_linked_list_add(&hfp_custom_commands_hf, (btstack_linked_item_t *) custom_at_command);
}

// HFP H2 Synchronization - might get moved into a hfp_h2.c

// find position of h2 sync header, returns -1 if not found, or h2 sync position
static int16_t hfp_h2_sync_find(const uint8_t * frame_data, uint16_t frame_len){
    uint16_t i;
    for (i=0;i<(frame_len - 1);i++){
        // check: first byte == 1
        uint8_t h2_first_byte = frame_data[i];
        if (h2_first_byte == 0x01) {
            uint8_t h2_second_byte = frame_data[i + 1];
            // check lower nibble of second byte == 0x08
            if ((h2_second_byte & 0x0F) == 8) {
                // check if bits 0+2 == bits 1+3
                uint8_t hn = h2_second_byte >> 4;
                if (((hn >> 1) & 0x05) == (hn & 0x05)) {
                    return (int16_t) i;
                }
            }
        }
    }
    return -1;
}

static void hfp_h2_sync_reset(hfp_h2_sync_t * hfp_h2_sync){
    hfp_h2_sync->frame_len = 0;
}

void hfp_h2_sync_init(hfp_h2_sync_t * hfp_h2_sync,
                      bool (*callback)(bool bad_frame, const uint8_t * frame_data, uint16_t frame_len)){
    hfp_h2_sync->callback = callback;
    hfp_h2_sync->dropped_bytes = 0;
    hfp_h2_sync_reset(hfp_h2_sync);
}

static void hfp_h2_report_bad_frames(hfp_h2_sync_t *hfp_h2_sync){
    // report bad frames
    while (hfp_h2_sync->dropped_bytes >= HFP_H2_SYNC_FRAME_SIZE){
        hfp_h2_sync->dropped_bytes -= HFP_H2_SYNC_FRAME_SIZE;
        (void)(*hfp_h2_sync->callback)(true,NULL, HFP_H2_SYNC_FRAME_SIZE);
    }
}

static void hfp_h2_sync_drop_bytes(hfp_h2_sync_t * hfp_h2_sync, uint16_t bytes_to_drop){
    btstack_assert(bytes_to_drop <= hfp_h2_sync->frame_len);
    memmove(hfp_h2_sync->frame_data, &hfp_h2_sync->frame_data[bytes_to_drop], hfp_h2_sync->frame_len - bytes_to_drop);
    hfp_h2_sync->dropped_bytes += bytes_to_drop;
    hfp_h2_sync->frame_len     -= bytes_to_drop;
    hfp_h2_report_bad_frames(hfp_h2_sync);
}

void hfp_h2_sync_process(hfp_h2_sync_t *hfp_h2_sync, bool bad_frame, const uint8_t *frame_data, uint16_t frame_len) {

    if (bad_frame){
        // drop all data
        hfp_h2_sync->dropped_bytes += hfp_h2_sync->frame_len;
        hfp_h2_sync->frame_len = 0;
        // all new data is bad, too
        hfp_h2_sync->dropped_bytes += frame_len;
        // report frames
        hfp_h2_report_bad_frames(hfp_h2_sync);
        return;
    }

    while (frame_len > 0){
        // Fill hfp_h2_sync->frame_buffer
        uint16_t bytes_free_in_frame_buffer = HFP_H2_SYNC_FRAME_SIZE - hfp_h2_sync->frame_len;
        uint16_t bytes_to_append = btstack_min(frame_len, bytes_free_in_frame_buffer);
        memcpy(&hfp_h2_sync->frame_data[hfp_h2_sync->frame_len], frame_data, bytes_to_append);
        frame_data             += bytes_to_append;
        frame_len              -= bytes_to_append;
        hfp_h2_sync->frame_len += bytes_to_append;
        // check complete frame for h2 sync
        if (hfp_h2_sync->frame_len == HFP_H2_SYNC_FRAME_SIZE){
            bool valid_frame = true;
            int16_t h2_pos = hfp_h2_sync_find(hfp_h2_sync->frame_data, hfp_h2_sync->frame_len);
            if (h2_pos < 0){
                // no h2 sync, no valid frame, keep last byte if it is 0x01
                if (hfp_h2_sync->frame_data[HFP_H2_SYNC_FRAME_SIZE-1] == 0x01){
                    hfp_h2_sync_drop_bytes(hfp_h2_sync, HFP_H2_SYNC_FRAME_SIZE - 1);
                } else {
                    hfp_h2_sync_drop_bytes(hfp_h2_sync, HFP_H2_SYNC_FRAME_SIZE);
                }
                valid_frame = false;
            }
            else if (h2_pos > 0){
                // drop data before h2 sync
                hfp_h2_sync_drop_bytes(hfp_h2_sync, h2_pos);
                valid_frame = false;
            }
            if (valid_frame) {
                // h2 sync at pos 0 and complete frame
                bool codec_ok = (*hfp_h2_sync->callback)(false, hfp_h2_sync->frame_data, hfp_h2_sync->frame_len);
                if (codec_ok){
                    hfp_h2_sync_reset(hfp_h2_sync);
                } else {
                    // drop first two bytes
                    hfp_h2_sync_drop_bytes(hfp_h2_sync, 2);
                }
            }
        }
    }
}<|MERGE_RESOLUTION|>--- conflicted
+++ resolved
@@ -120,8 +120,6 @@
         {0x000c, 0x02, SCO_PACKET_TYPES_2EV3, CODEC_MASK_CVSD }, // HFP_LINK_SETTINGS_S4
         {0x0008, 0x02, SCO_PACKET_TYPES_EV3,  CODEC_MASK_OTHER}, // HFP_LINK_SETTINGS_T1
         {0x000d, 0x02, SCO_PACKET_TYPES_2EV3, CODEC_MASK_OTHER}  // HFP_LINK_SETTINGS_T2
-<<<<<<< HEAD
-=======
 };
 
 #ifdef ENABLE_HFP_HF_SAFE_SETTINGS
@@ -137,7 +135,6 @@
         { CODEC_MASK_CVSD,  true,  HFP_LINK_SETTINGS_S4},
         { CODEC_MASK_OTHER, false, HFP_LINK_SETTINGS_T1},
         { CODEC_MASK_OTHER, true,  HFP_LINK_SETTINGS_T2},
->>>>>>> 0b26674d
 };
 #endif
 
@@ -2037,13 +2034,6 @@
 #endif
 }
 
-<<<<<<< HEAD
-void hfp_accept_synchronous_connection(hfp_connection_t * hfp_connection, bool use_eSCO){
-
-    // use "don't care" where possible
-    uint16_t max_latency           = 0xffff;
-    uint16_t retransmission_effort = 0xff;
-=======
 #ifdef ENABLE_HFP_HF_SAFE_SETTINGS
 hfp_link_settings_t hfp_safe_settings_for_context(bool use_eSCO, uint8_t negotiated_codec, bool secure_connection_in_use){
     uint8_t i;
@@ -2094,7 +2084,6 @@
         packet_types      = SCO_PACKET_TYPES_HV3 | SCO_PACKET_TYPES_HV1;
     }
 #endif
->>>>>>> 0b26674d
 
     // transparent data for non-CVSD connections or if codec provided by Controller
     uint16_t sco_voice_setting = hci_get_sco_voice_setting();
@@ -2107,7 +2096,8 @@
     }
 
     // filter packet types
-    uint16_t packet_types = hfp_get_sco_packet_types();
+    packet_types &= hfp_get_sco_packet_types();
+
     hfp_connection->packet_types = packet_types;
 
     // bits 6-9 are 'don't allow'

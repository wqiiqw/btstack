--- conflicted
+++ resolved
@@ -44,12 +44,6 @@
 #include <stdio.h>
 #include <stdlib.h>
 #include <string.h>
-<<<<<<< HEAD
-#include <fcntl.h>
-#include <unistd.h>
-=======
-#include <math.h>
->>>>>>> 9e263bd7
 
 #include "btstack_sbc_plc.h"
 

/*
 * Copyright (C) 2014 BlueKitchen GmbH
 *
 * Redistribution and use in source and binary forms, with or without
 * modification, are permitted provided that the following conditions
 * are met:
 *
 * 1. Redistributions of source code must retain the above copyright
 *    notice, this list of conditions and the following disclaimer.
 * 2. Redistributions in binary form must reproduce the above copyright
 *    notice, this list of conditions and the following disclaimer in the
 *    documentation and/or other materials provided with the distribution.
 * 3. Neither the name of the copyright holders nor the names of
 *    contributors may be used to endorse or promote products derived
 *    from this software without specific prior written permission.
 * 4. Any redistribution, use, or modification is done solely for
 *    personal benefit and not for any commercial purpose or for
 *    monetary gain.
 *
 * THIS SOFTWARE IS PROVIDED BY BLUEKITCHEN GMBH AND CONTRIBUTORS
 * ``AS IS'' AND ANY EXPRESS OR IMPLIED WARRANTIES, INCLUDING, BUT NOT
 * LIMITED TO, THE IMPLIED WARRANTIES OF MERCHANTABILITY AND FITNESS
 * FOR A PARTICULAR PURPOSE ARE DISCLAIMED. IN NO EVENT SHALL BLUEKITCHEN
 * GMBH OR CONTRIBUTORS BE LIABLE FOR ANY DIRECT, INDIRECT,
 * INCIDENTAL, SPECIAL, EXEMPLARY, OR CONSEQUENTIAL DAMAGES (INCLUDING,
 * BUT NOT LIMITED TO, PROCUREMENT OF SUBSTITUTE GOODS OR SERVICES; LOSS
 * OF USE, DATA, OR PROFITS; OR BUSINESS INTERRUPTION) HOWEVER CAUSED
 * AND ON ANY THEORY OF LIABILITY, WHETHER IN CONTRACT, STRICT LIABILITY,
 * OR TORT (INCLUDING NEGLIGENCE OR OTHERWISE) ARISING IN ANY WAY OUT OF
 * THE USE OF THIS SOFTWARE, EVEN IF ADVISED OF THE POSSIBILITY OF
 * SUCH DAMAGE.
 *
 * Please inquire about commercial licensing options at
 * contact@bluekitchen-gmbh.com
 *
 */

#define BTSTACK_FILE__ "sm.c"

#include <string.h>
#include <inttypes.h>

#include "ble/le_device_db.h"
#include "ble/core.h"
#include "ble/sm.h"
#include "bluetooth_company_id.h"
#include "btstack_bool.h"
#include "btstack_crypto.h"
#include "btstack_debug.h"
#include "btstack_event.h"
#include "btstack_linked_list.h"
#include "btstack_memory.h"
#include "btstack_tlv.h"
#include "gap.h"
#include "hci.h"
#include "hci_dump.h"
#include "l2cap.h"

#if !defined(ENABLE_LE_PERIPHERAL) && !defined(ENABLE_LE_CENTRAL)
#error "LE Security Manager used, but neither ENABLE_LE_PERIPHERAL nor ENABLE_LE_CENTRAL defined. Please add at least one to btstack_config.h."
#endif

#if defined(ENABLE_CROSS_TRANSPORT_KEY_DERIVATION) && (!defined(ENABLE_CLASSIC) || !defined(ENABLE_LE_SECURE_CONNECTIONS))
#error "Cross Transport Key Derivation requires support for LE Secure Connections and BR/EDR (Classic)"
#endif

// assert SM Public Key can be sent/received
#ifdef ENABLE_LE_SECURE_CONNECTIONS
#if HCI_ACL_PAYLOAD_SIZE < 69
#error "HCI_ACL_PAYLOAD_SIZE must be at least 69 bytes when using LE Secure Conection. Please increase HCI_ACL_PAYLOAD_SIZE or disable ENABLE_LE_SECURE_CONNECTIONS"
#endif
#endif

#if defined(ENABLE_LE_PERIPHERAL) && defined(ENABLE_LE_CENTRAL)
#define IS_RESPONDER(role) (role)
#else
#ifdef ENABLE_LE_CENTRAL
// only central - never responder (avoid 'unused variable' warnings)
#define IS_RESPONDER(role) (0 && role)
#else
// only peripheral - always responder (avoid 'unused variable' warnings)
#define IS_RESPONDER(role) (1 || role)
#endif
#endif

#if defined(ENABLE_LE_SIGNED_WRITE) || defined(ENABLE_LE_SECURE_CONNECTIONS)
#define USE_CMAC_ENGINE
#endif


#define BTSTACK_TAG32(A,B,C,D) (((A) << 24) | ((B) << 16) | ((C) << 8) | (D))

//
// SM internal types and globals
//

typedef enum {
    DKG_W4_WORKING,
    DKG_CALC_IRK,
    DKG_CALC_DHK,
    DKG_READY
} derived_key_generation_t;

typedef enum {
    RAU_IDLE,
    RAU_GET_RANDOM,
    RAU_W4_RANDOM,
    RAU_GET_ENC,
    RAU_W4_ENC,
} random_address_update_t;

typedef enum {
    CMAC_IDLE,
    CMAC_CALC_SUBKEYS,
    CMAC_W4_SUBKEYS,
    CMAC_CALC_MI,
    CMAC_W4_MI,
    CMAC_CALC_MLAST,
    CMAC_W4_MLAST
} cmac_state_t;

typedef enum {
    JUST_WORKS,
    PK_RESP_INPUT,       // Initiator displays PK, responder inputs PK
    PK_INIT_INPUT,       // Responder displays PK, initiator inputs PK
    PK_BOTH_INPUT,       // Only input on both, both input PK
    NUMERIC_COMPARISON,  // Only numerical compparison (yes/no) on on both sides
    OOB                  // OOB available on one (SC) or both sides (legacy)
} stk_generation_method_t;

typedef enum {
    SM_USER_RESPONSE_IDLE,
    SM_USER_RESPONSE_PENDING,
    SM_USER_RESPONSE_CONFIRM,
    SM_USER_RESPONSE_PASSKEY,
    SM_USER_RESPONSE_DECLINE
} sm_user_response_t;

typedef enum {
    SM_AES128_IDLE,
    SM_AES128_ACTIVE
} sm_aes128_state_t;

typedef enum {
    ADDRESS_RESOLUTION_IDLE,
    ADDRESS_RESOLUTION_GENERAL,
    ADDRESS_RESOLUTION_FOR_CONNECTION,
} address_resolution_mode_t;

typedef enum {
    ADDRESS_RESOLUTION_SUCCEEDED,
    ADDRESS_RESOLUTION_FAILED,
} address_resolution_event_t;

typedef enum {
    EC_KEY_GENERATION_IDLE,
    EC_KEY_GENERATION_ACTIVE,
    EC_KEY_GENERATION_DONE,
} ec_key_generation_state_t;

typedef enum {
    SM_STATE_VAR_DHKEY_NEEDED = 1 << 0,
    SM_STATE_VAR_DHKEY_CALCULATED = 1 << 1,
    SM_STATE_VAR_DHKEY_COMMAND_RECEIVED = 1 << 2,
} sm_state_var_t;

typedef enum {
    SM_SC_OOB_IDLE,
    SM_SC_OOB_W4_RANDOM,
    SM_SC_OOB_W2_CALC_CONFIRM,
    SM_SC_OOB_W4_CONFIRM,
} sm_sc_oob_state_t;

typedef uint8_t sm_key24_t[3];
typedef uint8_t sm_key56_t[7];
typedef uint8_t sm_key256_t[32];

//
// GLOBAL DATA
//

static bool sm_initialized;

static bool test_use_fixed_local_csrk;
static bool test_use_fixed_local_irk;

#ifdef ENABLE_TESTING_SUPPORT
static uint8_t test_pairing_failure;
#endif

// configuration
static uint8_t sm_accepted_stk_generation_methods;
static uint8_t sm_max_encryption_key_size;
static uint8_t sm_min_encryption_key_size;
static uint8_t sm_auth_req = 0;
static uint8_t sm_io_capabilities = IO_CAPABILITY_NO_INPUT_NO_OUTPUT;
static uint8_t sm_slave_request_security;
static uint32_t sm_fixed_passkey_in_display_role;
static bool sm_reconstruct_ltk_without_le_device_db_entry;

#ifdef ENABLE_LE_SECURE_CONNECTIONS
static bool sm_sc_only_mode;
static uint8_t sm_sc_oob_random[16];
static void (*sm_sc_oob_callback)(const uint8_t * confirm_value, const uint8_t * random_value);
static sm_sc_oob_state_t sm_sc_oob_state;
#endif


static bool                  sm_persistent_keys_random_active;
static const btstack_tlv_t * sm_tlv_impl;
static void *                sm_tlv_context;

// Security Manager Master Keys, please use sm_set_er(er) and sm_set_ir(ir) with your own 128 bit random values
static sm_key_t sm_persistent_er;
static sm_key_t sm_persistent_ir;

// derived from sm_persistent_ir
static sm_key_t sm_persistent_dhk;
static sm_key_t sm_persistent_irk;
static derived_key_generation_t dkg_state;

// derived from sm_persistent_er
// ..

// random address update
static random_address_update_t rau_state;
static bd_addr_t sm_random_address;

#ifdef USE_CMAC_ENGINE
// CMAC Calculation: General
static btstack_crypto_aes128_cmac_t sm_cmac_request;
static void (*sm_cmac_done_callback)(uint8_t hash[8]);
static uint8_t sm_cmac_active;
static uint8_t sm_cmac_hash[16];
#endif

// CMAC for ATT Signed Writes
#ifdef ENABLE_LE_SIGNED_WRITE
static uint16_t        sm_cmac_signed_write_message_len;
static uint8_t         sm_cmac_signed_write_header[3];
static const uint8_t * sm_cmac_signed_write_message;
static uint8_t         sm_cmac_signed_write_sign_counter[4];
#endif

// CMAC for Secure Connection functions
#ifdef ENABLE_LE_SECURE_CONNECTIONS
static sm_connection_t * sm_cmac_connection;
static uint8_t           sm_cmac_sc_buffer[80];
#endif

// resolvable private address lookup / CSRK calculation
static int       sm_address_resolution_test;
static int       sm_address_resolution_ah_calculation_active;
static uint8_t   sm_address_resolution_addr_type;
static bd_addr_t sm_address_resolution_address;
static void *    sm_address_resolution_context;
static address_resolution_mode_t sm_address_resolution_mode;
static btstack_linked_list_t sm_address_resolution_general_queue;

// aes128 crypto engine.
static sm_aes128_state_t  sm_aes128_state;

// crypto 
static btstack_crypto_random_t   sm_crypto_random_request;
static btstack_crypto_aes128_t   sm_crypto_aes128_request;
#ifdef ENABLE_LE_SECURE_CONNECTIONS
static btstack_crypto_ecc_p256_t sm_crypto_ecc_p256_request;
#endif

// temp storage for random data
static uint8_t sm_random_data[8];
static uint8_t sm_aes128_key[16];
static uint8_t sm_aes128_plaintext[16];
static uint8_t sm_aes128_ciphertext[16];

// to receive hci events
static btstack_packet_callback_registration_t hci_event_callback_registration;

/* to dispatch sm event */
static btstack_linked_list_t sm_event_handlers;

/* to schedule calls to sm_run */
static btstack_timer_source_t sm_run_timer;

// LE Secure Connections
#ifdef ENABLE_LE_SECURE_CONNECTIONS
static ec_key_generation_state_t ec_key_generation_state;
static uint8_t ec_q[64];
#endif

//
// Volume 3, Part H, Chapter 24
// "Security shall be initiated by the Security Manager in the device in the master role.
// The device in the slave role shall be the responding device."
// -> master := initiator, slave := responder
//

// data needed for security setup
typedef struct sm_setup_context {

    btstack_timer_source_t sm_timeout;

    // user response, (Phase 1 and/or 2)
    uint8_t   sm_user_response;
    uint8_t   sm_keypress_notification; // bitmap: passkey started, digit entered, digit erased, passkey cleared, passkey complete, 3 bit count

    // defines which keys will be send after connection is encrypted - calculated during Phase 1, used Phase 3
    uint8_t   sm_key_distribution_send_set;
    uint8_t   sm_key_distribution_sent_set;
    uint8_t   sm_key_distribution_expected_set;
    uint8_t   sm_key_distribution_received_set;

    // Phase 2 (Pairing over SMP)
    stk_generation_method_t sm_stk_generation_method;
    sm_key_t  sm_tk;
    uint8_t   sm_have_oob_data;
    uint8_t   sm_use_secure_connections;

    sm_key_t  sm_c1_t3_value;   // c1 calculation
    sm_pairing_packet_t sm_m_preq; // pairing request - needed only for c1
    sm_pairing_packet_t sm_s_pres; // pairing response - needed only for c1
    sm_key_t  sm_local_random;
    sm_key_t  sm_local_confirm;
    sm_key_t  sm_peer_random;
    sm_key_t  sm_peer_confirm;
    uint8_t   sm_m_addr_type;   // address and type can be removed
    uint8_t   sm_s_addr_type;   //  ''
    bd_addr_t sm_m_address;     //  ''
    bd_addr_t sm_s_address;     //  ''
    sm_key_t  sm_ltk;

    uint8_t   sm_state_vars;
#ifdef ENABLE_LE_SECURE_CONNECTIONS
    uint8_t   sm_peer_q[64];    // also stores random for EC key generation during init
    sm_key_t  sm_peer_nonce;    // might be combined with sm_peer_random
    sm_key_t  sm_local_nonce;   // might be combined with sm_local_random
    uint8_t   sm_dhkey[32];
    sm_key_t  sm_peer_dhkey_check;
    sm_key_t  sm_local_dhkey_check;
    sm_key_t  sm_ra;
    sm_key_t  sm_rb;
    sm_key_t  sm_t;             // used for f5 and h6
    sm_key_t  sm_mackey;
    uint8_t   sm_passkey_bit;   // also stores number of generated random bytes for EC key generation
#endif

    // Phase 3

    // key distribution, we generate
    uint16_t  sm_local_y;
    uint16_t  sm_local_div;
    uint16_t  sm_local_ediv;
    uint8_t   sm_local_rand[8];
    sm_key_t  sm_local_ltk;
    sm_key_t  sm_local_csrk;
    sm_key_t  sm_local_irk;
    // sm_local_address/addr_type not needed

    // key distribution, received from peer
    uint16_t  sm_peer_y;
    uint16_t  sm_peer_div;
    uint16_t  sm_peer_ediv;
    uint8_t   sm_peer_rand[8];
    sm_key_t  sm_peer_ltk;
    sm_key_t  sm_peer_irk;
    sm_key_t  sm_peer_csrk;
    uint8_t   sm_peer_addr_type;
    bd_addr_t sm_peer_address;
#ifdef ENABLE_LE_SIGNED_WRITE
    int       sm_le_device_index;
#endif
#ifdef ENABLE_CROSS_TRANSPORT_KEY_DERIVATION
    link_key_t sm_link_key;
    link_key_type_t sm_link_key_type;
#endif
} sm_setup_context_t;

//
static sm_setup_context_t the_setup;
static sm_setup_context_t * setup = &the_setup;

// active connection - the one for which the_setup is used for
static uint16_t sm_active_connection_handle = HCI_CON_HANDLE_INVALID;

// @return 1 if oob data is available
// stores oob data in provided 16 byte buffer if not null
static int (*sm_get_oob_data)(uint8_t addres_type, bd_addr_t addr, uint8_t * oob_data) = NULL;
static int (*sm_get_sc_oob_data)(uint8_t addres_type, bd_addr_t addr, uint8_t * oob_sc_peer_confirm, uint8_t * oob_sc_peer_random);

static void sm_run(void);
static void sm_done_for_handle(hci_con_handle_t con_handle);
static sm_connection_t * sm_get_connection_for_handle(hci_con_handle_t con_handle);
#ifdef ENABLE_CROSS_TRANSPORT_KEY_DERIVATION
static sm_connection_t * sm_get_connection_for_bd_addr_and_type(bd_addr_t address, bd_addr_type_t addr_type);
#endif
static inline int sm_calc_actual_encryption_key_size(int other);
static int sm_validate_stk_generation_method(void);
static void sm_handle_encryption_result_address_resolution(void *arg);
static void sm_handle_encryption_result_dkg_dhk(void *arg);
static void sm_handle_encryption_result_dkg_irk(void *arg);
static void sm_handle_encryption_result_enc_a(void *arg);
static void sm_handle_encryption_result_enc_b(void *arg);
static void sm_handle_encryption_result_enc_c(void *arg);
static void sm_handle_encryption_result_enc_csrk(void *arg);
static void sm_handle_encryption_result_enc_d(void * arg);
static void sm_handle_encryption_result_enc_ph3_ltk(void *arg);
static void sm_handle_encryption_result_enc_ph3_y(void *arg);
#ifdef ENABLE_LE_PERIPHERAL
static void sm_handle_encryption_result_enc_ph4_ltk(void *arg);
static void sm_handle_encryption_result_enc_ph4_y(void *arg);
#endif
static void sm_handle_encryption_result_enc_stk(void *arg);
static void sm_handle_encryption_result_rau(void *arg);
static void sm_handle_random_result_ph2_tk(void * arg);
static void sm_handle_random_result_rau(void * arg);
#ifdef ENABLE_LE_SECURE_CONNECTIONS
static void sm_cmac_message_start(const sm_key_t key, uint16_t message_len, const uint8_t * message, void (*done_callback)(uint8_t * hash));
static void sm_ec_generate_new_key(void);
static void sm_handle_random_result_sc_next_w2_cmac_for_confirmation(void * arg);
static void sm_handle_random_result_sc_next_send_pairing_random(void * arg);
static int sm_passkey_entry(stk_generation_method_t method);
#endif
static void sm_pairing_complete(sm_connection_t * sm_conn, uint8_t status, uint8_t reason);

static void log_info_hex16(const char * name, uint16_t value){
    log_info("%-6s 0x%04x", name, value);
}

// static inline uint8_t sm_pairing_packet_get_code(sm_pairing_packet_t packet){
//     return packet[0];
// }
static inline uint8_t sm_pairing_packet_get_io_capability(sm_pairing_packet_t packet){
    return packet[1];
}
static inline uint8_t sm_pairing_packet_get_oob_data_flag(sm_pairing_packet_t packet){
    return packet[2];
}
static inline uint8_t sm_pairing_packet_get_auth_req(sm_pairing_packet_t packet){
    return packet[3];
}
static inline uint8_t sm_pairing_packet_get_max_encryption_key_size(sm_pairing_packet_t packet){
    return packet[4];
}
static inline uint8_t sm_pairing_packet_get_initiator_key_distribution(sm_pairing_packet_t packet){
    return packet[5];
}
static inline uint8_t sm_pairing_packet_get_responder_key_distribution(sm_pairing_packet_t packet){
    return packet[6];
}

static inline void sm_pairing_packet_set_code(sm_pairing_packet_t packet, uint8_t code){
    packet[0] = code;
}
static inline void sm_pairing_packet_set_io_capability(sm_pairing_packet_t packet, uint8_t io_capability){
    packet[1] = io_capability;
}
static inline void sm_pairing_packet_set_oob_data_flag(sm_pairing_packet_t packet, uint8_t oob_data_flag){
    packet[2] = oob_data_flag;
}
static inline void sm_pairing_packet_set_auth_req(sm_pairing_packet_t packet, uint8_t auth_req){
    packet[3] = auth_req;
}
static inline void sm_pairing_packet_set_max_encryption_key_size(sm_pairing_packet_t packet, uint8_t max_encryption_key_size){
    packet[4] = max_encryption_key_size;
}
static inline void sm_pairing_packet_set_initiator_key_distribution(sm_pairing_packet_t packet, uint8_t initiator_key_distribution){
    packet[5] = initiator_key_distribution;
}
static inline void sm_pairing_packet_set_responder_key_distribution(sm_pairing_packet_t packet, uint8_t responder_key_distribution){
    packet[6] = responder_key_distribution;
}

// @return 1 if all bytes are 0
static bool sm_is_null(uint8_t * data, int size){
    int i;
    for (i=0; i < size ; i++){
        if (data[i] != 0) {
            return false;
        }
    }
    return true;
}

static bool sm_is_null_random(uint8_t random[8]){
    return sm_is_null(random, 8);
}

static bool sm_is_null_key(uint8_t * key){
    return sm_is_null(key, 16);
}

// sm_trigger_run allows to schedule callback from main run loop // reduces stack depth
static void sm_run_timer_handler(btstack_timer_source_t * ts){
	UNUSED(ts);
	sm_run();
}
static void sm_trigger_run(void){
    if (!sm_initialized) return;
	(void)btstack_run_loop_remove_timer(&sm_run_timer);
	btstack_run_loop_set_timer(&sm_run_timer, 0);
	btstack_run_loop_add_timer(&sm_run_timer);
}

// Key utils
static void sm_reset_tk(void){
    int i;
    for (i=0;i<16;i++){
        setup->sm_tk[i] = 0;
    }
}

// "For example, if a 128-bit encryption key is 0x123456789ABCDEF0123456789ABCDEF0
// and it is reduced to 7 octets (56 bits), then the resulting key is 0x0000000000000000003456789ABCDEF0.""
static void sm_truncate_key(sm_key_t key, int max_encryption_size){
    int i;
    for (i = max_encryption_size ; i < 16 ; i++){
        key[15-i] = 0;
    }
}

// ER / IR checks
static void sm_er_ir_set_default(void){
    int i;
    for (i=0;i<16;i++){
        sm_persistent_er[i] = 0x30 + i;
        sm_persistent_ir[i] = 0x90 + i;
    }
}

static int sm_er_is_default(void){
    int i;
    for (i=0;i<16;i++){
        if (sm_persistent_er[i] != (0x30+i)) return 0;
    }
    return 1;
}

static int sm_ir_is_default(void){
    int i;
    for (i=0;i<16;i++){
        if (sm_persistent_ir[i] != (0x90+i)) return 0;
    }
    return 1;
}

static void sm_dispatch_event(uint8_t packet_type, uint16_t channel, uint8_t * packet, uint16_t size){
    UNUSED(channel);

    // log event
    hci_dump_packet(packet_type, 1, packet, size);
    // dispatch to all event handlers
    btstack_linked_list_iterator_t it;
    btstack_linked_list_iterator_init(&it, &sm_event_handlers);
    while (btstack_linked_list_iterator_has_next(&it)){
        btstack_packet_callback_registration_t * entry = (btstack_packet_callback_registration_t*) btstack_linked_list_iterator_next(&it);
        entry->callback(packet_type, 0, packet, size);
    }
}

static void sm_setup_event_base(uint8_t * event, int event_size, uint8_t type, hci_con_handle_t con_handle, uint8_t addr_type, bd_addr_t address){
    event[0] = type;
    event[1] = event_size - 2;
    little_endian_store_16(event, 2, con_handle);
    event[4] = addr_type;
    reverse_bd_addr(address, &event[5]);
}

static void sm_notify_client_base(uint8_t type, hci_con_handle_t con_handle, uint8_t addr_type, bd_addr_t address){
    uint8_t event[11];
    sm_setup_event_base(event, sizeof(event), type, con_handle, addr_type, address);
    sm_dispatch_event(HCI_EVENT_PACKET, 0, event, sizeof(event));
}

static void sm_notify_client_passkey(uint8_t type, hci_con_handle_t con_handle, uint8_t addr_type, bd_addr_t address, uint32_t passkey){
    uint8_t event[15];
    sm_setup_event_base(event, sizeof(event), type, con_handle, addr_type, address);
    little_endian_store_32(event, 11, passkey);
    sm_dispatch_event(HCI_EVENT_PACKET, 0, event, sizeof(event));
}

static void sm_notify_client_index(uint8_t type, hci_con_handle_t con_handle, uint8_t addr_type, bd_addr_t address, uint16_t index){
    // fetch addr and addr type from db, only called for valid entries
    bd_addr_t identity_address;
    int identity_address_type;
    le_device_db_info(index, &identity_address_type, identity_address, NULL);

    uint8_t event[20];
    sm_setup_event_base(event, sizeof(event), type, con_handle, addr_type, address);
    event[11] = identity_address_type;
    reverse_bd_addr(identity_address, &event[12]);
    little_endian_store_16(event, 18, index);
    sm_dispatch_event(HCI_EVENT_PACKET, 0, event, sizeof(event));
}

static void sm_notify_client_status(uint8_t type, hci_con_handle_t con_handle, uint8_t addr_type, bd_addr_t address, uint8_t status){
    uint8_t event[12];
    sm_setup_event_base(event, sizeof(event), type, con_handle, addr_type, address);
    event[11] = status;
    sm_dispatch_event(HCI_EVENT_PACKET, 0, (uint8_t*) &event, sizeof(event));
}


static void sm_reencryption_started(sm_connection_t * sm_conn){

    if (sm_conn->sm_reencryption_active) return;

    sm_conn->sm_reencryption_active = true;

    int       identity_addr_type;
    bd_addr_t identity_addr;
    if (sm_conn->sm_le_db_index >= 0){
        // fetch addr and addr type from db, only called for valid entries
        le_device_db_info(sm_conn->sm_le_db_index, &identity_addr_type, identity_addr, NULL);
    } else {
        // for legacy pairing with LTK re-construction, use current peer addr
        identity_addr_type = sm_conn->sm_peer_addr_type;
        memcpy(identity_addr, sm_conn->sm_peer_address, 6);
    }

    sm_notify_client_base(SM_EVENT_REENCRYPTION_STARTED, sm_conn->sm_handle, identity_addr_type, identity_addr);
}

static void sm_reencryption_complete(sm_connection_t * sm_conn, uint8_t status){

    if (!sm_conn->sm_reencryption_active) return;

    sm_conn->sm_reencryption_active = false;

    int       identity_addr_type;
    bd_addr_t identity_addr;
    if (sm_conn->sm_le_db_index >= 0){
        // fetch addr and addr type from db, only called for valid entries
        le_device_db_info(sm_conn->sm_le_db_index, &identity_addr_type, identity_addr, NULL);
    } else {
        // for legacy pairing with LTK re-construction, use current peer addr
        identity_addr_type = sm_conn->sm_peer_addr_type;
        memcpy(identity_addr, sm_conn->sm_peer_address, 6);
    }

    sm_notify_client_status(SM_EVENT_REENCRYPTION_COMPLETE, sm_conn->sm_handle, identity_addr_type, identity_addr, status);
}

static void sm_pairing_started(sm_connection_t * sm_conn){

    if (sm_conn->sm_pairing_active) return;

    sm_conn->sm_pairing_active = true;

    uint8_t event[11];
    sm_setup_event_base(event, sizeof(event), SM_EVENT_PAIRING_STARTED, sm_conn->sm_handle, setup->sm_peer_addr_type, setup->sm_peer_address);
    sm_dispatch_event(HCI_EVENT_PACKET, 0, (uint8_t*) &event, sizeof(event));
}

static void sm_pairing_complete(sm_connection_t * sm_conn, uint8_t status, uint8_t reason){

    if (!sm_conn->sm_pairing_active) return;

    sm_conn->sm_pairing_active = false;

    uint8_t event[13];
    sm_setup_event_base(event, sizeof(event), SM_EVENT_PAIRING_COMPLETE, sm_conn->sm_handle, setup->sm_peer_addr_type, setup->sm_peer_address);
    event[11] = status;
    event[12] = reason;
    sm_dispatch_event(HCI_EVENT_PACKET, 0, (uint8_t*) &event, sizeof(event));
}

// SMP Timeout implementation

// Upon transmission of the Pairing Request command or reception of the Pairing Request command,
// the Security Manager Timer shall be reset and started.
//
// The Security Manager Timer shall be reset when an L2CAP SMP command is queued for transmission.
//
// If the Security Manager Timer reaches 30 seconds, the procedure shall be considered to have failed,
// and the local higher layer shall be notified. No further SMP commands shall be sent over the L2CAP
// Security Manager Channel. A new SM procedure shall only be performed when a new physical link has been
// established.

static void sm_timeout_handler(btstack_timer_source_t * timer){
    log_info("SM timeout");
    sm_connection_t * sm_conn = (sm_connection_t*) btstack_run_loop_get_timer_context(timer);
    sm_conn->sm_engine_state = SM_GENERAL_TIMEOUT;
    sm_reencryption_complete(sm_conn, ERROR_CODE_CONNECTION_TIMEOUT);
    sm_pairing_complete(sm_conn, ERROR_CODE_CONNECTION_TIMEOUT, 0);
    sm_done_for_handle(sm_conn->sm_handle);

    // trigger handling of next ready connection
    sm_run();
}
static void sm_timeout_start(sm_connection_t * sm_conn){
    btstack_run_loop_remove_timer(&setup->sm_timeout);
    btstack_run_loop_set_timer_context(&setup->sm_timeout, sm_conn);
    btstack_run_loop_set_timer_handler(&setup->sm_timeout, sm_timeout_handler);
    btstack_run_loop_set_timer(&setup->sm_timeout, 30000); // 30 seconds sm timeout
    btstack_run_loop_add_timer(&setup->sm_timeout);
}
static void sm_timeout_stop(void){
    btstack_run_loop_remove_timer(&setup->sm_timeout);
}
static void sm_timeout_reset(sm_connection_t * sm_conn){
    sm_timeout_stop();
    sm_timeout_start(sm_conn);
}

// end of sm timeout

// GAP Random Address updates
static gap_random_address_type_t gap_random_adress_type;
static btstack_timer_source_t gap_random_address_update_timer;
static uint32_t gap_random_adress_update_period;

static void gap_random_address_trigger(void){
    log_info("gap_random_address_trigger, state %u", rau_state);
    if (rau_state != RAU_IDLE) return;
    rau_state = RAU_GET_RANDOM;
    sm_trigger_run();
}

static void gap_random_address_update_handler(btstack_timer_source_t * timer){
    UNUSED(timer);

    log_info("GAP Random Address Update due");
    btstack_run_loop_set_timer(&gap_random_address_update_timer, gap_random_adress_update_period);
    btstack_run_loop_add_timer(&gap_random_address_update_timer);
    gap_random_address_trigger();
}

static void gap_random_address_update_start(void){
    btstack_run_loop_set_timer_handler(&gap_random_address_update_timer, gap_random_address_update_handler);
    btstack_run_loop_set_timer(&gap_random_address_update_timer, gap_random_adress_update_period);
    btstack_run_loop_add_timer(&gap_random_address_update_timer);
}

static void gap_random_address_update_stop(void){
    btstack_run_loop_remove_timer(&gap_random_address_update_timer);
}

// ah(k,r) helper
// r = padding || r
// r - 24 bit value
static void sm_ah_r_prime(uint8_t r[3], uint8_t * r_prime){
    // r'= padding || r
    memset(r_prime, 0, 16);
    (void)memcpy(&r_prime[13], r, 3);
}

// d1 helper
// d' = padding || r || d
// d,r - 16 bit values
static void sm_d1_d_prime(uint16_t d, uint16_t r, uint8_t * d1_prime){
    // d'= padding || r || d
    memset(d1_prime, 0, 16);
    big_endian_store_16(d1_prime, 12, r);
    big_endian_store_16(d1_prime, 14, d);
}

// calculate arguments for first AES128 operation in C1 function
static void sm_c1_t1(sm_key_t r, uint8_t preq[7], uint8_t pres[7], uint8_t iat, uint8_t rat, uint8_t * t1){

    // p1 = pres || preq || rat’ || iat’
    // "The octet of iat’ becomes the least significant octet of p1 and the most signifi-
    // cant octet of pres becomes the most significant octet of p1.
    // For example, if the 8-bit iat’ is 0x01, the 8-bit rat’ is 0x00, the 56-bit preq
    // is 0x07071000000101 and the 56 bit pres is 0x05000800000302 then
    // p1 is 0x05000800000302070710000001010001."

    sm_key_t p1;
    reverse_56(pres, &p1[0]);
    reverse_56(preq, &p1[7]);
    p1[14] = rat;
    p1[15] = iat;
    log_info_key("p1", p1);
    log_info_key("r", r);

    // t1 = r xor p1
    int i;
    for (i=0;i<16;i++){
        t1[i] = r[i] ^ p1[i];
    }
    log_info_key("t1", t1);
}

// calculate arguments for second AES128 operation in C1 function
static void sm_c1_t3(sm_key_t t2, bd_addr_t ia, bd_addr_t ra, uint8_t * t3){
     // p2 = padding || ia || ra
    // "The least significant octet of ra becomes the least significant octet of p2 and
    // the most significant octet of padding becomes the most significant octet of p2.
    // For example, if 48-bit ia is 0xA1A2A3A4A5A6 and the 48-bit ra is
    // 0xB1B2B3B4B5B6 then p2 is 0x00000000A1A2A3A4A5A6B1B2B3B4B5B6.

    sm_key_t p2;
    memset(p2, 0, 16);
    (void)memcpy(&p2[4], ia, 6);
    (void)memcpy(&p2[10], ra, 6);
    log_info_key("p2", p2);

    // c1 = e(k, t2_xor_p2)
    int i;
    for (i=0;i<16;i++){
        t3[i] = t2[i] ^ p2[i];
    }
    log_info_key("t3", t3);
}

static void sm_s1_r_prime(sm_key_t r1, sm_key_t r2, uint8_t * r_prime){
    log_info_key("r1", r1);
    log_info_key("r2", r2);
    (void)memcpy(&r_prime[8], &r2[8], 8);
    (void)memcpy(&r_prime[0], &r1[8], 8);
}


// decide on stk generation based on
// - pairing request
// - io capabilities
// - OOB data availability
static void sm_setup_tk(void){

    // horizontal: initiator capabilities
    // vertial:    responder capabilities
    static const stk_generation_method_t stk_generation_method [5] [5] = {
            { JUST_WORKS,      JUST_WORKS,       PK_INIT_INPUT,   JUST_WORKS,    PK_INIT_INPUT },
            { JUST_WORKS,      JUST_WORKS,       PK_INIT_INPUT,   JUST_WORKS,    PK_INIT_INPUT },
            { PK_RESP_INPUT,   PK_RESP_INPUT,    PK_BOTH_INPUT,   JUST_WORKS,    PK_RESP_INPUT },
            { JUST_WORKS,      JUST_WORKS,       JUST_WORKS,      JUST_WORKS,    JUST_WORKS    },
            { PK_RESP_INPUT,   PK_RESP_INPUT,    PK_INIT_INPUT,   JUST_WORKS,    PK_RESP_INPUT },
    };

    // uses numeric comparison if one side has DisplayYesNo and KeyboardDisplay combinations
#ifdef ENABLE_LE_SECURE_CONNECTIONS
    static const stk_generation_method_t stk_generation_method_with_secure_connection[5][5] = {
            { JUST_WORKS,      JUST_WORKS,         PK_INIT_INPUT,   JUST_WORKS,    PK_INIT_INPUT      },
            { JUST_WORKS,      NUMERIC_COMPARISON, PK_INIT_INPUT,   JUST_WORKS,    NUMERIC_COMPARISON },
            { PK_RESP_INPUT,   PK_RESP_INPUT,      PK_BOTH_INPUT,   JUST_WORKS,    PK_RESP_INPUT      },
            { JUST_WORKS,      JUST_WORKS,         JUST_WORKS,      JUST_WORKS,    JUST_WORKS         },
            { PK_RESP_INPUT,   NUMERIC_COMPARISON, PK_INIT_INPUT,   JUST_WORKS,    NUMERIC_COMPARISON },
    };
#endif

    // default: just works
    setup->sm_stk_generation_method = JUST_WORKS;

#ifdef ENABLE_LE_SECURE_CONNECTIONS
    setup->sm_use_secure_connections = ( sm_pairing_packet_get_auth_req(setup->sm_m_preq)
                                       & sm_pairing_packet_get_auth_req(setup->sm_s_pres)
                                       & SM_AUTHREQ_SECURE_CONNECTION ) != 0u;
#else
    setup->sm_use_secure_connections = 0;
#endif
    log_info("Secure pairing: %u", setup->sm_use_secure_connections);


    // decide if OOB will be used based on SC vs. Legacy and oob flags
    bool use_oob;
    if (setup->sm_use_secure_connections){
        // In LE Secure Connections pairing, the out of band method is used if at least
        // one device has the peer device's out of band authentication data available.
        use_oob = (sm_pairing_packet_get_oob_data_flag(setup->sm_m_preq) | sm_pairing_packet_get_oob_data_flag(setup->sm_s_pres)) != 0;
    } else {
        // In LE legacy pairing, the out of band method is used if both the devices have
        // the other device's out of band authentication data available. 
        use_oob = (sm_pairing_packet_get_oob_data_flag(setup->sm_m_preq) & sm_pairing_packet_get_oob_data_flag(setup->sm_s_pres)) != 0;
    }
    if (use_oob){
        log_info("SM: have OOB data");
        log_info_key("OOB", setup->sm_tk);
        setup->sm_stk_generation_method = OOB;
        return;
    }

    // If both devices have not set the MITM option in the Authentication Requirements
    // Flags, then the IO capabilities shall be ignored and the Just Works association
    // model shall be used.
    if (((sm_pairing_packet_get_auth_req(setup->sm_m_preq) & SM_AUTHREQ_MITM_PROTECTION) == 0u)
        &&  ((sm_pairing_packet_get_auth_req(setup->sm_s_pres) & SM_AUTHREQ_MITM_PROTECTION) == 0u)){
        log_info("SM: MITM not required by both -> JUST WORKS");
        return;
    }

    // Reset TK as it has been setup in sm_init_setup
    sm_reset_tk();

    // Also use just works if unknown io capabilites
    if ((sm_pairing_packet_get_io_capability(setup->sm_m_preq) > IO_CAPABILITY_KEYBOARD_DISPLAY) || (sm_pairing_packet_get_io_capability(setup->sm_s_pres) > IO_CAPABILITY_KEYBOARD_DISPLAY)){
        return;
    }

    // Otherwise the IO capabilities of the devices shall be used to determine the
    // pairing method as defined in Table 2.4.
    // see http://stackoverflow.com/a/1052837/393697 for how to specify pointer to 2-dimensional array
    const stk_generation_method_t (*generation_method)[5] = stk_generation_method;

#ifdef ENABLE_LE_SECURE_CONNECTIONS
    // table not define by default
    if (setup->sm_use_secure_connections){
        generation_method = stk_generation_method_with_secure_connection;
    }
#endif
    setup->sm_stk_generation_method = generation_method[sm_pairing_packet_get_io_capability(setup->sm_s_pres)][sm_pairing_packet_get_io_capability(setup->sm_m_preq)];

    log_info("sm_setup_tk: master io cap: %u, slave io cap: %u -> method %u",
        sm_pairing_packet_get_io_capability(setup->sm_m_preq), sm_pairing_packet_get_io_capability(setup->sm_s_pres), setup->sm_stk_generation_method);
}

static int sm_key_distribution_flags_for_set(uint8_t key_set){
    int flags = 0;
    if (key_set & SM_KEYDIST_ENC_KEY){
        flags |= SM_KEYDIST_FLAG_ENCRYPTION_INFORMATION;
        flags |= SM_KEYDIST_FLAG_MASTER_IDENTIFICATION;
    }
    if (key_set & SM_KEYDIST_ID_KEY){
        flags |= SM_KEYDIST_FLAG_IDENTITY_INFORMATION;
        flags |= SM_KEYDIST_FLAG_IDENTITY_ADDRESS_INFORMATION;
    }
    if (key_set & SM_KEYDIST_SIGN){
        flags |= SM_KEYDIST_FLAG_SIGNING_IDENTIFICATION;
    }
    return flags;
}

static void sm_setup_key_distribution(uint8_t keys_to_send, uint8_t keys_to_receive){
    setup->sm_key_distribution_received_set = 0;
    setup->sm_key_distribution_expected_set = sm_key_distribution_flags_for_set(keys_to_receive);
    setup->sm_key_distribution_send_set = sm_key_distribution_flags_for_set(keys_to_send);
    setup->sm_key_distribution_sent_set = 0;
#ifdef ENABLE_LE_SIGNED_WRITE
    setup->sm_le_device_index = -1;
#endif
}

// CSRK Key Lookup


static int sm_address_resolution_idle(void){
    return sm_address_resolution_mode == ADDRESS_RESOLUTION_IDLE;
}

static void sm_address_resolution_start_lookup(uint8_t addr_type, hci_con_handle_t con_handle, bd_addr_t addr, address_resolution_mode_t mode, void * context){
    (void)memcpy(sm_address_resolution_address, addr, 6);
    sm_address_resolution_addr_type = addr_type;
    sm_address_resolution_test = 0;
    sm_address_resolution_mode = mode;
    sm_address_resolution_context = context;
    sm_notify_client_base(SM_EVENT_IDENTITY_RESOLVING_STARTED, con_handle, addr_type, addr);
}

int sm_address_resolution_lookup(uint8_t address_type, bd_addr_t address){
    // check if already in list
    btstack_linked_list_iterator_t it;
    sm_lookup_entry_t * entry;
    btstack_linked_list_iterator_init(&it, &sm_address_resolution_general_queue);
    while(btstack_linked_list_iterator_has_next(&it)){
        entry = (sm_lookup_entry_t *) btstack_linked_list_iterator_next(&it);
        if (entry->address_type != address_type) continue;
        if (memcmp(entry->address, address, 6))  continue;
        // already in list
        return BTSTACK_BUSY;
    }
    entry = btstack_memory_sm_lookup_entry_get();
    if (!entry) return BTSTACK_MEMORY_ALLOC_FAILED;
    entry->address_type = (bd_addr_type_t) address_type;
    (void)memcpy(entry->address, address, 6);
    btstack_linked_list_add(&sm_address_resolution_general_queue, (btstack_linked_item_t *) entry);
    sm_trigger_run();
    return 0;
}

// CMAC calculation using AES Engineq
#ifdef USE_CMAC_ENGINE

static void sm_cmac_done_trampoline(void * arg){
    UNUSED(arg);
    sm_cmac_active = 0;
    (*sm_cmac_done_callback)(sm_cmac_hash);
    sm_trigger_run();
}

int sm_cmac_ready(void){
    return sm_cmac_active == 0u;
}
#endif

#ifdef ENABLE_LE_SECURE_CONNECTIONS
// generic cmac calculation
static void sm_cmac_message_start(const sm_key_t key, uint16_t message_len, const uint8_t * message, void (*done_callback)(uint8_t * hash)){
    sm_cmac_active = 1;
    sm_cmac_done_callback = done_callback;
    btstack_crypto_aes128_cmac_message(&sm_cmac_request, key, message_len, message, sm_cmac_hash, sm_cmac_done_trampoline, NULL);
}
#endif

// cmac for ATT Message signing
#ifdef ENABLE_LE_SIGNED_WRITE

static void sm_cmac_generator_start(const sm_key_t key, uint16_t message_len, uint8_t (*get_byte_callback)(uint16_t offset), void (*done_callback)(uint8_t * hash)){
    sm_cmac_active = 1;
    sm_cmac_done_callback = done_callback;
    btstack_crypto_aes128_cmac_generator(&sm_cmac_request, key, message_len, get_byte_callback, sm_cmac_hash, sm_cmac_done_trampoline, NULL);
}

static uint8_t sm_cmac_signed_write_message_get_byte(uint16_t offset){
    if (offset >= sm_cmac_signed_write_message_len) {
        log_error("sm_cmac_signed_write_message_get_byte. out of bounds, access %u, len %u", offset, sm_cmac_signed_write_message_len);
        return 0;
    }

    offset = sm_cmac_signed_write_message_len - 1 - offset;

    // sm_cmac_signed_write_header[3] | message[] | sm_cmac_signed_write_sign_counter[4]
    if (offset < 3){
        return sm_cmac_signed_write_header[offset];
    }
    int actual_message_len_incl_header = sm_cmac_signed_write_message_len - 4;
    if (offset <  actual_message_len_incl_header){
        return sm_cmac_signed_write_message[offset - 3];
    }
    return sm_cmac_signed_write_sign_counter[offset - actual_message_len_incl_header];
}

void sm_cmac_signed_write_start(const sm_key_t k, uint8_t opcode, hci_con_handle_t con_handle, uint16_t message_len, const uint8_t * message, uint32_t sign_counter, void (*done_handler)(uint8_t * hash)){
    // ATT Message Signing
    sm_cmac_signed_write_header[0] = opcode;
    little_endian_store_16(sm_cmac_signed_write_header, 1, con_handle);
    little_endian_store_32(sm_cmac_signed_write_sign_counter, 0, sign_counter);
    uint16_t total_message_len = 3 + message_len + 4;  // incl. virtually prepended att opcode, handle and appended sign_counter in LE
    sm_cmac_signed_write_message     = message;
    sm_cmac_signed_write_message_len = total_message_len;
    sm_cmac_generator_start(k, total_message_len, &sm_cmac_signed_write_message_get_byte, done_handler);
}
#endif

static void sm_trigger_user_response(sm_connection_t * sm_conn){
    // notify client for: JUST WORKS confirm, Numeric comparison confirm, PASSKEY display or input
    setup->sm_user_response = SM_USER_RESPONSE_IDLE;
    sm_conn->sm_pairing_active = true;
    switch (setup->sm_stk_generation_method){
        case PK_RESP_INPUT:
            if (IS_RESPONDER(sm_conn->sm_role)){
                setup->sm_user_response = SM_USER_RESPONSE_PENDING;
                sm_notify_client_base(SM_EVENT_PASSKEY_INPUT_NUMBER, sm_conn->sm_handle, sm_conn->sm_peer_addr_type, sm_conn->sm_peer_address);
            } else {
                sm_notify_client_passkey(SM_EVENT_PASSKEY_DISPLAY_NUMBER, sm_conn->sm_handle, sm_conn->sm_peer_addr_type, sm_conn->sm_peer_address, big_endian_read_32(setup->sm_tk, 12));
            }
            break;
        case PK_INIT_INPUT:
            if (IS_RESPONDER(sm_conn->sm_role)){
                sm_notify_client_passkey(SM_EVENT_PASSKEY_DISPLAY_NUMBER, sm_conn->sm_handle, sm_conn->sm_peer_addr_type, sm_conn->sm_peer_address, big_endian_read_32(setup->sm_tk, 12));
            } else {
                setup->sm_user_response = SM_USER_RESPONSE_PENDING;
                sm_notify_client_base(SM_EVENT_PASSKEY_INPUT_NUMBER, sm_conn->sm_handle, sm_conn->sm_peer_addr_type, sm_conn->sm_peer_address);
            }
            break;
        case PK_BOTH_INPUT:
            setup->sm_user_response = SM_USER_RESPONSE_PENDING;
            sm_notify_client_base(SM_EVENT_PASSKEY_INPUT_NUMBER, sm_conn->sm_handle, sm_conn->sm_peer_addr_type, sm_conn->sm_peer_address);
            break;
        case NUMERIC_COMPARISON:
            setup->sm_user_response = SM_USER_RESPONSE_PENDING;
            sm_notify_client_passkey(SM_EVENT_NUMERIC_COMPARISON_REQUEST, sm_conn->sm_handle, sm_conn->sm_peer_addr_type, sm_conn->sm_peer_address, big_endian_read_32(setup->sm_tk, 12));
            break;
        case JUST_WORKS:
            setup->sm_user_response = SM_USER_RESPONSE_PENDING;
            sm_notify_client_base(SM_EVENT_JUST_WORKS_REQUEST, sm_conn->sm_handle, sm_conn->sm_peer_addr_type, sm_conn->sm_peer_address);
            break;
        case OOB:
            // client already provided OOB data, let's skip notification.
            break;
        default:
            btstack_assert(false);
            break;
    }
}

static bool sm_key_distribution_all_received(void) {
    log_debug("sm_key_distribution_all_received: received 0x%02x, expecting 0x%02x", setup->sm_key_distribution_received_set, bution_expected_set);
    return (setup->sm_key_distribution_expected_set & setup->sm_key_distribution_received_set) == setup->sm_key_distribution_expected_set;
}

static void sm_done_for_handle(hci_con_handle_t con_handle){
    if (sm_active_connection_handle == con_handle){
        sm_timeout_stop();
        sm_active_connection_handle = HCI_CON_HANDLE_INVALID;
        log_info("sm: connection 0x%x released setup context", con_handle);

#ifdef ENABLE_LE_SECURE_CONNECTIONS
        // generate new ec key after each pairing (that used it)
        if (setup->sm_use_secure_connections){
            sm_ec_generate_new_key();
        }
#endif
    }
}

static void sm_master_pairing_success(sm_connection_t *connection) {// master -> all done
    connection->sm_engine_state = SM_INITIATOR_CONNECTED;
    sm_pairing_complete(connection, ERROR_CODE_SUCCESS, 0);
    sm_done_for_handle(connection->sm_handle);
}

static int sm_key_distribution_flags_for_auth_req(void){

    int flags = SM_KEYDIST_ID_KEY;
    if (sm_auth_req & SM_AUTHREQ_BONDING){
        // encryption and signing information only if bonding requested
        flags |= SM_KEYDIST_ENC_KEY;
#ifdef ENABLE_LE_SIGNED_WRITE
        flags |= SM_KEYDIST_SIGN;
#endif
#ifdef ENABLE_CROSS_TRANSPORT_KEY_DERIVATION
        // LinkKey for CTKD requires SC
        if (sm_auth_req & SM_AUTHREQ_SECURE_CONNECTION){
        	flags |= SM_KEYDIST_LINK_KEY;
        }
#endif
    }
    return flags;
}

static void sm_reset_setup(void){
    // fill in sm setup
    setup->sm_state_vars = 0;
    setup->sm_keypress_notification = 0;
    setup->sm_have_oob_data = 0;
    sm_reset_tk();
}

static void sm_init_setup(sm_connection_t * sm_conn){
    // fill in sm setup
    setup->sm_peer_addr_type = sm_conn->sm_peer_addr_type;
    (void)memcpy(setup->sm_peer_address, sm_conn->sm_peer_address, 6);

    // query client for Legacy Pairing OOB data
    if (sm_get_oob_data != NULL) {
        setup->sm_have_oob_data = (*sm_get_oob_data)(sm_conn->sm_peer_addr_type, sm_conn->sm_peer_address, setup->sm_tk);
    }

    // if available and SC supported, also ask for SC OOB Data
#ifdef ENABLE_LE_SECURE_CONNECTIONS
    memset(setup->sm_ra, 0, 16);
    memset(setup->sm_rb, 0, 16);
    if (setup->sm_have_oob_data && (sm_auth_req & SM_AUTHREQ_SECURE_CONNECTION)){
        if (sm_get_sc_oob_data != NULL){
            if (IS_RESPONDER(sm_conn->sm_role)){
                setup->sm_have_oob_data = (*sm_get_sc_oob_data)(
                    sm_conn->sm_peer_addr_type,
                    sm_conn->sm_peer_address,
                    setup->sm_peer_confirm,
                    setup->sm_ra);
            } else {
                setup->sm_have_oob_data = (*sm_get_sc_oob_data)(
                    sm_conn->sm_peer_addr_type,
                    sm_conn->sm_peer_address,
                    setup->sm_peer_confirm,
                    setup->sm_rb);
            }
        } else {
            setup->sm_have_oob_data = 0;
        }
    }
#endif

    sm_pairing_packet_t * local_packet;
    if (IS_RESPONDER(sm_conn->sm_role)){
        // slave
        local_packet = &setup->sm_s_pres;
        setup->sm_m_addr_type = sm_conn->sm_peer_addr_type;
        setup->sm_s_addr_type = sm_conn->sm_own_addr_type;
        (void)memcpy(setup->sm_m_address, sm_conn->sm_peer_address, 6);
        (void)memcpy(setup->sm_s_address, sm_conn->sm_own_address, 6);
    } else {
        // master
        local_packet = &setup->sm_m_preq;
        setup->sm_s_addr_type = sm_conn->sm_peer_addr_type;
        setup->sm_m_addr_type = sm_conn->sm_own_addr_type;
        (void)memcpy(setup->sm_s_address, sm_conn->sm_peer_address, 6);
        (void)memcpy(setup->sm_m_address, sm_conn->sm_own_address, 6);

        uint8_t key_distribution_flags = sm_key_distribution_flags_for_auth_req();
        sm_pairing_packet_set_initiator_key_distribution(setup->sm_m_preq, key_distribution_flags);
        sm_pairing_packet_set_responder_key_distribution(setup->sm_m_preq, key_distribution_flags);
    }

    uint8_t auth_req = sm_auth_req & ~SM_AUTHREQ_CT2;
    uint8_t max_encryption_key_size = sm_max_encryption_key_size;
#ifdef ENABLE_LE_SECURE_CONNECTIONS
    // enable SC for SC only mode
    if (sm_sc_only_mode){
        auth_req |= SM_AUTHREQ_SECURE_CONNECTION;
        max_encryption_key_size = 16;
    }
#endif
#ifdef ENABLE_CROSS_TRANSPORT_KEY_DERIVATION
	// set CT2 if SC + Bonding + CTKD
	const uint8_t auth_req_for_ct2 = SM_AUTHREQ_SECURE_CONNECTION | SM_AUTHREQ_BONDING;
	if ((auth_req & auth_req_for_ct2) == auth_req_for_ct2){
		auth_req |= SM_AUTHREQ_CT2;
	}
#endif
    sm_pairing_packet_set_io_capability(*local_packet, sm_io_capabilities);
    sm_pairing_packet_set_oob_data_flag(*local_packet, setup->sm_have_oob_data);
    sm_pairing_packet_set_auth_req(*local_packet, auth_req);
    sm_pairing_packet_set_max_encryption_key_size(*local_packet, max_encryption_key_size);
}

static int sm_stk_generation_init(sm_connection_t * sm_conn){

    sm_pairing_packet_t * remote_packet;
    uint8_t               keys_to_send;
    uint8_t               keys_to_receive;
    if (IS_RESPONDER(sm_conn->sm_role)){
        // slave / responder
        remote_packet   = &setup->sm_m_preq;
        keys_to_send    = sm_pairing_packet_get_responder_key_distribution(setup->sm_m_preq);
        keys_to_receive = sm_pairing_packet_get_initiator_key_distribution(setup->sm_m_preq);
    } else {
        // master / initiator
        remote_packet   = &setup->sm_s_pres;
        keys_to_send    = sm_pairing_packet_get_initiator_key_distribution(setup->sm_s_pres);
        keys_to_receive = sm_pairing_packet_get_responder_key_distribution(setup->sm_s_pres);
    }

    // check key size
#ifdef ENABLE_LE_SECURE_CONNECTIONS
    // SC Only mandates 128 bit key size
    if (sm_sc_only_mode && (sm_pairing_packet_get_max_encryption_key_size(*remote_packet) < 16)) {
        return SM_REASON_ENCRYPTION_KEY_SIZE;
    }
#endif
    sm_conn->sm_actual_encryption_key_size = sm_calc_actual_encryption_key_size(sm_pairing_packet_get_max_encryption_key_size(*remote_packet));
    if (sm_conn->sm_actual_encryption_key_size == 0u) return SM_REASON_ENCRYPTION_KEY_SIZE;

    // decide on STK generation method / SC
    sm_setup_tk();
    log_info("SMP: generation method %u", setup->sm_stk_generation_method);

    // check if STK generation method is acceptable by client
    if (!sm_validate_stk_generation_method()) return SM_REASON_AUTHENTHICATION_REQUIREMENTS;

#ifdef ENABLE_LE_SECURE_CONNECTIONS
    // Check LE SC Only mode
    if (sm_sc_only_mode && (setup->sm_use_secure_connections == false)){
        log_info("SC Only mode active but SC not possible");
        return SM_REASON_AUTHENTHICATION_REQUIREMENTS;
    }

    // LTK (= encryption information & master identification) only used exchanged for LE Legacy Connection
    if (setup->sm_use_secure_connections){
        keys_to_send &= ~SM_KEYDIST_ENC_KEY;
        keys_to_receive  &= ~SM_KEYDIST_ENC_KEY;
    }
#endif

    // identical to responder
    sm_setup_key_distribution(keys_to_send, keys_to_receive);

    // JUST WORKS doens't provide authentication
    sm_conn->sm_connection_authenticated = (setup->sm_stk_generation_method == JUST_WORKS) ? 0 : 1;

    return 0;
}

static void sm_address_resolution_handle_event(address_resolution_event_t event){

    // cache and reset context
    int matched_device_id = sm_address_resolution_test;
    address_resolution_mode_t mode = sm_address_resolution_mode;
    void * context = sm_address_resolution_context;

    // reset context
    sm_address_resolution_mode = ADDRESS_RESOLUTION_IDLE;
    sm_address_resolution_context = NULL;
    sm_address_resolution_test = -1;
    hci_con_handle_t con_handle = 0;

    sm_connection_t * sm_connection;
    sm_key_t ltk;
    bool have_ltk;
#ifdef ENABLE_LE_CENTRAL
    bool trigger_pairing;
#endif
    switch (mode){
        case ADDRESS_RESOLUTION_GENERAL:
            break;
        case ADDRESS_RESOLUTION_FOR_CONNECTION:
            sm_connection = (sm_connection_t *) context;
            con_handle = sm_connection->sm_handle;

            // have ltk -> start encryption / send security request
            // Core 5, Vol 3, Part C, 10.3.2 Initiating a Service Request
            // "When a bond has been created between two devices, any reconnection should result in the local device
            //  enabling or requesting encryption with the remote device before initiating any service request."

            switch (event){
                case ADDRESS_RESOLUTION_SUCCEEDED:
                    sm_connection->sm_irk_lookup_state = IRK_LOOKUP_SUCCEEDED;
                    sm_connection->sm_le_db_index = matched_device_id;
                    log_info("ADDRESS_RESOLUTION_SUCCEEDED, index %d", sm_connection->sm_le_db_index);

                    le_device_db_encryption_get(sm_connection->sm_le_db_index, NULL, NULL, ltk, NULL, NULL, NULL, NULL);
                    have_ltk = !sm_is_null_key(ltk);

                    if (sm_connection->sm_role) {
#ifdef ENABLE_LE_PERIPHERAL
                        // IRK required before, continue
                        if (sm_connection->sm_engine_state == SM_RESPONDER_PH0_RECEIVED_LTK_W4_IRK){
                            sm_connection->sm_engine_state = SM_RESPONDER_PH0_RECEIVED_LTK_REQUEST;
                            break;
                        }
                        if (sm_connection->sm_engine_state == SM_RESPONDER_PH1_PAIRING_REQUEST_RECEIVED_W4_IRK){
                            sm_connection->sm_engine_state = SM_RESPONDER_PH1_PAIRING_REQUEST_RECEIVED;
                            break;
                        }
                        bool trigger_security_request = (sm_connection->sm_pairing_requested != 0) || (sm_slave_request_security != 0);
                        sm_connection->sm_pairing_requested = 0;
#ifdef ENABLE_LE_PROACTIVE_AUTHENTICATION
                        // trigger security request for Proactive Authentication if LTK available
                        trigger_security_request = trigger_security_request || have_ltk;
#endif

                        log_info("peripheral: pairing request local %u, have_ltk %u => trigger_security_request %u",
                                 sm_connection->sm_pairing_requested, (int) have_ltk, trigger_security_request);

                        if (trigger_security_request){
                            sm_connection->sm_engine_state = SM_RESPONDER_SEND_SECURITY_REQUEST;
                            if (have_ltk){
                                sm_reencryption_started(sm_connection);
                            } else {
                                sm_pairing_started(sm_connection);
                            }
                            sm_trigger_run();
                        }
#endif
                    } else {

#ifdef ENABLE_LE_CENTRAL
                        // check if pairing already requested and reset requests
                        trigger_pairing = sm_connection->sm_pairing_requested || sm_connection->sm_security_request_received;
                        log_info("central: pairing request local %u, remote %u => trigger_pairing %u. have_ltk %u",
                                 sm_connection->sm_pairing_requested, sm_connection->sm_security_request_received, (int) trigger_pairing, (int) have_ltk);
                        sm_connection->sm_security_request_received = 0;
                        sm_connection->sm_pairing_requested = 0;
                        bool trigger_reencryption = false;

                        if (have_ltk){
#ifdef ENABLE_LE_PROACTIVE_AUTHENTICATION
                            trigger_reencryption = true;
#else
                            if (trigger_pairing){
                                trigger_reencryption = true;
                            } else {
                                log_info("central: defer enabling encryption for bonded device");
                            }
#endif
                        }

                        if (trigger_reencryption){
                            log_info("central: enable encryption for bonded device");
                            sm_connection->sm_engine_state = SM_INITIATOR_PH4_HAS_LTK;
                            break;
                        }

                        // pairing_request -> send pairing request
                        if (trigger_pairing){
                            sm_connection->sm_engine_state = SM_INITIATOR_PH1_W2_SEND_PAIRING_REQUEST;
                            break;
                        }
#endif
                    }
                    break;
                case ADDRESS_RESOLUTION_FAILED:
                    sm_connection->sm_irk_lookup_state = IRK_LOOKUP_FAILED;
                    if (sm_connection->sm_role) {
#ifdef ENABLE_LE_PERIPHERAL
                        // LTK request received before, IRK required -> negative LTK reply
                        if (sm_connection->sm_engine_state == SM_RESPONDER_PH0_RECEIVED_LTK_W4_IRK){
                            sm_connection->sm_engine_state = SM_RESPONDER_PH0_SEND_LTK_REQUESTED_NEGATIVE_REPLY;
                        }
                        // send security request if requested
                        bool trigger_security_request = (sm_connection->sm_pairing_requested != 0) || (sm_slave_request_security != 0);
                        sm_connection->sm_pairing_requested = 0;
                        if (trigger_security_request){
                            sm_connection->sm_engine_state = SM_RESPONDER_SEND_SECURITY_REQUEST;
                            sm_pairing_started(sm_connection);
                        }
                        break;
#endif
                    }
#ifdef ENABLE_LE_CENTRAL
                    if (!sm_connection->sm_pairing_requested && !sm_connection->sm_security_request_received) break;
                    sm_connection->sm_security_request_received = 0;
                    sm_connection->sm_pairing_requested = 0;
                    sm_connection->sm_engine_state = SM_INITIATOR_PH1_W2_SEND_PAIRING_REQUEST;
#endif
                    break;

                default:
                    btstack_assert(false);
                    break;
            }
            break;
        default:
            break;
    }

    switch (event){
        case ADDRESS_RESOLUTION_SUCCEEDED:
            sm_notify_client_index(SM_EVENT_IDENTITY_RESOLVING_SUCCEEDED, con_handle, sm_address_resolution_addr_type, sm_address_resolution_address, matched_device_id);
            break;
        case ADDRESS_RESOLUTION_FAILED:
            sm_notify_client_base(SM_EVENT_IDENTITY_RESOLVING_FAILED, con_handle, sm_address_resolution_addr_type, sm_address_resolution_address);
            break;
        default:
            btstack_assert(false);
            break;
    }
}

static void sm_store_bonding_information(sm_connection_t * sm_conn){
    int le_db_index = -1;

    // lookup device based on IRK
    if (setup->sm_key_distribution_received_set & SM_KEYDIST_FLAG_IDENTITY_INFORMATION){
        int i;
        for (i=0; i < le_device_db_max_count(); i++){
            sm_key_t irk;
            bd_addr_t address;
            int address_type = BD_ADDR_TYPE_UNKNOWN;
            le_device_db_info(i, &address_type, address, irk);
            // skip unused entries
            if (address_type == BD_ADDR_TYPE_UNKNOWN) continue;
            // compare Identity Address
            if (memcmp(address, setup->sm_peer_address, 6) != 0) continue;
            // compare Identity Resolving Key
            if (memcmp(irk, setup->sm_peer_irk, 16) != 0) continue;

            log_info("sm: device found for IRK, updating");
            le_db_index = i;
            break;
        }
    } else {
        // assert IRK is set to zero
        memset(setup->sm_peer_irk, 0, 16);
    }

    // if not found, lookup via public address if possible
    log_info("sm peer addr type %u, peer addres %s", setup->sm_peer_addr_type, bd_addr_to_str(setup->sm_peer_address));
    if ((le_db_index < 0) && (setup->sm_peer_addr_type == BD_ADDR_TYPE_LE_PUBLIC)){
        int i;
        for (i=0; i < le_device_db_max_count(); i++){
            bd_addr_t address;
            int address_type = BD_ADDR_TYPE_UNKNOWN;
            le_device_db_info(i, &address_type, address, NULL);
            // skip unused entries
            if (address_type == BD_ADDR_TYPE_UNKNOWN) continue;
            log_info("device %u, sm peer addr type %u, peer addres %s", i, address_type, bd_addr_to_str(address));
            if ((address_type == BD_ADDR_TYPE_LE_PUBLIC) && (memcmp(address, setup->sm_peer_address, 6) == 0)){
                log_info("sm: device found for public address, updating");
                le_db_index = i;
                break;
            }
        }
    }

    // if not found, add to db
    bool new_to_le_device_db = false;
    if (le_db_index < 0) {
        le_db_index = le_device_db_add(setup->sm_peer_addr_type, setup->sm_peer_address, setup->sm_peer_irk);
        new_to_le_device_db = true;
    }

    if (le_db_index >= 0){

#ifdef ENABLE_LE_PRIVACY_ADDRESS_RESOLUTION
        if (!new_to_le_device_db){
            hci_remove_le_device_db_entry_from_resolving_list(le_db_index);
        }
        hci_load_le_device_db_entry_into_resolving_list(le_db_index);
#else
        UNUSED(new_to_le_device_db);
#endif

        sm_notify_client_index(SM_EVENT_IDENTITY_CREATED, sm_conn->sm_handle, setup->sm_peer_addr_type, setup->sm_peer_address, le_db_index);
        sm_conn->sm_irk_lookup_state = IRK_LOOKUP_SUCCEEDED;
        sm_conn->sm_le_db_index = le_db_index;

#ifdef ENABLE_LE_SIGNED_WRITE
        // store local CSRK
        setup->sm_le_device_index = le_db_index;
        if ((setup->sm_key_distribution_sent_set) & SM_KEYDIST_FLAG_SIGNING_IDENTIFICATION){
            log_info("sm: store local CSRK");
            le_device_db_local_csrk_set(le_db_index, setup->sm_local_csrk);
            le_device_db_local_counter_set(le_db_index, 0);
        }

        // store remote CSRK
        if (setup->sm_key_distribution_received_set & SM_KEYDIST_FLAG_SIGNING_IDENTIFICATION){
            log_info("sm: store remote CSRK");
            le_device_db_remote_csrk_set(le_db_index, setup->sm_peer_csrk);
            le_device_db_remote_counter_set(le_db_index, 0);
        }
#endif
        // store encryption information for secure connections: LTK generated by ECDH
        if (setup->sm_use_secure_connections){
            log_info("sm: store SC LTK (key size %u, authenticated %u)", sm_conn->sm_actual_encryption_key_size, sm_conn->sm_connection_authenticated);
            uint8_t zero_rand[8];
            memset(zero_rand, 0, 8);
            le_device_db_encryption_set(le_db_index, 0, zero_rand, setup->sm_ltk, sm_conn->sm_actual_encryption_key_size,
                                        sm_conn->sm_connection_authenticated, sm_conn->sm_connection_authorization_state == AUTHORIZATION_GRANTED, 1);
        }

        // store encryption information for legacy pairing: peer LTK, EDIV, RAND
        else if ( (setup->sm_key_distribution_received_set & SM_KEYDIST_FLAG_ENCRYPTION_INFORMATION)
        && (setup->sm_key_distribution_received_set & SM_KEYDIST_FLAG_MASTER_IDENTIFICATION )){
            log_info("sm: set encryption information (key size %u, authenticated %u)", sm_conn->sm_actual_encryption_key_size, sm_conn->sm_connection_authenticated);
            le_device_db_encryption_set(le_db_index, setup->sm_peer_ediv, setup->sm_peer_rand, setup->sm_peer_ltk,
                                        sm_conn->sm_actual_encryption_key_size, sm_conn->sm_connection_authenticated, sm_conn->sm_connection_authorization_state == AUTHORIZATION_GRANTED, 0);

        }
    }
}

static void sm_key_distribution_handle_all_received(sm_connection_t * sm_conn){

    // only store pairing information if both sides are bondable, i.e., the bonadble flag is set
    bool bonding_enabled = (sm_pairing_packet_get_auth_req(setup->sm_m_preq)
                            & sm_pairing_packet_get_auth_req(setup->sm_s_pres)
                            & SM_AUTHREQ_BONDING ) != 0u;

    if (bonding_enabled){
        sm_store_bonding_information(sm_conn);
    } else {
        log_info("Ignoring received keys, bonding not enabled");
    }
}

static void sm_pairing_error(sm_connection_t * sm_conn, uint8_t reason){
    sm_conn->sm_pairing_failed_reason = reason;
    sm_conn->sm_engine_state = SM_GENERAL_SEND_PAIRING_FAILED;
}

static inline void sm_pdu_received_in_wrong_state(sm_connection_t * sm_conn){
    sm_pairing_error(sm_conn, SM_REASON_UNSPECIFIED_REASON);
}

#ifdef ENABLE_LE_SECURE_CONNECTIONS

static void sm_sc_prepare_dhkey_check(sm_connection_t * sm_conn);
static int sm_passkey_used(stk_generation_method_t method);
static int sm_just_works_or_numeric_comparison(stk_generation_method_t method);

static void sm_sc_start_calculating_local_confirm(sm_connection_t * sm_conn){
    if (setup->sm_stk_generation_method == OOB){
        sm_conn->sm_engine_state = SM_SC_W2_CMAC_FOR_CONFIRMATION;
    } else {
        btstack_crypto_random_generate(&sm_crypto_random_request, setup->sm_local_nonce, 16, &sm_handle_random_result_sc_next_w2_cmac_for_confirmation, (void *)(uintptr_t) sm_conn->sm_handle);
    }
}

static void sm_sc_state_after_receiving_random(sm_connection_t * sm_conn){
    if (IS_RESPONDER(sm_conn->sm_role)){
        // Responder
        if (setup->sm_stk_generation_method == OOB){
            // generate Nb
            log_info("Generate Nb");
            btstack_crypto_random_generate(&sm_crypto_random_request, setup->sm_local_nonce, 16, &sm_handle_random_result_sc_next_send_pairing_random, (void *)(uintptr_t) sm_conn->sm_handle);
        } else {
            sm_conn->sm_engine_state = SM_SC_SEND_PAIRING_RANDOM;
        }
    } else {
        // Initiator role
        switch (setup->sm_stk_generation_method){
            case JUST_WORKS:
                sm_sc_prepare_dhkey_check(sm_conn);
                break;

            case NUMERIC_COMPARISON:
                sm_conn->sm_engine_state = SM_SC_W2_CALCULATE_G2;
                break;
            case PK_INIT_INPUT:
            case PK_RESP_INPUT:
            case PK_BOTH_INPUT:
                if (setup->sm_passkey_bit < 20u) {
                    sm_sc_start_calculating_local_confirm(sm_conn);
                } else {
                    sm_sc_prepare_dhkey_check(sm_conn);
                }
                break;
            case OOB:
                sm_sc_prepare_dhkey_check(sm_conn);
                break;
            default:
                btstack_assert(false);
                break;
        }
    }
}

static void sm_sc_cmac_done(uint8_t * hash){
    log_info("sm_sc_cmac_done: ");
    log_info_hexdump(hash, 16);

    if (sm_sc_oob_state == SM_SC_OOB_W4_CONFIRM){
        sm_sc_oob_state = SM_SC_OOB_IDLE;
        (*sm_sc_oob_callback)(hash, sm_sc_oob_random);
        return;
    }

    sm_connection_t * sm_conn = sm_cmac_connection;
    sm_cmac_connection = NULL;
#ifdef ENABLE_CROSS_TRANSPORT_KEY_DERIVATION
    link_key_type_t link_key_type;
#endif

    switch (sm_conn->sm_engine_state){
        case SM_SC_W4_CMAC_FOR_CONFIRMATION:
            (void)memcpy(setup->sm_local_confirm, hash, 16);
            sm_conn->sm_engine_state = SM_SC_SEND_CONFIRMATION;
            break;
        case SM_SC_W4_CMAC_FOR_CHECK_CONFIRMATION:
            // check
            if (0 != memcmp(hash, setup->sm_peer_confirm, 16)){
                sm_pairing_error(sm_conn, SM_REASON_CONFIRM_VALUE_FAILED);
                break;
            }
            sm_sc_state_after_receiving_random(sm_conn);
            break;
        case SM_SC_W4_CALCULATE_G2: {
            uint32_t vab = big_endian_read_32(hash, 12) % 1000000;
            big_endian_store_32(setup->sm_tk, 12, vab);
            sm_conn->sm_engine_state = SM_SC_W4_USER_RESPONSE;
            sm_trigger_user_response(sm_conn);
            break;
        }
        case SM_SC_W4_CALCULATE_F5_SALT:
            (void)memcpy(setup->sm_t, hash, 16);
            sm_conn->sm_engine_state = SM_SC_W2_CALCULATE_F5_MACKEY;
            break;
        case SM_SC_W4_CALCULATE_F5_MACKEY:
            (void)memcpy(setup->sm_mackey, hash, 16);
            sm_conn->sm_engine_state = SM_SC_W2_CALCULATE_F5_LTK;
            break;
        case SM_SC_W4_CALCULATE_F5_LTK:
            // truncate sm_ltk, but keep full LTK for cross-transport key derivation in sm_local_ltk
            // Errata Service Release to the Bluetooth Specification: ESR09
            //   E6405 – Cross transport key derivation from a key of size less than 128 bits
            //   Note: When the BR/EDR link key is being derived from the LTK, the derivation is done before the LTK gets masked."
            (void)memcpy(setup->sm_ltk, hash, 16);
            (void)memcpy(setup->sm_local_ltk, hash, 16);
            sm_truncate_key(setup->sm_ltk, sm_conn->sm_actual_encryption_key_size);
            sm_conn->sm_engine_state = SM_SC_W2_CALCULATE_F6_FOR_DHKEY_CHECK;
            break;
        case SM_SC_W4_CALCULATE_F6_FOR_DHKEY_CHECK:
            (void)memcpy(setup->sm_local_dhkey_check, hash, 16);
            if (IS_RESPONDER(sm_conn->sm_role)){
                // responder
                if (setup->sm_state_vars & SM_STATE_VAR_DHKEY_COMMAND_RECEIVED){
                    sm_conn->sm_engine_state = SM_SC_W2_CALCULATE_F6_TO_VERIFY_DHKEY_CHECK;
                } else {
                    sm_conn->sm_engine_state = SM_SC_W4_DHKEY_CHECK_COMMAND;
                }
            } else {
                sm_conn->sm_engine_state = SM_SC_SEND_DHKEY_CHECK_COMMAND;
            }
            break;
        case SM_SC_W4_CALCULATE_F6_TO_VERIFY_DHKEY_CHECK:
            if (0 != memcmp(hash, setup->sm_peer_dhkey_check, 16) ){
                sm_pairing_error(sm_conn, SM_REASON_DHKEY_CHECK_FAILED);
                break;
            }
            if (IS_RESPONDER(sm_conn->sm_role)){
                // responder
                sm_conn->sm_engine_state = SM_SC_SEND_DHKEY_CHECK_COMMAND;
            } else {
                // initiator
                sm_conn->sm_engine_state = SM_INITIATOR_PH3_SEND_START_ENCRYPTION;
            }
            break;
#ifdef ENABLE_CROSS_TRANSPORT_KEY_DERIVATION
        case SM_SC_W4_CALCULATE_ILK:
            (void)memcpy(setup->sm_t, hash, 16);
            sm_conn->sm_engine_state = SM_SC_W2_CALCULATE_BR_EDR_LINK_KEY;
            break;
        case SM_SC_W4_CALCULATE_BR_EDR_LINK_KEY:
            reverse_128(hash, setup->sm_t);
            link_key_type = sm_conn->sm_connection_authenticated ?
                AUTHENTICATED_COMBINATION_KEY_GENERATED_FROM_P256 : UNAUTHENTICATED_COMBINATION_KEY_GENERATED_FROM_P256;
            log_info("Derived classic link key from LE using h6, type %u", (int) link_key_type);
			gap_store_link_key_for_bd_addr(setup->sm_peer_address, setup->sm_t, link_key_type);
            if (IS_RESPONDER(sm_conn->sm_role)){
                sm_conn->sm_engine_state = SM_RESPONDER_IDLE;
            } else {
                sm_conn->sm_engine_state = SM_INITIATOR_CONNECTED;
            }
            sm_pairing_complete(sm_conn, ERROR_CODE_SUCCESS, 0);
            sm_done_for_handle(sm_conn->sm_handle);
            break;
        case SM_BR_EDR_W4_CALCULATE_ILK:
            (void)memcpy(setup->sm_t, hash, 16);
            sm_conn->sm_engine_state = SM_BR_EDR_W2_CALCULATE_LE_LTK;
            break;
        case SM_BR_EDR_W4_CALCULATE_LE_LTK:
            log_info("Derived LE LTK from BR/EDR Link Key");
            log_info_key("Link Key", hash);
            (void)memcpy(setup->sm_ltk, hash, 16);
            sm_truncate_key(setup->sm_ltk, sm_conn->sm_actual_encryption_key_size);
            sm_conn->sm_connection_authenticated = setup->sm_link_key_type == AUTHENTICATED_COMBINATION_KEY_GENERATED_FROM_P256;
            sm_store_bonding_information(sm_conn);
            sm_done_for_handle(sm_conn->sm_handle);
            break;
#endif
        default:
            log_error("sm_sc_cmac_done in state %u", sm_conn->sm_engine_state);
            break;
    }
    sm_trigger_run();
}

static void f4_engine(sm_connection_t * sm_conn, const sm_key256_t u, const sm_key256_t v, const sm_key_t x, uint8_t z){
    const uint16_t message_len = 65;
    sm_cmac_connection = sm_conn;
    (void)memcpy(sm_cmac_sc_buffer, u, 32);
    (void)memcpy(sm_cmac_sc_buffer + 32, v, 32);
    sm_cmac_sc_buffer[64] = z;
    log_info("f4 key");
    log_info_hexdump(x, 16);
    log_info("f4 message");
    log_info_hexdump(sm_cmac_sc_buffer, message_len);
    sm_cmac_message_start(x, message_len, sm_cmac_sc_buffer, &sm_sc_cmac_done);
}

static const uint8_t f5_key_id[] = { 0x62, 0x74, 0x6c, 0x65 };
static const uint8_t f5_length[] = { 0x01, 0x00};

static void f5_calculate_salt(sm_connection_t * sm_conn){

    static const sm_key_t f5_salt = { 0x6C ,0x88, 0x83, 0x91, 0xAA, 0xF5, 0xA5, 0x38, 0x60, 0x37, 0x0B, 0xDB, 0x5A, 0x60, 0x83, 0xBE};

    log_info("f5_calculate_salt");
    // calculate salt for f5
    const uint16_t message_len = 32;
    sm_cmac_connection = sm_conn;
    (void)memcpy(sm_cmac_sc_buffer, setup->sm_dhkey, message_len);
    sm_cmac_message_start(f5_salt, message_len, sm_cmac_sc_buffer, &sm_sc_cmac_done);
}

static inline void f5_mackkey(sm_connection_t * sm_conn, sm_key_t t, const sm_key_t n1, const sm_key_t n2, const sm_key56_t a1, const sm_key56_t a2){
    const uint16_t message_len = 53;
    sm_cmac_connection = sm_conn;

    // f5(W, N1, N2, A1, A2) = AES-CMACT (Counter = 0 || keyID || N1 || N2|| A1|| A2 || Length = 256) -- this is the MacKey
    sm_cmac_sc_buffer[0] = 0;
    (void)memcpy(sm_cmac_sc_buffer + 01, f5_key_id, 4);
    (void)memcpy(sm_cmac_sc_buffer + 05, n1, 16);
    (void)memcpy(sm_cmac_sc_buffer + 21, n2, 16);
    (void)memcpy(sm_cmac_sc_buffer + 37, a1, 7);
    (void)memcpy(sm_cmac_sc_buffer + 44, a2, 7);
    (void)memcpy(sm_cmac_sc_buffer + 51, f5_length, 2);
    log_info("f5 key");
    log_info_hexdump(t, 16);
    log_info("f5 message for MacKey");
    log_info_hexdump(sm_cmac_sc_buffer, message_len);
    sm_cmac_message_start(t, message_len, sm_cmac_sc_buffer, &sm_sc_cmac_done);
}

static void f5_calculate_mackey(sm_connection_t * sm_conn){
    sm_key56_t bd_addr_master, bd_addr_slave;
    bd_addr_master[0] =  setup->sm_m_addr_type;
    bd_addr_slave[0]  =  setup->sm_s_addr_type;
    (void)memcpy(&bd_addr_master[1], setup->sm_m_address, 6);
    (void)memcpy(&bd_addr_slave[1], setup->sm_s_address, 6);
    if (IS_RESPONDER(sm_conn->sm_role)){
        // responder
        f5_mackkey(sm_conn, setup->sm_t, setup->sm_peer_nonce, setup->sm_local_nonce, bd_addr_master, bd_addr_slave);
    } else {
        // initiator
        f5_mackkey(sm_conn, setup->sm_t, setup->sm_local_nonce, setup->sm_peer_nonce, bd_addr_master, bd_addr_slave);
    }
}

// note: must be called right after f5_mackey, as sm_cmac_buffer[1..52] will be reused
static inline void f5_ltk(sm_connection_t * sm_conn, sm_key_t t){
    const uint16_t message_len = 53;
    sm_cmac_connection = sm_conn;
    sm_cmac_sc_buffer[0] = 1;
    // 1..52 setup before
    log_info("f5 key");
    log_info_hexdump(t, 16);
    log_info("f5 message for LTK");
    log_info_hexdump(sm_cmac_sc_buffer, message_len);
    sm_cmac_message_start(t, message_len, sm_cmac_sc_buffer, &sm_sc_cmac_done);
}

static void f5_calculate_ltk(sm_connection_t * sm_conn){
    f5_ltk(sm_conn, setup->sm_t);
}

static void f6_setup(const sm_key_t n1, const sm_key_t n2, const sm_key_t r, const sm_key24_t io_cap, const sm_key56_t a1, const sm_key56_t a2){
    (void)memcpy(sm_cmac_sc_buffer, n1, 16);
    (void)memcpy(sm_cmac_sc_buffer + 16, n2, 16);
    (void)memcpy(sm_cmac_sc_buffer + 32, r, 16);
    (void)memcpy(sm_cmac_sc_buffer + 48, io_cap, 3);
    (void)memcpy(sm_cmac_sc_buffer + 51, a1, 7);
    (void)memcpy(sm_cmac_sc_buffer + 58, a2, 7);
}

static void f6_engine(sm_connection_t * sm_conn, const sm_key_t w){
    const uint16_t message_len = 65;
    sm_cmac_connection = sm_conn;
    log_info("f6 key");
    log_info_hexdump(w, 16);
    log_info("f6 message");
    log_info_hexdump(sm_cmac_sc_buffer, message_len);
    sm_cmac_message_start(w, 65, sm_cmac_sc_buffer, &sm_sc_cmac_done);
}

// g2(U, V, X, Y) = AES-CMACX(U || V || Y) mod 2^32
// - U is 256 bits
// - V is 256 bits
// - X is 128 bits
// - Y is 128 bits
static void g2_engine(sm_connection_t * sm_conn, const sm_key256_t u, const sm_key256_t v, const sm_key_t x, const sm_key_t y){
    const uint16_t message_len = 80;
    sm_cmac_connection = sm_conn;
    (void)memcpy(sm_cmac_sc_buffer, u, 32);
    (void)memcpy(sm_cmac_sc_buffer + 32, v, 32);
    (void)memcpy(sm_cmac_sc_buffer + 64, y, 16);
    log_info("g2 key");
    log_info_hexdump(x, 16);
    log_info("g2 message");
    log_info_hexdump(sm_cmac_sc_buffer, message_len);
    sm_cmac_message_start(x, message_len, sm_cmac_sc_buffer, &sm_sc_cmac_done);
}

static void g2_calculate(sm_connection_t * sm_conn) {
    // calc Va if numeric comparison
    if (IS_RESPONDER(sm_conn->sm_role)){
        // responder
        g2_engine(sm_conn, setup->sm_peer_q, ec_q, setup->sm_peer_nonce, setup->sm_local_nonce);;
    } else {
        // initiator
        g2_engine(sm_conn, ec_q, setup->sm_peer_q, setup->sm_local_nonce, setup->sm_peer_nonce);
    }
}

static void sm_sc_calculate_local_confirm(sm_connection_t * sm_conn){
    uint8_t z = 0;
    if (sm_passkey_entry(setup->sm_stk_generation_method)){
        // some form of passkey
        uint32_t pk = big_endian_read_32(setup->sm_tk, 12);
        z = 0x80u | ((pk >> setup->sm_passkey_bit) & 1u);
        setup->sm_passkey_bit++;
    }
    f4_engine(sm_conn, ec_q, setup->sm_peer_q, setup->sm_local_nonce, z);
}

static void sm_sc_calculate_remote_confirm(sm_connection_t * sm_conn){
    // OOB
    if (setup->sm_stk_generation_method == OOB){
        if (IS_RESPONDER(sm_conn->sm_role)){
            f4_engine(sm_conn, setup->sm_peer_q, setup->sm_peer_q, setup->sm_ra, 0);
        } else {
            f4_engine(sm_conn, setup->sm_peer_q, setup->sm_peer_q, setup->sm_rb, 0);
        }
        return;
    }

    uint8_t z = 0;
    if (sm_passkey_entry(setup->sm_stk_generation_method)){
        // some form of passkey
        uint32_t pk = big_endian_read_32(setup->sm_tk, 12);
        // sm_passkey_bit was increased before sending confirm value
        z = 0x80u | ((pk >> (setup->sm_passkey_bit-1u)) & 1u);
    }
    f4_engine(sm_conn, setup->sm_peer_q, ec_q, setup->sm_peer_nonce, z);
}

static void sm_sc_prepare_dhkey_check(sm_connection_t * sm_conn){
    log_info("sm_sc_prepare_dhkey_check, DHKEY calculated %u", (setup->sm_state_vars & SM_STATE_VAR_DHKEY_CALCULATED) ? 1 : 0);

    if (setup->sm_state_vars & SM_STATE_VAR_DHKEY_CALCULATED){
        sm_conn->sm_engine_state = SM_SC_W2_CALCULATE_F5_SALT;
        return;
    } else {
        sm_conn->sm_engine_state = SM_SC_W4_CALCULATE_DHKEY;
    }
}

static void sm_sc_dhkey_calculated(void * arg){
    hci_con_handle_t con_handle = (hci_con_handle_t) (uintptr_t) arg;
    sm_connection_t * sm_conn = sm_get_connection_for_handle(con_handle);
    if (sm_conn == NULL) return;

    log_info("dhkey");
    log_info_hexdump(&setup->sm_dhkey[0], 32);
    setup->sm_state_vars |= SM_STATE_VAR_DHKEY_CALCULATED;
    // trigger next step
    if (sm_conn->sm_engine_state == SM_SC_W4_CALCULATE_DHKEY){
        sm_conn->sm_engine_state = SM_SC_W2_CALCULATE_F5_SALT;
    }
    sm_trigger_run();
}

static void sm_sc_calculate_f6_for_dhkey_check(sm_connection_t * sm_conn){
    // calculate DHKCheck
    sm_key56_t bd_addr_master, bd_addr_slave;
    bd_addr_master[0] =  setup->sm_m_addr_type;
    bd_addr_slave[0]  =  setup->sm_s_addr_type;
    (void)memcpy(&bd_addr_master[1], setup->sm_m_address, 6);
    (void)memcpy(&bd_addr_slave[1], setup->sm_s_address, 6);
    uint8_t iocap_a[3];
    iocap_a[0] = sm_pairing_packet_get_auth_req(setup->sm_m_preq);
    iocap_a[1] = sm_pairing_packet_get_oob_data_flag(setup->sm_m_preq);
    iocap_a[2] = sm_pairing_packet_get_io_capability(setup->sm_m_preq);
    uint8_t iocap_b[3];
    iocap_b[0] = sm_pairing_packet_get_auth_req(setup->sm_s_pres);
    iocap_b[1] = sm_pairing_packet_get_oob_data_flag(setup->sm_s_pres);
    iocap_b[2] = sm_pairing_packet_get_io_capability(setup->sm_s_pres);
    if (IS_RESPONDER(sm_conn->sm_role)){
        // responder
        f6_setup(setup->sm_local_nonce, setup->sm_peer_nonce, setup->sm_ra, iocap_b, bd_addr_slave, bd_addr_master);
        f6_engine(sm_conn, setup->sm_mackey);
    } else {
        // initiator
        f6_setup( setup->sm_local_nonce, setup->sm_peer_nonce, setup->sm_rb, iocap_a, bd_addr_master, bd_addr_slave);
        f6_engine(sm_conn, setup->sm_mackey);
    }
}

static void sm_sc_calculate_f6_to_verify_dhkey_check(sm_connection_t * sm_conn){
    // validate E = f6()
    sm_key56_t bd_addr_master, bd_addr_slave;
    bd_addr_master[0] =  setup->sm_m_addr_type;
    bd_addr_slave[0]  =  setup->sm_s_addr_type;
    (void)memcpy(&bd_addr_master[1], setup->sm_m_address, 6);
    (void)memcpy(&bd_addr_slave[1], setup->sm_s_address, 6);

    uint8_t iocap_a[3];
    iocap_a[0] = sm_pairing_packet_get_auth_req(setup->sm_m_preq);
    iocap_a[1] = sm_pairing_packet_get_oob_data_flag(setup->sm_m_preq);
    iocap_a[2] = sm_pairing_packet_get_io_capability(setup->sm_m_preq);
    uint8_t iocap_b[3];
    iocap_b[0] = sm_pairing_packet_get_auth_req(setup->sm_s_pres);
    iocap_b[1] = sm_pairing_packet_get_oob_data_flag(setup->sm_s_pres);
    iocap_b[2] = sm_pairing_packet_get_io_capability(setup->sm_s_pres);
    if (IS_RESPONDER(sm_conn->sm_role)){
        // responder
        f6_setup(setup->sm_peer_nonce, setup->sm_local_nonce, setup->sm_rb, iocap_a, bd_addr_master, bd_addr_slave);
        f6_engine(sm_conn, setup->sm_mackey);
    } else {
        // initiator
        f6_setup(setup->sm_peer_nonce, setup->sm_local_nonce, setup->sm_ra, iocap_b, bd_addr_slave, bd_addr_master);
        f6_engine(sm_conn, setup->sm_mackey);
    }
}

#ifdef ENABLE_CROSS_TRANSPORT_KEY_DERIVATION

//
// Link Key Conversion Function h6
//
// h6(W, keyID) = AES-CMAC_W(keyID)
// - W is 128 bits
// - keyID is 32 bits
static void h6_engine(sm_connection_t * sm_conn, const sm_key_t w, const uint32_t key_id){
    const uint16_t message_len = 4;
    sm_cmac_connection = sm_conn;
    big_endian_store_32(sm_cmac_sc_buffer, 0, key_id);
    log_info("h6 key");
    log_info_hexdump(w, 16);
    log_info("h6 message");
    log_info_hexdump(sm_cmac_sc_buffer, message_len);
    sm_cmac_message_start(w, message_len, sm_cmac_sc_buffer, &sm_sc_cmac_done);
}
//
// Link Key Conversion Function h7
//
// h7(SALT, W) = AES-CMAC_SALT(W)
// - SALT is 128 bits
// - W    is 128 bits
static void h7_engine(sm_connection_t * sm_conn, const sm_key_t salt, const sm_key_t w) {
	const uint16_t message_len = 16;
	sm_cmac_connection = sm_conn;
	log_info("h7 key");
	log_info_hexdump(salt, 16);
	log_info("h7 message");
	log_info_hexdump(w, 16);
	sm_cmac_message_start(salt, message_len, w, &sm_sc_cmac_done);
}

// For SC, setup->sm_local_ltk holds full LTK (sm_ltk is already truncated)
// Errata Service Release to the Bluetooth Specification: ESR09
//   E6405 – Cross transport key derivation from a key of size less than 128 bits
//   "Note: When the BR/EDR link key is being derived from the LTK, the derivation is done before the LTK gets masked."

static void h6_calculate_ilk_from_le_ltk(sm_connection_t * sm_conn){
    h6_engine(sm_conn, setup->sm_local_ltk, 0x746D7031);    // "tmp1"
}

static void h6_calculate_ilk_from_br_edr(sm_connection_t * sm_conn){
    h6_engine(sm_conn, setup->sm_link_key, 0x746D7032);    // "tmp2"
}

static void h6_calculate_br_edr_link_key(sm_connection_t * sm_conn){
    h6_engine(sm_conn, setup->sm_t, 0x6c656272);    // "lebr"
}

static void h6_calculate_le_ltk(sm_connection_t * sm_conn){
    h6_engine(sm_conn, setup->sm_t, 0x62726C65);    // "brle"
}

static void h7_calculate_ilk_from_le_ltk(sm_connection_t * sm_conn){
	const uint8_t salt[16] = { 0x00, 0x00, 0x00, 0x00, 0x00, 0x00, 0x00, 0x00,  0x00, 0x00, 0x00, 0x00, 0x74, 0x6D, 0x70, 0x31};  // "tmp1"
	h7_engine(sm_conn, salt, setup->sm_local_ltk);
}

static void h7_calculate_ilk_from_br_edr(sm_connection_t * sm_conn){
    const uint8_t salt[16] = { 0x00, 0x00, 0x00, 0x00, 0x00, 0x00, 0x00, 0x00,  0x00, 0x00, 0x00, 0x00, 0x74, 0x6D, 0x70, 0x32};  // "tmp2"
    h7_engine(sm_conn, salt, setup->sm_link_key);
}

static void sm_ctkd_fetch_br_edr_link_key(sm_connection_t * sm_conn){
    hci_connection_t * hci_connection = hci_connection_for_handle(sm_conn->sm_handle);
    btstack_assert(hci_connection != NULL);
    reverse_128(hci_connection->link_key, setup->sm_link_key);
    setup->sm_link_key_type =  hci_connection->link_key_type;
}

static void sm_ctkd_start_from_br_edr(sm_connection_t * connection){
    bool use_h7 = (sm_pairing_packet_get_auth_req(setup->sm_m_preq) & sm_pairing_packet_get_auth_req(setup->sm_s_pres) & SM_AUTHREQ_CT2) != 0;
    connection->sm_engine_state = use_h7 ? SM_BR_EDR_W2_CALCULATE_ILK_USING_H7 : SM_BR_EDR_W2_CALCULATE_ILK_USING_H6;
}

#endif

#endif

// key management legacy connections:
// - potentially two different LTKs based on direction. each device stores LTK provided by peer
// - master stores LTK, EDIV, RAND. responder optionally stored master LTK (only if it needs to reconnect)
// - initiators reconnects: initiator uses stored LTK, EDIV, RAND generated by responder
// - responder  reconnects: responder uses LTK receveived from master

// key management secure connections:
// - both devices store same LTK from ECDH key exchange.

#if defined(ENABLE_LE_SECURE_CONNECTIONS) || defined(ENABLE_LE_CENTRAL)
static void sm_load_security_info(sm_connection_t * sm_connection){
    int encryption_key_size;
    int authenticated;
    int authorized;
    int secure_connection;

    // fetch data from device db - incl. authenticated/authorized/key size. Note all sm_connection_X require encryption enabled
    le_device_db_encryption_get(sm_connection->sm_le_db_index, &setup->sm_peer_ediv, setup->sm_peer_rand, setup->sm_peer_ltk,
                                &encryption_key_size, &authenticated, &authorized, &secure_connection);
    log_info("db index %u, key size %u, authenticated %u, authorized %u, secure connetion %u", sm_connection->sm_le_db_index, encryption_key_size, authenticated, authorized, secure_connection);
    sm_connection->sm_actual_encryption_key_size = encryption_key_size;
    sm_connection->sm_connection_authenticated = authenticated;
    sm_connection->sm_connection_authorization_state = authorized ? AUTHORIZATION_GRANTED : AUTHORIZATION_UNKNOWN;
    sm_connection->sm_connection_sc = secure_connection;
}
#endif

#ifdef ENABLE_LE_PERIPHERAL
static void sm_start_calculating_ltk_from_ediv_and_rand(sm_connection_t * sm_connection){
    (void)memcpy(setup->sm_local_rand, sm_connection->sm_local_rand, 8);
    setup->sm_local_ediv = sm_connection->sm_local_ediv;
    // re-establish used key encryption size
    // no db for encryption size hack: encryption size is stored in lowest nibble of setup->sm_local_rand
    sm_connection->sm_actual_encryption_key_size = (setup->sm_local_rand[7u] & 0x0fu) + 1u;
    // no db for authenticated flag hack: flag is stored in bit 4 of LSB
    sm_connection->sm_connection_authenticated = (setup->sm_local_rand[7u] & 0x10u) >> 4u;
    // Legacy paring -> not SC
    sm_connection->sm_connection_sc = 0;
    log_info("sm: received ltk request with key size %u, authenticated %u",
            sm_connection->sm_actual_encryption_key_size, sm_connection->sm_connection_authenticated);
}
#endif

// distributed key generation
static bool sm_run_dpkg(void){
    switch (dkg_state){
        case DKG_CALC_IRK:
            // already busy?
            if (sm_aes128_state == SM_AES128_IDLE) {
                log_info("DKG_CALC_IRK started");
                // IRK = d1(IR, 1, 0)
                sm_d1_d_prime(1, 0, sm_aes128_plaintext);  // plaintext = d1 prime
                sm_aes128_state = SM_AES128_ACTIVE;
                btstack_crypto_aes128_encrypt(&sm_crypto_aes128_request, sm_persistent_ir, sm_aes128_plaintext, sm_persistent_irk, sm_handle_encryption_result_dkg_irk, NULL);
                return true;
            }
            break;
        case DKG_CALC_DHK:
            // already busy?
            if (sm_aes128_state == SM_AES128_IDLE) {
                log_info("DKG_CALC_DHK started");
                // DHK = d1(IR, 3, 0)
                sm_d1_d_prime(3, 0, sm_aes128_plaintext);  // plaintext = d1 prime
                sm_aes128_state = SM_AES128_ACTIVE;
                btstack_crypto_aes128_encrypt(&sm_crypto_aes128_request, sm_persistent_ir, sm_aes128_plaintext, sm_persistent_dhk, sm_handle_encryption_result_dkg_dhk, NULL);
                return true;
            }
            break;
        default:
            break;
    }
    return false;
}

// random address updates
static bool sm_run_rau(void){
    switch (rau_state){
        case RAU_GET_RANDOM:
            rau_state = RAU_W4_RANDOM;
            btstack_crypto_random_generate(&sm_crypto_random_request, sm_random_address, 6, &sm_handle_random_result_rau, NULL);
            return true;
        case RAU_GET_ENC:
            // already busy?
            if (sm_aes128_state == SM_AES128_IDLE) {
                sm_ah_r_prime(sm_random_address, sm_aes128_plaintext);
                sm_aes128_state = SM_AES128_ACTIVE;
                btstack_crypto_aes128_encrypt(&sm_crypto_aes128_request, sm_persistent_irk, sm_aes128_plaintext, sm_aes128_ciphertext, sm_handle_encryption_result_rau, NULL);
                return true;
            }
            break;
        default:
            break;
    }
    return false;
}

// CSRK Lookup
static bool sm_run_csrk(void){
    btstack_linked_list_iterator_t it;

    // -- if csrk lookup ready, find connection that require csrk lookup
    if (sm_address_resolution_idle()){
        hci_connections_get_iterator(&it);
        while(btstack_linked_list_iterator_has_next(&it)){
            hci_connection_t * hci_connection = (hci_connection_t *) btstack_linked_list_iterator_next(&it);
            sm_connection_t  * sm_connection  = &hci_connection->sm_connection;
            if (sm_connection->sm_irk_lookup_state == IRK_LOOKUP_W4_READY){
                // and start lookup
                sm_address_resolution_start_lookup(sm_connection->sm_peer_addr_type, sm_connection->sm_handle, sm_connection->sm_peer_address, ADDRESS_RESOLUTION_FOR_CONNECTION, sm_connection);
                sm_connection->sm_irk_lookup_state = IRK_LOOKUP_STARTED;
                break;
            }
        }
    }

    // -- if csrk lookup ready, resolved addresses for received addresses
    if (sm_address_resolution_idle()) {
        if (!btstack_linked_list_empty(&sm_address_resolution_general_queue)){
            sm_lookup_entry_t * entry = (sm_lookup_entry_t *) sm_address_resolution_general_queue;
            btstack_linked_list_remove(&sm_address_resolution_general_queue, (btstack_linked_item_t *) entry);
            sm_address_resolution_start_lookup(entry->address_type, 0, entry->address, ADDRESS_RESOLUTION_GENERAL, NULL);
            btstack_memory_sm_lookup_entry_free(entry);
        }
    }

    // -- Continue with CSRK device lookup by public or resolvable private address
    if (!sm_address_resolution_idle()){
        log_info("LE Device Lookup: device %u/%u", sm_address_resolution_test, le_device_db_max_count());
        while (sm_address_resolution_test < le_device_db_max_count()){
            int addr_type = BD_ADDR_TYPE_UNKNOWN;
            bd_addr_t addr;
            sm_key_t irk;
            le_device_db_info(sm_address_resolution_test, &addr_type, addr, irk);
            log_info("device type %u, addr: %s", addr_type, bd_addr_to_str(addr));

            // skip unused entries
            if (addr_type == BD_ADDR_TYPE_UNKNOWN){
                sm_address_resolution_test++;
                continue;
            }

            if ((sm_address_resolution_addr_type == addr_type) && (memcmp(addr, sm_address_resolution_address, 6) == 0)){
                log_info("LE Device Lookup: found CSRK by { addr_type, address} ");
                sm_address_resolution_handle_event(ADDRESS_RESOLUTION_SUCCEEDED);
                break;
            }

            // if connection type is public, it must be a different one
            if (sm_address_resolution_addr_type == BD_ADDR_TYPE_LE_PUBLIC){
                sm_address_resolution_test++;
                continue;
            }

            if (sm_aes128_state == SM_AES128_ACTIVE) break;

            log_info("LE Device Lookup: calculate AH");
            log_info_key("IRK", irk);

            (void)memcpy(sm_aes128_key, irk, 16);
            sm_ah_r_prime(sm_address_resolution_address, sm_aes128_plaintext);
            sm_address_resolution_ah_calculation_active = 1;
            sm_aes128_state = SM_AES128_ACTIVE;
            btstack_crypto_aes128_encrypt(&sm_crypto_aes128_request, sm_aes128_key, sm_aes128_plaintext, sm_aes128_ciphertext, sm_handle_encryption_result_address_resolution, NULL);
            return true;
        }

        if (sm_address_resolution_test >= le_device_db_max_count()){
            log_info("LE Device Lookup: not found");
            sm_address_resolution_handle_event(ADDRESS_RESOLUTION_FAILED);
        }
    }
    return false;
}

// SC OOB
static bool sm_run_oob(void){
#ifdef ENABLE_LE_SECURE_CONNECTIONS
    switch (sm_sc_oob_state){
        case SM_SC_OOB_W2_CALC_CONFIRM:
            if (!sm_cmac_ready()) break;
            sm_sc_oob_state = SM_SC_OOB_W4_CONFIRM;
            f4_engine(NULL, ec_q, ec_q, sm_sc_oob_random, 0);
            return true;
        default:
            break;
    }
#endif
    return false;
}

static void sm_send_connectionless(sm_connection_t * sm_connection, const uint8_t * buffer, uint16_t size){
    l2cap_send_connectionless(sm_connection->sm_handle, sm_connection->sm_cid, (uint8_t*) buffer, size);
}

// handle basic actions that don't requires the full context
static bool sm_run_basic(void){
    btstack_linked_list_iterator_t it;
    hci_connections_get_iterator(&it);
    while(btstack_linked_list_iterator_has_next(&it)){
        hci_connection_t * hci_connection = (hci_connection_t *) btstack_linked_list_iterator_next(&it);
        sm_connection_t  * sm_connection = &hci_connection->sm_connection;
        switch(sm_connection->sm_engine_state){

            // general
            case SM_GENERAL_SEND_PAIRING_FAILED: {
                uint8_t buffer[2];
                buffer[0] = SM_CODE_PAIRING_FAILED;
                buffer[1] = sm_connection->sm_pairing_failed_reason;
                sm_connection->sm_engine_state = sm_connection->sm_role ? SM_RESPONDER_IDLE : SM_INITIATOR_CONNECTED;
                sm_send_connectionless(sm_connection, (uint8_t*) buffer, sizeof(buffer));
                sm_pairing_complete(sm_connection, ERROR_CODE_AUTHENTICATION_FAILURE, sm_connection->sm_pairing_failed_reason);
                sm_done_for_handle(sm_connection->sm_handle);
                break;
            }

            // responder side
            case SM_RESPONDER_PH0_SEND_LTK_REQUESTED_NEGATIVE_REPLY:
                sm_connection->sm_engine_state = SM_RESPONDER_IDLE;
                hci_send_cmd(&hci_le_long_term_key_negative_reply, sm_connection->sm_handle);
                return true;

#ifdef ENABLE_LE_SECURE_CONNECTIONS
            case SM_SC_RECEIVED_LTK_REQUEST:
                switch (sm_connection->sm_irk_lookup_state){
                    case IRK_LOOKUP_FAILED:
                        log_info("LTK Request: IRK Lookup Failed)");
                        sm_connection->sm_engine_state = SM_RESPONDER_IDLE;
                        hci_send_cmd(&hci_le_long_term_key_negative_reply, sm_connection->sm_handle);
                        return true;
                    default:
                        break;
                }
                break;
#endif
            default:
                break;
        }
    }
    return false;
}

static void sm_run_activate_connection(void){
    // Find connections that requires setup context and make active if no other is locked
    btstack_linked_list_iterator_t it;
    hci_connections_get_iterator(&it);
    while((sm_active_connection_handle == HCI_CON_HANDLE_INVALID) && btstack_linked_list_iterator_has_next(&it)){
        hci_connection_t * hci_connection = (hci_connection_t *) btstack_linked_list_iterator_next(&it);
        sm_connection_t  * sm_connection = &hci_connection->sm_connection;
        // - if no connection locked and we're ready/waiting for setup context, fetch it and start
        bool done = true;
        int err;
        UNUSED(err);

#ifdef ENABLE_LE_SECURE_CONNECTIONS
        // assert ec key is ready
        if (   (sm_connection->sm_engine_state == SM_RESPONDER_PH1_PAIRING_REQUEST_RECEIVED)
            || (sm_connection->sm_engine_state == SM_INITIATOR_PH1_W2_SEND_PAIRING_REQUEST)
			|| (sm_connection->sm_engine_state == SM_RESPONDER_SEND_SECURITY_REQUEST)){
            if (ec_key_generation_state == EC_KEY_GENERATION_IDLE){
                sm_ec_generate_new_key();
            }
            if (ec_key_generation_state != EC_KEY_GENERATION_DONE){
                continue;
            }
        }
#endif

        switch (sm_connection->sm_engine_state) {
#ifdef ENABLE_LE_PERIPHERAL
            case SM_RESPONDER_SEND_SECURITY_REQUEST:
            case SM_RESPONDER_PH1_PAIRING_REQUEST_RECEIVED:
            case SM_RESPONDER_PH0_RECEIVED_LTK_REQUEST:
#ifdef ENABLE_LE_SECURE_CONNECTIONS
            case SM_SC_RECEIVED_LTK_REQUEST:
#endif
#endif
#ifdef ENABLE_LE_CENTRAL
            case SM_INITIATOR_PH4_HAS_LTK:
			case SM_INITIATOR_PH1_W2_SEND_PAIRING_REQUEST:
#endif
#ifdef ENABLE_CROSS_TRANSPORT_KEY_DERIVATION
            case SM_BR_EDR_RESPONDER_PAIRING_REQUEST_RECEIVED:
            case SM_BR_EDR_INITIATOR_SEND_PAIRING_REQUEST:
#endif
				// just lock context
				break;
            default:
                done = false;
                break;
        }
        if (done){
            sm_active_connection_handle = sm_connection->sm_handle;
            log_info("sm: connection 0x%04x locked setup context as %s, state %u", sm_active_connection_handle, sm_connection->sm_role ? "responder" : "initiator", sm_connection->sm_engine_state);
        }
    }
}

static void sm_run_send_keypress_notification(sm_connection_t * connection){
    int i;
    uint8_t flags       = setup->sm_keypress_notification & 0x1fu;
    uint8_t num_actions = setup->sm_keypress_notification >> 5;
    uint8_t action = 0;
    for (i=SM_KEYPRESS_PASSKEY_ENTRY_STARTED;i<=SM_KEYPRESS_PASSKEY_ENTRY_COMPLETED;i++){
        if (flags & (1u<<i)){
            bool clear_flag = true;
            switch (i){
                case SM_KEYPRESS_PASSKEY_ENTRY_STARTED:
                case SM_KEYPRESS_PASSKEY_CLEARED:
                case SM_KEYPRESS_PASSKEY_ENTRY_COMPLETED:
                default:
                    break;
                case SM_KEYPRESS_PASSKEY_DIGIT_ENTERED:
                case SM_KEYPRESS_PASSKEY_DIGIT_ERASED:
                    num_actions--;
                    clear_flag = num_actions == 0u;
                    break;
            }
            if (clear_flag){
                flags &= ~(1<<i);
            }
            action = i;
            break;
        }
    }
    setup->sm_keypress_notification = (num_actions << 5) | flags;

    // send keypress notification
    uint8_t buffer[2];
    buffer[0] = SM_CODE_KEYPRESS_NOTIFICATION;
    buffer[1] = action;
    sm_send_connectionless(connection, (uint8_t*) buffer, sizeof(buffer));

    // try
    l2cap_request_can_send_fix_channel_now_event(sm_active_connection_handle, L2CAP_CID_SECURITY_MANAGER_PROTOCOL);
}

static void sm_run_distribute_keys(sm_connection_t * connection){
    if (setup->sm_key_distribution_send_set &   SM_KEYDIST_FLAG_ENCRYPTION_INFORMATION){
        setup->sm_key_distribution_send_set &= ~SM_KEYDIST_FLAG_ENCRYPTION_INFORMATION;
        setup->sm_key_distribution_sent_set |=  SM_KEYDIST_FLAG_ENCRYPTION_INFORMATION;
        uint8_t buffer[17];
        buffer[0] = SM_CODE_ENCRYPTION_INFORMATION;
        reverse_128(setup->sm_ltk, &buffer[1]);
        sm_send_connectionless(connection, (uint8_t*) buffer, sizeof(buffer));
        sm_timeout_reset(connection);
        return;
    }
    if (setup->sm_key_distribution_send_set &   SM_KEYDIST_FLAG_MASTER_IDENTIFICATION){
        setup->sm_key_distribution_send_set &= ~SM_KEYDIST_FLAG_MASTER_IDENTIFICATION;
        setup->sm_key_distribution_sent_set |=  SM_KEYDIST_FLAG_MASTER_IDENTIFICATION;
        uint8_t buffer[11];
        buffer[0] = SM_CODE_MASTER_IDENTIFICATION;
        little_endian_store_16(buffer, 1, setup->sm_local_ediv);
        reverse_64(setup->sm_local_rand, &buffer[3]);
        sm_send_connectionless(connection, (uint8_t*) buffer, sizeof(buffer));
        sm_timeout_reset(connection);
        return;
    }
    if (setup->sm_key_distribution_send_set &   SM_KEYDIST_FLAG_IDENTITY_INFORMATION){
        setup->sm_key_distribution_send_set &= ~SM_KEYDIST_FLAG_IDENTITY_INFORMATION;
        setup->sm_key_distribution_sent_set |=  SM_KEYDIST_FLAG_IDENTITY_INFORMATION;
        uint8_t buffer[17];
        buffer[0] = SM_CODE_IDENTITY_INFORMATION;
        reverse_128(sm_persistent_irk, &buffer[1]);
        sm_send_connectionless(connection, (uint8_t*) buffer, sizeof(buffer));
        sm_timeout_reset(connection);
        return;
    }
    if (setup->sm_key_distribution_send_set &   SM_KEYDIST_FLAG_IDENTITY_ADDRESS_INFORMATION){
        setup->sm_key_distribution_send_set &= ~SM_KEYDIST_FLAG_IDENTITY_ADDRESS_INFORMATION;
        setup->sm_key_distribution_sent_set |=  SM_KEYDIST_FLAG_IDENTITY_ADDRESS_INFORMATION;
        bd_addr_t local_address;
        uint8_t buffer[8];
        buffer[0] = SM_CODE_IDENTITY_ADDRESS_INFORMATION;
        switch (gap_random_address_get_mode()){
            case GAP_RANDOM_ADDRESS_TYPE_OFF:
            case GAP_RANDOM_ADDRESS_TYPE_STATIC:
                // public or static random
                gap_le_get_own_address(&buffer[1], local_address);
                break;
            case GAP_RANDOM_ADDRESS_NON_RESOLVABLE:
            case GAP_RANDOM_ADDRESS_RESOLVABLE:
                // fallback to public
                gap_local_bd_addr(local_address);
                buffer[1] = 0;
                break;
            default:
                btstack_assert(false);
                break;
        }
        reverse_bd_addr(local_address, &buffer[2]);
        sm_send_connectionless(connection, (uint8_t*) buffer, sizeof(buffer));
        sm_timeout_reset(connection);
        return;
    }
    if (setup->sm_key_distribution_send_set &   SM_KEYDIST_FLAG_SIGNING_IDENTIFICATION){
        setup->sm_key_distribution_send_set &= ~SM_KEYDIST_FLAG_SIGNING_IDENTIFICATION;
        setup->sm_key_distribution_sent_set |=  SM_KEYDIST_FLAG_SIGNING_IDENTIFICATION;

#ifdef ENABLE_LE_SIGNED_WRITE
        // hack to reproduce test runs
                    if (test_use_fixed_local_csrk){
                        memset(setup->sm_local_csrk, 0xcc, 16);
                    }

                    // store local CSRK
                    if (setup->sm_le_device_index >= 0){
                        log_info("sm: store local CSRK");
                        le_device_db_local_csrk_set(setup->sm_le_device_index, setup->sm_local_csrk);
                        le_device_db_local_counter_set(setup->sm_le_device_index, 0);
                    }
#endif

        uint8_t buffer[17];
        buffer[0] = SM_CODE_SIGNING_INFORMATION;
        reverse_128(setup->sm_local_csrk, &buffer[1]);
        sm_send_connectionless(connection, (uint8_t*) buffer, sizeof(buffer));
        sm_timeout_reset(connection);
        return;
    }
    btstack_assert(false);
}

static bool sm_ctkd_from_le(sm_connection_t *sm_connection) {
#ifdef ENABLE_CROSS_TRANSPORT_KEY_DERIVATION
    // requirements to derive link key from  LE:
    // - use secure connections
    if (setup->sm_use_secure_connections == 0) return false;
    // - bonding needs to be enabled:
    bool bonding_enabled = (sm_pairing_packet_get_auth_req(setup->sm_m_preq) & sm_pairing_packet_get_auth_req(setup->sm_s_pres) & SM_AUTHREQ_BONDING ) != 0u;
    if (!bonding_enabled) return false;
    // - need identity address / public addr
    bool have_identity_address_info = ((setup->sm_key_distribution_received_set & SM_KEYDIST_FLAG_IDENTITY_ADDRESS_INFORMATION) != 0) || (setup->sm_peer_addr_type == 0);
    if (!have_identity_address_info) return false;
    // - there is no stored BR/EDR link key or the derived key has at least the same level of authentication (bail if stored key has higher authentication)
    //   this requirement is motivated by BLURtooth paper. The paper recommends to not overwrite keys at all.
    //      If SC is authenticated, we consider it safe to overwrite a stored key.
    //      If stored link key is not authenticated, it could already be compromised by a MITM attack. Allowing overwrite by unauthenticated derived key does not make it worse.
    uint8_t link_key[16];
    link_key_type_t link_key_type;
    bool have_link_key             = gap_get_link_key_for_bd_addr(setup->sm_peer_address, link_key, &link_key_type);
    bool link_key_authenticated    = gap_authenticated_for_link_key_type(link_key_type);
    bool derived_key_authenticated = sm_connection->sm_connection_authenticated != 0;
    if (have_link_key && link_key_authenticated && !derived_key_authenticated) {
        return false;
    }
    // get started (all of the above are true)
    return true;
#else
    UNUSED(sm_connection);
	return false;
#endif
}

static void sm_key_distribution_complete_responder(sm_connection_t * connection){
    if (sm_ctkd_from_le(connection)){
        bool use_h7 = (sm_pairing_packet_get_auth_req(setup->sm_m_preq) & sm_pairing_packet_get_auth_req(setup->sm_s_pres) & SM_AUTHREQ_CT2) != 0;
        connection->sm_engine_state = use_h7 ? SM_SC_W2_CALCULATE_ILK_USING_H7 : SM_SC_W2_CALCULATE_ILK_USING_H6;
    } else {
        connection->sm_engine_state = SM_RESPONDER_IDLE;
        sm_pairing_complete(connection, ERROR_CODE_SUCCESS, 0);
        sm_done_for_handle(connection->sm_handle);
    }
}

static void sm_key_distribution_complete_initiator(sm_connection_t * connection){
    if (sm_ctkd_from_le(connection)){
        bool use_h7 = (sm_pairing_packet_get_auth_req(setup->sm_m_preq) & sm_pairing_packet_get_auth_req(setup->sm_s_pres) & SM_AUTHREQ_CT2) != 0;
        connection->sm_engine_state = use_h7 ? SM_SC_W2_CALCULATE_ILK_USING_H7 : SM_SC_W2_CALCULATE_ILK_USING_H6;
    } else {
        sm_master_pairing_success(connection);
    }
}

static void sm_run(void){

    // assert that stack has already bootet
    if (hci_get_state() != HCI_STATE_WORKING) return;

    // assert that we can send at least commands
    if (!hci_can_send_command_packet_now()) return;

    // pause until IR/ER are ready
    if (sm_persistent_keys_random_active) return;

    bool done;

    //
    // non-connection related behaviour
    //

    done = sm_run_dpkg();
    if (done) return;

    done = sm_run_rau();
    if (done) return;

    done = sm_run_csrk();
    if (done) return;

    done = sm_run_oob();
    if (done) return;

    // assert that we can send at least commands - cmd might have been sent by crypto engine
    if (!hci_can_send_command_packet_now()) return;

    // handle basic actions that don't requires the full context
    done = sm_run_basic();
    if (done) return;

    //
    // active connection handling
    // -- use loop to handle next connection if lock on setup context is released

    while (true) {

        sm_run_activate_connection();

        if (sm_active_connection_handle == HCI_CON_HANDLE_INVALID) return;

        //
        // active connection handling
        //

        sm_connection_t * connection = sm_get_connection_for_handle(sm_active_connection_handle);
        if (!connection) {
            log_info("no connection for handle 0x%04x", sm_active_connection_handle);
            return;
        }

        // assert that we could send a SM PDU - not needed for all of the following
        if (!l2cap_can_send_fixed_channel_packet_now(sm_active_connection_handle, L2CAP_CID_SECURITY_MANAGER_PROTOCOL)) {
            log_info("cannot send now, requesting can send now event");
            l2cap_request_can_send_fix_channel_now_event(sm_active_connection_handle, L2CAP_CID_SECURITY_MANAGER_PROTOCOL);
            return;
        }

        // send keypress notifications
        if (setup->sm_keypress_notification){
            sm_run_send_keypress_notification(connection);
            return;
        }

        int key_distribution_flags;
        UNUSED(key_distribution_flags);
		int err;
		UNUSED(err);
        bool have_ltk;
        uint8_t ltk[16];

        log_info("sm_run: state %u", connection->sm_engine_state);
        if (!l2cap_can_send_fixed_channel_packet_now(sm_active_connection_handle, L2CAP_CID_SECURITY_MANAGER_PROTOCOL)) {
            log_info("sm_run // cannot send");
        }
        switch (connection->sm_engine_state){

            // secure connections, initiator + responding states
#ifdef ENABLE_LE_SECURE_CONNECTIONS
            case SM_SC_W2_CMAC_FOR_CONFIRMATION:
                if (!sm_cmac_ready()) break;
                connection->sm_engine_state = SM_SC_W4_CMAC_FOR_CONFIRMATION;
                sm_sc_calculate_local_confirm(connection);
                break;
            case SM_SC_W2_CMAC_FOR_CHECK_CONFIRMATION:
                if (!sm_cmac_ready()) break;
                connection->sm_engine_state = SM_SC_W4_CMAC_FOR_CHECK_CONFIRMATION;
                sm_sc_calculate_remote_confirm(connection);
                break;
            case SM_SC_W2_CALCULATE_F6_FOR_DHKEY_CHECK:
                if (!sm_cmac_ready()) break;
                connection->sm_engine_state = SM_SC_W4_CALCULATE_F6_FOR_DHKEY_CHECK;
                sm_sc_calculate_f6_for_dhkey_check(connection);
                break;
            case SM_SC_W2_CALCULATE_F6_TO_VERIFY_DHKEY_CHECK:
                if (!sm_cmac_ready()) break;
                connection->sm_engine_state = SM_SC_W4_CALCULATE_F6_TO_VERIFY_DHKEY_CHECK;
                sm_sc_calculate_f6_to_verify_dhkey_check(connection);
                break;
            case SM_SC_W2_CALCULATE_F5_SALT:
                if (!sm_cmac_ready()) break;
                connection->sm_engine_state = SM_SC_W4_CALCULATE_F5_SALT;
                f5_calculate_salt(connection);
                break;
            case SM_SC_W2_CALCULATE_F5_MACKEY:
                if (!sm_cmac_ready()) break;
                connection->sm_engine_state = SM_SC_W4_CALCULATE_F5_MACKEY;
                f5_calculate_mackey(connection);
                break;
            case SM_SC_W2_CALCULATE_F5_LTK:
                if (!sm_cmac_ready()) break;
                connection->sm_engine_state = SM_SC_W4_CALCULATE_F5_LTK;
                f5_calculate_ltk(connection);
                break;
            case SM_SC_W2_CALCULATE_G2:
                if (!sm_cmac_ready()) break;
                connection->sm_engine_state = SM_SC_W4_CALCULATE_G2;
                g2_calculate(connection);
                break;
#endif

#ifdef ENABLE_LE_CENTRAL
            // initiator side

            case SM_INITIATOR_PH4_HAS_LTK: {
				sm_reset_setup();
				sm_load_security_info(connection);
                sm_reencryption_started(connection);

                sm_key_t peer_ltk_flipped;
                reverse_128(setup->sm_peer_ltk, peer_ltk_flipped);
                connection->sm_engine_state = SM_PH4_W4_CONNECTION_ENCRYPTED;
                log_info("sm: hci_le_start_encryption ediv 0x%04x", setup->sm_peer_ediv);
                uint32_t rand_high = big_endian_read_32(setup->sm_peer_rand, 0);
                uint32_t rand_low  = big_endian_read_32(setup->sm_peer_rand, 4);
                hci_send_cmd(&hci_le_start_encryption, connection->sm_handle,rand_low, rand_high, setup->sm_peer_ediv, peer_ltk_flipped);
                return;
            }

			case SM_INITIATOR_PH1_W2_SEND_PAIRING_REQUEST:
				sm_reset_setup();
				sm_init_setup(connection);
				sm_timeout_start(connection);
				sm_pairing_started(connection);

                sm_pairing_packet_set_code(setup->sm_m_preq, SM_CODE_PAIRING_REQUEST);
                connection->sm_engine_state = SM_INITIATOR_PH1_W4_PAIRING_RESPONSE;
                sm_send_connectionless(connection, (uint8_t*) &setup->sm_m_preq, sizeof(sm_pairing_packet_t));
                sm_timeout_reset(connection);
                break;
#endif

#ifdef ENABLE_LE_SECURE_CONNECTIONS

            case SM_SC_SEND_PUBLIC_KEY_COMMAND: {
                bool trigger_user_response   = false;
                bool trigger_start_calculating_local_confirm = false;
                uint8_t buffer[65];
                buffer[0] = SM_CODE_PAIRING_PUBLIC_KEY;
                //
                reverse_256(&ec_q[0],  &buffer[1]);
                reverse_256(&ec_q[32], &buffer[33]);

#ifdef ENABLE_TESTING_SUPPORT
                if (test_pairing_failure == SM_REASON_DHKEY_CHECK_FAILED){
                    log_info("testing_support: invalidating public key");
                    // flip single bit of public key coordinate
                    buffer[1] ^= 1;
                }
#endif

                // stk generation method
                // passkey entry: notify app to show passkey or to request passkey
                switch (setup->sm_stk_generation_method){
                    case JUST_WORKS:
                    case NUMERIC_COMPARISON:
                        if (IS_RESPONDER(connection->sm_role)){
                            // responder
                            trigger_start_calculating_local_confirm = true;
                            connection->sm_engine_state = SM_SC_W4_LOCAL_NONCE;
                        } else {
                            // initiator
                            connection->sm_engine_state = SM_SC_W4_PUBLIC_KEY_COMMAND;
                        }
                        break;
                    case PK_INIT_INPUT:
                    case PK_RESP_INPUT:
                    case PK_BOTH_INPUT:
                        // use random TK for display
                        (void)memcpy(setup->sm_ra, setup->sm_tk, 16);
                        (void)memcpy(setup->sm_rb, setup->sm_tk, 16);
                        setup->sm_passkey_bit = 0;

                        if (IS_RESPONDER(connection->sm_role)){
                            // responder
                            connection->sm_engine_state = SM_SC_W4_CONFIRMATION;
                        } else {
                            // initiator
                            connection->sm_engine_state = SM_SC_W4_PUBLIC_KEY_COMMAND;
                        }
                        trigger_user_response = true;
                        break;
                    case OOB:
                        if (IS_RESPONDER(connection->sm_role)){
                            // responder
                            connection->sm_engine_state = SM_SC_W4_PAIRING_RANDOM;
                        } else {
                            // initiator
                            connection->sm_engine_state = SM_SC_W4_PUBLIC_KEY_COMMAND;
                        }
                        break;
                    default:
                        btstack_assert(false);
                        break;
                }

                sm_send_connectionless(connection, (uint8_t*) buffer, sizeof(buffer));
                sm_timeout_reset(connection);

                // trigger user response and calc confirm after sending pdu
                if (trigger_user_response){
                    sm_trigger_user_response(connection);
                }
                if (trigger_start_calculating_local_confirm){
                    sm_sc_start_calculating_local_confirm(connection);
                }
                break;
            }
            case SM_SC_SEND_CONFIRMATION: {
                uint8_t buffer[17];
                buffer[0] = SM_CODE_PAIRING_CONFIRM;
                reverse_128(setup->sm_local_confirm, &buffer[1]);
                if (IS_RESPONDER(connection->sm_role)){
                    connection->sm_engine_state = SM_SC_W4_PAIRING_RANDOM;
                } else {
                    connection->sm_engine_state = SM_SC_W4_CONFIRMATION;
                }
                sm_send_connectionless(connection, (uint8_t*) buffer, sizeof(buffer));
                sm_timeout_reset(connection);
                break;
            }
            case SM_SC_SEND_PAIRING_RANDOM: {
                uint8_t buffer[17];
                buffer[0] = SM_CODE_PAIRING_RANDOM;
                reverse_128(setup->sm_local_nonce, &buffer[1]);
                log_info("stk method %u, bit num: %u", setup->sm_stk_generation_method, setup->sm_passkey_bit);
                if (sm_passkey_entry(setup->sm_stk_generation_method) && (setup->sm_passkey_bit < 20u)){
                    log_info("SM_SC_SEND_PAIRING_RANDOM A");
                    if (IS_RESPONDER(connection->sm_role)){
                        // responder
                        connection->sm_engine_state = SM_SC_W4_CONFIRMATION;
                    } else {
                        // initiator
                        connection->sm_engine_state = SM_SC_W4_PAIRING_RANDOM;
                    }
                } else {
                    log_info("SM_SC_SEND_PAIRING_RANDOM B");
                    if (IS_RESPONDER(connection->sm_role)){
                        // responder
                        if (setup->sm_stk_generation_method == NUMERIC_COMPARISON){
                            log_info("SM_SC_SEND_PAIRING_RANDOM B1");
                            connection->sm_engine_state = SM_SC_W2_CALCULATE_G2;
                        } else {
                            log_info("SM_SC_SEND_PAIRING_RANDOM B2");
                            sm_sc_prepare_dhkey_check(connection);
                        }
                    } else {
                        // initiator
                        connection->sm_engine_state = SM_SC_W4_PAIRING_RANDOM;
                    }
                }
                sm_send_connectionless(connection, (uint8_t*) buffer, sizeof(buffer));
                sm_timeout_reset(connection);
                break;
            }
            case SM_SC_SEND_DHKEY_CHECK_COMMAND: {
                uint8_t buffer[17];
                buffer[0] = SM_CODE_PAIRING_DHKEY_CHECK;
                reverse_128(setup->sm_local_dhkey_check, &buffer[1]);

                if (IS_RESPONDER(connection->sm_role)){
                    connection->sm_engine_state = SM_SC_W4_LTK_REQUEST_SC;
                } else {
                    connection->sm_engine_state = SM_SC_W4_DHKEY_CHECK_COMMAND;
                }

                sm_send_connectionless(connection, (uint8_t*) buffer, sizeof(buffer));
                sm_timeout_reset(connection);
                break;
            }

#endif

#ifdef ENABLE_LE_PERIPHERAL

			case SM_RESPONDER_SEND_SECURITY_REQUEST: {
				const uint8_t buffer[2] = {SM_CODE_SECURITY_REQUEST, sm_auth_req};
				connection->sm_engine_state = SM_RESPONDER_PH1_W4_PAIRING_REQUEST;
				sm_send_connectionless(connection,  (uint8_t *) buffer, sizeof(buffer));
				sm_timeout_start(connection);
				break;
			}

#ifdef ENABLE_LE_SECURE_CONNECTIONS
			case SM_SC_RECEIVED_LTK_REQUEST:
				switch (connection->sm_irk_lookup_state){
					case IRK_LOOKUP_SUCCEEDED:
						// assuming Secure Connection, we have a stored LTK and the EDIV/RAND are null
						// start using context by loading security info
						sm_reset_setup();
						sm_load_security_info(connection);
						if ((setup->sm_peer_ediv == 0u) && sm_is_null_random(setup->sm_peer_rand) && !sm_is_null_key(setup->sm_peer_ltk)){
							(void)memcpy(setup->sm_ltk, setup->sm_peer_ltk, 16);
							connection->sm_engine_state = SM_RESPONDER_PH4_SEND_LTK_REPLY;
                            sm_reencryption_started(connection);
                            sm_trigger_run();
							break;
						}
						log_info("LTK Request: ediv & random are empty, but no stored LTK (IRK Lookup Succeeded)");
						connection->sm_engine_state = SM_RESPONDER_IDLE;
						hci_send_cmd(&hci_le_long_term_key_negative_reply, connection->sm_handle);
						return;
					default:
						// just wait until IRK lookup is completed
						break;
				}
				break;
#endif /* ENABLE_LE_SECURE_CONNECTIONS */

			case SM_RESPONDER_PH1_PAIRING_REQUEST_RECEIVED:
                sm_reset_setup();

			    // handle Pairing Request with LTK available
                switch (connection->sm_irk_lookup_state) {
                    case IRK_LOOKUP_SUCCEEDED:
                        le_device_db_encryption_get(connection->sm_le_db_index, NULL, NULL, ltk, NULL, NULL, NULL, NULL);
                        have_ltk = !sm_is_null_key(ltk);
                        if (have_ltk){
                            log_info("pairing request but LTK available");
                            // emit re-encryption start/fail sequence
                            sm_reencryption_started(connection);
                            sm_reencryption_complete(connection, ERROR_CODE_PIN_OR_KEY_MISSING);
                        }
                        break;
                    default:
                        break;
                }

				sm_init_setup(connection);
                sm_pairing_started(connection);

				// recover pairing request
				(void)memcpy(&setup->sm_m_preq, &connection->sm_m_preq, sizeof(sm_pairing_packet_t));
				err = sm_stk_generation_init(connection);

#ifdef ENABLE_TESTING_SUPPORT
				if ((0 < test_pairing_failure) && (test_pairing_failure < SM_REASON_DHKEY_CHECK_FAILED)){
                        log_info("testing_support: respond with pairing failure %u", test_pairing_failure);
                        err = test_pairing_failure;
                    }
#endif
				if (err != 0){
                    sm_pairing_error(connection, err);
					sm_trigger_run();
					break;
				}

				sm_timeout_start(connection);

				// generate random number first, if we need to show passkey, otherwise send response
				if (setup->sm_stk_generation_method == PK_INIT_INPUT){
					btstack_crypto_random_generate(&sm_crypto_random_request, sm_random_data, 8, &sm_handle_random_result_ph2_tk, (void *)(uintptr_t) connection->sm_handle);
					break;
				}

				/* fall through */

            case SM_RESPONDER_PH1_SEND_PAIRING_RESPONSE:
                sm_pairing_packet_set_code(setup->sm_s_pres,SM_CODE_PAIRING_RESPONSE);

                // start with initiator key dist flags
                key_distribution_flags = sm_key_distribution_flags_for_auth_req();

#ifdef ENABLE_LE_SECURE_CONNECTIONS
                // LTK (= encyrption information & master identification) only exchanged for LE Legacy Connection
                if (setup->sm_use_secure_connections){
                    key_distribution_flags &= ~SM_KEYDIST_ENC_KEY;
                }
#endif
                // setup in response 
                sm_pairing_packet_set_initiator_key_distribution(setup->sm_s_pres, sm_pairing_packet_get_initiator_key_distribution(setup->sm_m_preq) & key_distribution_flags);
                sm_pairing_packet_set_responder_key_distribution(setup->sm_s_pres, sm_pairing_packet_get_responder_key_distribution(setup->sm_m_preq) & key_distribution_flags);

                // update key distribution after ENC was dropped
                sm_setup_key_distribution(sm_pairing_packet_get_responder_key_distribution(setup->sm_s_pres), sm_pairing_packet_get_initiator_key_distribution(setup->sm_s_pres));

                if (setup->sm_use_secure_connections){
                    connection->sm_engine_state = SM_SC_W4_PUBLIC_KEY_COMMAND;
                } else {
                    connection->sm_engine_state = SM_RESPONDER_PH1_W4_PAIRING_CONFIRM;
                }

                sm_send_connectionless(connection, (uint8_t*) &setup->sm_s_pres, sizeof(sm_pairing_packet_t));
                sm_timeout_reset(connection);
                // SC Numeric Comparison will trigger user response after public keys & nonces have been exchanged
                if (!setup->sm_use_secure_connections || (setup->sm_stk_generation_method == JUST_WORKS)){
                    sm_trigger_user_response(connection);
                }
                return;
#endif

            case SM_PH2_SEND_PAIRING_RANDOM: {
                uint8_t buffer[17];
                buffer[0] = SM_CODE_PAIRING_RANDOM;
                reverse_128(setup->sm_local_random, &buffer[1]);
                if (IS_RESPONDER(connection->sm_role)){
                    connection->sm_engine_state = SM_RESPONDER_PH2_W4_LTK_REQUEST;
                } else {
                    connection->sm_engine_state = SM_INITIATOR_PH2_W4_PAIRING_RANDOM;
                }
                sm_send_connectionless(connection, (uint8_t*) buffer, sizeof(buffer));
                sm_timeout_reset(connection);
                break;
            }

            case SM_PH2_C1_GET_ENC_A:
                // already busy?
                if (sm_aes128_state == SM_AES128_ACTIVE) break;
                // calculate confirm using aes128 engine - step 1
                sm_c1_t1(setup->sm_local_random, (uint8_t*) &setup->sm_m_preq, (uint8_t*) &setup->sm_s_pres, setup->sm_m_addr_type, setup->sm_s_addr_type, sm_aes128_plaintext);
                connection->sm_engine_state = SM_PH2_C1_W4_ENC_A;
                sm_aes128_state = SM_AES128_ACTIVE;
                btstack_crypto_aes128_encrypt(&sm_crypto_aes128_request, setup->sm_tk, sm_aes128_plaintext, sm_aes128_ciphertext, sm_handle_encryption_result_enc_a, (void *)(uintptr_t) connection->sm_handle);
                break;

            case SM_PH2_C1_GET_ENC_C:
                // already busy?
                if (sm_aes128_state == SM_AES128_ACTIVE) break;
                // calculate m_confirm using aes128 engine - step 1
                sm_c1_t1(setup->sm_peer_random, (uint8_t*) &setup->sm_m_preq, (uint8_t*) &setup->sm_s_pres, setup->sm_m_addr_type, setup->sm_s_addr_type, sm_aes128_plaintext);
                connection->sm_engine_state = SM_PH2_C1_W4_ENC_C;
                sm_aes128_state = SM_AES128_ACTIVE;
                btstack_crypto_aes128_encrypt(&sm_crypto_aes128_request, setup->sm_tk, sm_aes128_plaintext, sm_aes128_ciphertext, sm_handle_encryption_result_enc_c, (void *)(uintptr_t) connection->sm_handle);
                break;

            case SM_PH2_CALC_STK:
                // already busy?
                if (sm_aes128_state == SM_AES128_ACTIVE) break;
                // calculate STK
                if (IS_RESPONDER(connection->sm_role)){
                    sm_s1_r_prime(setup->sm_local_random, setup->sm_peer_random, sm_aes128_plaintext);
                } else {
                    sm_s1_r_prime(setup->sm_peer_random, setup->sm_local_random, sm_aes128_plaintext);
                }
                connection->sm_engine_state = SM_PH2_W4_STK;
                sm_aes128_state = SM_AES128_ACTIVE;
                btstack_crypto_aes128_encrypt(&sm_crypto_aes128_request, setup->sm_tk, sm_aes128_plaintext, setup->sm_ltk, sm_handle_encryption_result_enc_stk, (void *)(uintptr_t) connection->sm_handle);
                break;

            case SM_PH3_Y_GET_ENC:
                // already busy?
                if (sm_aes128_state == SM_AES128_ACTIVE) break;
                // PH3B2 - calculate Y from      - enc

                // dm helper (was sm_dm_r_prime)
                // r' = padding || r
                // r - 64 bit value
                memset(&sm_aes128_plaintext[0], 0, 8);
                (void)memcpy(&sm_aes128_plaintext[8], setup->sm_local_rand, 8);

                // Y = dm(DHK, Rand)
                connection->sm_engine_state = SM_PH3_Y_W4_ENC;
                sm_aes128_state = SM_AES128_ACTIVE;
                btstack_crypto_aes128_encrypt(&sm_crypto_aes128_request, sm_persistent_dhk, sm_aes128_plaintext, sm_aes128_ciphertext, sm_handle_encryption_result_enc_ph3_y, (void *)(uintptr_t) connection->sm_handle);
                break;

            case SM_PH2_C1_SEND_PAIRING_CONFIRM: {
                uint8_t buffer[17];
                buffer[0] = SM_CODE_PAIRING_CONFIRM;
                reverse_128(setup->sm_local_confirm, &buffer[1]);
                if (IS_RESPONDER(connection->sm_role)){
                    connection->sm_engine_state = SM_RESPONDER_PH2_W4_PAIRING_RANDOM;
                } else {
                    connection->sm_engine_state = SM_INITIATOR_PH2_W4_PAIRING_CONFIRM;
                }
                sm_send_connectionless(connection, (uint8_t*) buffer, sizeof(buffer));
                sm_timeout_reset(connection);
                return;
            }
#ifdef ENABLE_LE_PERIPHERAL
            case SM_RESPONDER_PH2_SEND_LTK_REPLY: {
                sm_key_t stk_flipped;
                reverse_128(setup->sm_ltk, stk_flipped);
                connection->sm_engine_state = SM_PH2_W4_CONNECTION_ENCRYPTED;
                hci_send_cmd(&hci_le_long_term_key_request_reply, connection->sm_handle, stk_flipped);
                return;
            }
            case SM_RESPONDER_PH4_SEND_LTK_REPLY: {
                sm_key_t ltk_flipped;
                reverse_128(setup->sm_ltk, ltk_flipped);
                connection->sm_engine_state = SM_PH4_W4_CONNECTION_ENCRYPTED;
                hci_send_cmd(&hci_le_long_term_key_request_reply, connection->sm_handle, ltk_flipped);
                return;
            }

			case SM_RESPONDER_PH0_RECEIVED_LTK_REQUEST:
                // already busy?
                if (sm_aes128_state == SM_AES128_ACTIVE) break;
                log_info("LTK Request: recalculating with ediv 0x%04x", setup->sm_local_ediv);

				sm_reset_setup();
				sm_start_calculating_ltk_from_ediv_and_rand(connection);

				sm_reencryption_started(connection);

                // dm helper (was sm_dm_r_prime)
                // r' = padding || r
                // r - 64 bit value
                memset(&sm_aes128_plaintext[0], 0, 8);
                (void)memcpy(&sm_aes128_plaintext[8], setup->sm_local_rand, 8);

                // Y = dm(DHK, Rand)
                connection->sm_engine_state = SM_RESPONDER_PH4_Y_W4_ENC;
                sm_aes128_state = SM_AES128_ACTIVE;
                btstack_crypto_aes128_encrypt(&sm_crypto_aes128_request, sm_persistent_dhk, sm_aes128_plaintext, sm_aes128_ciphertext, sm_handle_encryption_result_enc_ph4_y, (void *)(uintptr_t) connection->sm_handle);
                return;
#endif
#ifdef ENABLE_LE_CENTRAL
            case SM_INITIATOR_PH3_SEND_START_ENCRYPTION: {
                sm_key_t stk_flipped;
                reverse_128(setup->sm_ltk, stk_flipped);
                connection->sm_engine_state = SM_PH2_W4_CONNECTION_ENCRYPTED;
                hci_send_cmd(&hci_le_start_encryption, connection->sm_handle, 0, 0, 0, stk_flipped);
                return;
            }
#endif

            case SM_PH3_DISTRIBUTE_KEYS:
                if (setup->sm_key_distribution_send_set != 0){
                    sm_run_distribute_keys(connection);
                    return;
                }

                // keys are sent
                if (IS_RESPONDER(connection->sm_role)){
                    // slave -> receive master keys if any
                    if (sm_key_distribution_all_received()){
                        sm_key_distribution_handle_all_received(connection);
                        sm_key_distribution_complete_responder(connection);
                        // start CTKD right away
                        continue;
                    } else {
                        connection->sm_engine_state = SM_PH3_RECEIVE_KEYS;
                    }
                } else {
                    sm_master_pairing_success(connection);
                }
                break;

#ifdef ENABLE_CROSS_TRANSPORT_KEY_DERIVATION
            case SM_BR_EDR_INITIATOR_SEND_PAIRING_REQUEST:
                // fill in sm setup (lite version of sm_init_setup)
                sm_reset_setup();
                setup->sm_peer_addr_type = connection->sm_peer_addr_type;
                setup->sm_m_addr_type = connection->sm_peer_addr_type;
                setup->sm_s_addr_type = connection->sm_own_addr_type;
                (void) memcpy(setup->sm_peer_address, connection->sm_peer_address, 6);
                (void) memcpy(setup->sm_m_address, connection->sm_peer_address, 6);
                (void) memcpy(setup->sm_s_address, connection->sm_own_address, 6);
                setup->sm_use_secure_connections = true;
                sm_ctkd_fetch_br_edr_link_key(connection);

                // Enc Key and IRK if requested
                key_distribution_flags = SM_KEYDIST_ID_KEY | SM_KEYDIST_ENC_KEY;
#ifdef ENABLE_LE_SIGNED_WRITE
                // Plus signing key if supported
                key_distribution_flags |= SM_KEYDIST_ID_KEY;
#endif
                sm_pairing_packet_set_code(setup->sm_m_preq, SM_CODE_PAIRING_REQUEST);
                sm_pairing_packet_set_io_capability(setup->sm_m_preq, 0);
                sm_pairing_packet_set_oob_data_flag(setup->sm_m_preq, 0);
                sm_pairing_packet_set_auth_req(setup->sm_m_preq, SM_AUTHREQ_CT2);
                sm_pairing_packet_set_max_encryption_key_size(setup->sm_m_preq, sm_max_encryption_key_size);
                sm_pairing_packet_set_initiator_key_distribution(setup->sm_m_preq, key_distribution_flags);
                sm_pairing_packet_set_responder_key_distribution(setup->sm_m_preq, key_distribution_flags);

                // set state and send pairing response
                sm_timeout_start(connection);
                connection->sm_engine_state = SM_BR_EDR_INITIATOR_W4_PAIRING_RESPONSE;
                sm_send_connectionless(connection, (uint8_t *) &setup->sm_m_preq, sizeof(sm_pairing_packet_t));
                break;

            case SM_BR_EDR_RESPONDER_PAIRING_REQUEST_RECEIVED:
                // fill in sm setup (lite version of sm_init_setup)
                sm_reset_setup();
                setup->sm_peer_addr_type = connection->sm_peer_addr_type;
                setup->sm_m_addr_type = connection->sm_peer_addr_type;
                setup->sm_s_addr_type = connection->sm_own_addr_type;
                (void) memcpy(setup->sm_peer_address, connection->sm_peer_address, 6);
                (void) memcpy(setup->sm_m_address, connection->sm_peer_address, 6);
                (void) memcpy(setup->sm_s_address, connection->sm_own_address, 6);
                setup->sm_use_secure_connections = true;
                sm_ctkd_fetch_br_edr_link_key(connection);
                (void) memcpy(&setup->sm_m_preq, &connection->sm_m_preq, sizeof(sm_pairing_packet_t));

                // Enc Key and IRK if requested
                key_distribution_flags = SM_KEYDIST_ID_KEY | SM_KEYDIST_ENC_KEY;
#ifdef ENABLE_LE_SIGNED_WRITE
                // Plus signing key if supported
                key_distribution_flags |= SM_KEYDIST_ID_KEY;
#endif
                // drop flags not requested by initiator
                key_distribution_flags &= sm_pairing_packet_get_initiator_key_distribution(connection->sm_m_preq);

                // If Secure Connections pairing has been initiated over BR/EDR, the following fields of the SM Pairing Request PDU are reserved for future use:
                // - the IO Capability field,
                // - the OOB data flag field, and
                // - all bits in the Auth Req field except the CT2 bit.
                sm_pairing_packet_set_code(setup->sm_s_pres, SM_CODE_PAIRING_RESPONSE);
                sm_pairing_packet_set_io_capability(setup->sm_s_pres, 0);
                sm_pairing_packet_set_oob_data_flag(setup->sm_s_pres, 0);
                sm_pairing_packet_set_auth_req(setup->sm_s_pres, SM_AUTHREQ_CT2);
                sm_pairing_packet_set_max_encryption_key_size(setup->sm_s_pres, connection->sm_actual_encryption_key_size);
                sm_pairing_packet_set_initiator_key_distribution(setup->sm_s_pres, key_distribution_flags);
                sm_pairing_packet_set_responder_key_distribution(setup->sm_s_pres, key_distribution_flags);

                // configure key distribution, LTK is derived locally
                key_distribution_flags &= ~SM_KEYDIST_ENC_KEY;
                sm_setup_key_distribution(key_distribution_flags, key_distribution_flags);

                // set state and send pairing response
                sm_timeout_start(connection);
                connection->sm_engine_state = SM_BR_EDR_DISTRIBUTE_KEYS;
                sm_send_connectionless(connection, (uint8_t *) &setup->sm_s_pres, sizeof(sm_pairing_packet_t));
                break;
            case SM_BR_EDR_DISTRIBUTE_KEYS:
                if (setup->sm_key_distribution_send_set != 0) {
                    sm_run_distribute_keys(connection);
                    return;
                }
                // keys are sent
                if (IS_RESPONDER(connection->sm_role)) {
                    // responder -> receive master keys if there are any
                    if (!sm_key_distribution_all_received()){
                        connection->sm_engine_state = SM_BR_EDR_RECEIVE_KEYS;
                        break;
                    }
                }
                // otherwise start CTKD right away (responder and no keys to receive / initiator)
                sm_ctkd_start_from_br_edr(connection);
                continue;
            case SM_SC_W2_CALCULATE_ILK_USING_H6:
                if (!sm_cmac_ready()) break;
                connection->sm_engine_state = SM_SC_W4_CALCULATE_ILK;
                h6_calculate_ilk_from_le_ltk(connection);
                break;
            case SM_SC_W2_CALCULATE_BR_EDR_LINK_KEY:
                if (!sm_cmac_ready()) break;
                connection->sm_engine_state = SM_SC_W4_CALCULATE_BR_EDR_LINK_KEY;
                h6_calculate_br_edr_link_key(connection);
                break;
            case SM_SC_W2_CALCULATE_ILK_USING_H7:
                if (!sm_cmac_ready()) break;
                connection->sm_engine_state = SM_SC_W4_CALCULATE_ILK;
                h7_calculate_ilk_from_le_ltk(connection);
                break;
            case SM_BR_EDR_W2_CALCULATE_ILK_USING_H6:
                if (!sm_cmac_ready()) break;
                connection->sm_engine_state = SM_BR_EDR_W4_CALCULATE_ILK;
                h6_calculate_ilk_from_br_edr(connection);
                break;
            case SM_BR_EDR_W2_CALCULATE_LE_LTK:
                if (!sm_cmac_ready()) break;
                connection->sm_engine_state = SM_BR_EDR_W4_CALCULATE_LE_LTK;
                h6_calculate_le_ltk(connection);
                break;
            case SM_BR_EDR_W2_CALCULATE_ILK_USING_H7:
                if (!sm_cmac_ready()) break;
                connection->sm_engine_state = SM_BR_EDR_W4_CALCULATE_ILK;
                h7_calculate_ilk_from_br_edr(connection);
                break;
#endif

            default:
                break;
        }

        // check again if active connection was released
        if (sm_active_connection_handle != HCI_CON_HANDLE_INVALID) break;
    }
}

// sm_aes128_state stays active
static void sm_handle_encryption_result_enc_a(void *arg){
    hci_con_handle_t con_handle = (hci_con_handle_t) (uintptr_t) arg;
    sm_aes128_state = SM_AES128_IDLE;

    sm_connection_t * connection = sm_get_connection_for_handle(con_handle);
    if (connection == NULL) return;

    sm_c1_t3(sm_aes128_ciphertext, setup->sm_m_address, setup->sm_s_address, setup->sm_c1_t3_value);
    sm_aes128_state = SM_AES128_ACTIVE;
    btstack_crypto_aes128_encrypt(&sm_crypto_aes128_request, setup->sm_tk, setup->sm_c1_t3_value, setup->sm_local_confirm, sm_handle_encryption_result_enc_b, (void *)(uintptr_t) connection->sm_handle);
}

static void sm_handle_encryption_result_enc_b(void *arg){
    hci_con_handle_t con_handle = (hci_con_handle_t) (uintptr_t) arg;
    sm_aes128_state = SM_AES128_IDLE;

    sm_connection_t * connection = sm_get_connection_for_handle(con_handle);
    if (connection == NULL) return;

    log_info_key("c1!", setup->sm_local_confirm);
    connection->sm_engine_state = SM_PH2_C1_SEND_PAIRING_CONFIRM;
    sm_trigger_run();
}

// sm_aes128_state stays active
static void sm_handle_encryption_result_enc_c(void *arg){
    hci_con_handle_t con_handle = (hci_con_handle_t) (uintptr_t) arg;
    sm_aes128_state = SM_AES128_IDLE;

    sm_connection_t * connection = sm_get_connection_for_handle(con_handle);
    if (connection == NULL) return;

    sm_c1_t3(sm_aes128_ciphertext, setup->sm_m_address, setup->sm_s_address, setup->sm_c1_t3_value);
    sm_aes128_state = SM_AES128_ACTIVE;
    btstack_crypto_aes128_encrypt(&sm_crypto_aes128_request, setup->sm_tk, setup->sm_c1_t3_value, sm_aes128_ciphertext, sm_handle_encryption_result_enc_d, (void *)(uintptr_t) connection->sm_handle);
}

static void sm_handle_encryption_result_enc_d(void * arg){
    hci_con_handle_t con_handle = (hci_con_handle_t) (uintptr_t) arg;
    sm_aes128_state = SM_AES128_IDLE;

    sm_connection_t * connection = sm_get_connection_for_handle(con_handle);
    if (connection == NULL) return;

    log_info_key("c1!", sm_aes128_ciphertext);
    if (memcmp(setup->sm_peer_confirm, sm_aes128_ciphertext, 16) != 0){
        sm_pairing_error(connection, SM_REASON_CONFIRM_VALUE_FAILED);
        sm_trigger_run();
        return;
    }
    if (IS_RESPONDER(connection->sm_role)){
        connection->sm_engine_state = SM_PH2_SEND_PAIRING_RANDOM;
        sm_trigger_run();
    } else {
        sm_s1_r_prime(setup->sm_peer_random, setup->sm_local_random, sm_aes128_plaintext);
        sm_aes128_state = SM_AES128_ACTIVE;
        btstack_crypto_aes128_encrypt(&sm_crypto_aes128_request, setup->sm_tk, sm_aes128_plaintext, setup->sm_ltk, sm_handle_encryption_result_enc_stk, (void *)(uintptr_t) connection->sm_handle);
    }
}

static void sm_handle_encryption_result_enc_stk(void *arg){
    sm_aes128_state = SM_AES128_IDLE;
    hci_con_handle_t con_handle = (hci_con_handle_t) (uintptr_t) arg;

    sm_connection_t * connection = sm_get_connection_for_handle(con_handle);
    if (connection == NULL) return;

    sm_truncate_key(setup->sm_ltk, connection->sm_actual_encryption_key_size);
    log_info_key("stk", setup->sm_ltk);
    if (IS_RESPONDER(connection->sm_role)){
        connection->sm_engine_state = SM_RESPONDER_PH2_SEND_LTK_REPLY;
    } else {
        connection->sm_engine_state = SM_INITIATOR_PH3_SEND_START_ENCRYPTION;
    }
    sm_trigger_run();
}

// sm_aes128_state stays active
static void sm_handle_encryption_result_enc_ph3_y(void *arg){
    hci_con_handle_t con_handle = (hci_con_handle_t) (uintptr_t) arg;
    sm_aes128_state = SM_AES128_IDLE;

    sm_connection_t * connection = sm_get_connection_for_handle(con_handle);
    if (connection == NULL) return;

    setup->sm_local_y = big_endian_read_16(sm_aes128_ciphertext, 14);
    log_info_hex16("y", setup->sm_local_y);
    // PH3B3 - calculate EDIV
    setup->sm_local_ediv = setup->sm_local_y ^ setup->sm_local_div;
    log_info_hex16("ediv", setup->sm_local_ediv);
    // PH3B4 - calculate LTK         - enc
    // LTK = d1(ER, DIV, 0))
    sm_d1_d_prime(setup->sm_local_div, 0, sm_aes128_plaintext);
    sm_aes128_state = SM_AES128_ACTIVE;
    btstack_crypto_aes128_encrypt(&sm_crypto_aes128_request, sm_persistent_er, sm_aes128_plaintext, setup->sm_ltk, sm_handle_encryption_result_enc_ph3_ltk, (void *)(uintptr_t) connection->sm_handle);
}

#ifdef ENABLE_LE_PERIPHERAL
// sm_aes128_state stays active
static void sm_handle_encryption_result_enc_ph4_y(void *arg){
    sm_aes128_state = SM_AES128_IDLE;
    hci_con_handle_t con_handle = (hci_con_handle_t) (uintptr_t) arg;

    sm_connection_t * connection = sm_get_connection_for_handle(con_handle);
    if (connection == NULL) return;

    setup->sm_local_y = big_endian_read_16(sm_aes128_ciphertext, 14);
    log_info_hex16("y", setup->sm_local_y);

    // PH3B3 - calculate DIV
    setup->sm_local_div = setup->sm_local_y ^ setup->sm_local_ediv;
    log_info_hex16("ediv", setup->sm_local_ediv);
    // PH3B4 - calculate LTK         - enc
    // LTK = d1(ER, DIV, 0))
    sm_d1_d_prime(setup->sm_local_div, 0, sm_aes128_plaintext);
    sm_aes128_state = SM_AES128_ACTIVE;
    btstack_crypto_aes128_encrypt(&sm_crypto_aes128_request, sm_persistent_er, sm_aes128_plaintext, setup->sm_ltk, sm_handle_encryption_result_enc_ph4_ltk, (void *)(uintptr_t) connection->sm_handle);
}
#endif

// sm_aes128_state stays active
static void sm_handle_encryption_result_enc_ph3_ltk(void *arg){
    hci_con_handle_t con_handle = (hci_con_handle_t) (uintptr_t) arg;
    sm_aes128_state = SM_AES128_IDLE;

    sm_connection_t * connection = sm_get_connection_for_handle(con_handle);
    if (connection == NULL) return;

    log_info_key("ltk", setup->sm_ltk);
    // calc CSRK next
    sm_d1_d_prime(setup->sm_local_div, 1, sm_aes128_plaintext);
    sm_aes128_state = SM_AES128_ACTIVE;
    btstack_crypto_aes128_encrypt(&sm_crypto_aes128_request, sm_persistent_er, sm_aes128_plaintext, setup->sm_local_csrk, sm_handle_encryption_result_enc_csrk, (void *)(uintptr_t) connection->sm_handle);
}

static void sm_handle_encryption_result_enc_csrk(void *arg){
    hci_con_handle_t con_handle = (hci_con_handle_t) (uintptr_t) arg;
    sm_aes128_state = SM_AES128_IDLE;

    sm_connection_t * connection = sm_get_connection_for_handle(con_handle);
    if (connection == NULL) return;

    sm_aes128_state = SM_AES128_IDLE;
    log_info_key("csrk", setup->sm_local_csrk);
    if (setup->sm_key_distribution_send_set){
        connection->sm_engine_state = SM_PH3_DISTRIBUTE_KEYS;
    } else {
        // no keys to send, just continue
        if (IS_RESPONDER(connection->sm_role)){
            if (sm_key_distribution_all_received()){
                sm_key_distribution_handle_all_received(connection);
                sm_key_distribution_complete_responder(connection);
            } else {
                // slave -> receive master keys
                connection->sm_engine_state = SM_PH3_RECEIVE_KEYS;
            }
        } else {
            sm_key_distribution_complete_initiator(connection);
        }
    }
    sm_trigger_run();
}

#ifdef ENABLE_LE_PERIPHERAL
static void sm_handle_encryption_result_enc_ph4_ltk(void *arg){
    hci_con_handle_t con_handle = (hci_con_handle_t) (uintptr_t) arg;
    sm_aes128_state = SM_AES128_IDLE;

    sm_connection_t * connection = sm_get_connection_for_handle(con_handle);
    if (connection == NULL) return;

    sm_truncate_key(setup->sm_ltk, connection->sm_actual_encryption_key_size);
    log_info_key("ltk", setup->sm_ltk);
    connection->sm_engine_state = SM_RESPONDER_PH4_SEND_LTK_REPLY;
    sm_trigger_run();
}
#endif

static void sm_handle_encryption_result_address_resolution(void *arg){
    UNUSED(arg);
    sm_aes128_state = SM_AES128_IDLE;

    sm_address_resolution_ah_calculation_active = 0;
    // compare calulated address against connecting device
    uint8_t * hash = &sm_aes128_ciphertext[13];
    if (memcmp(&sm_address_resolution_address[3], hash, 3) == 0){
        log_info("LE Device Lookup: matched resolvable private address");
        sm_address_resolution_handle_event(ADDRESS_RESOLUTION_SUCCEEDED);
        sm_trigger_run();
        return;
    }
    // no match, try next
    sm_address_resolution_test++;
    sm_trigger_run();
}

static void sm_handle_encryption_result_dkg_irk(void *arg){
    UNUSED(arg);
    sm_aes128_state = SM_AES128_IDLE;

    log_info_key("irk", sm_persistent_irk);
    dkg_state = DKG_CALC_DHK;
    sm_trigger_run();
}

static void sm_handle_encryption_result_dkg_dhk(void *arg){
    UNUSED(arg);
    sm_aes128_state = SM_AES128_IDLE;

    log_info_key("dhk", sm_persistent_dhk);
    dkg_state = DKG_READY;
    sm_trigger_run();
}

static void sm_handle_encryption_result_rau(void *arg){
    UNUSED(arg);
    sm_aes128_state = SM_AES128_IDLE;

    (void)memcpy(&sm_random_address[3], &sm_aes128_ciphertext[13], 3);
    rau_state = RAU_IDLE;
    hci_le_random_address_set(sm_random_address);

    sm_trigger_run();
}

static void sm_handle_random_result_rau(void * arg){
    UNUSED(arg);
    // non-resolvable vs. resolvable
    switch (gap_random_adress_type){
        case GAP_RANDOM_ADDRESS_RESOLVABLE:
            // resolvable: use random as prand and calc address hash
            // "The two most significant bits of prand shall be equal to ‘0’ and ‘1"
            sm_random_address[0u] &= 0x3fu;
            sm_random_address[0u] |= 0x40u;
            rau_state = RAU_GET_ENC;
            break;
        case GAP_RANDOM_ADDRESS_NON_RESOLVABLE:
        default:
            // "The two most significant bits of the address shall be equal to ‘0’""
            sm_random_address[0u] &= 0x3fu;
            hci_le_random_address_set(sm_random_address);
            break;
    }
    sm_trigger_run();
}

#ifdef ENABLE_LE_SECURE_CONNECTIONS
static void sm_handle_random_result_sc_next_send_pairing_random(void * arg){
    hci_con_handle_t con_handle = (hci_con_handle_t) (uintptr_t) arg;
    sm_connection_t * connection = sm_get_connection_for_handle(con_handle);
    if (connection == NULL) return;

    connection->sm_engine_state = SM_SC_SEND_PAIRING_RANDOM;
    sm_trigger_run();
}

static void sm_handle_random_result_sc_next_w2_cmac_for_confirmation(void * arg){
    hci_con_handle_t con_handle = (hci_con_handle_t) (uintptr_t) arg;
    sm_connection_t * connection = sm_get_connection_for_handle(con_handle);
    if (connection == NULL) return;

    connection->sm_engine_state = SM_SC_W2_CMAC_FOR_CONFIRMATION;
    sm_trigger_run();
}
#endif

static void sm_handle_random_result_ph2_random(void * arg){
    hci_con_handle_t con_handle = (hci_con_handle_t) (uintptr_t) arg;
    sm_connection_t * connection = sm_get_connection_for_handle(con_handle);
    if (connection == NULL) return;

    connection->sm_engine_state = SM_PH2_C1_GET_ENC_A;
    sm_trigger_run();
}

static void sm_handle_random_result_ph2_tk(void * arg){
    hci_con_handle_t con_handle = (hci_con_handle_t) (uintptr_t) arg;
    sm_connection_t * connection = sm_get_connection_for_handle(con_handle);
    if (connection == NULL) return;

    sm_reset_tk();
    uint32_t tk;
    if (sm_fixed_passkey_in_display_role == 0xffffffffU){
        // map random to 0-999999 without speding much cycles on a modulus operation
        tk = little_endian_read_32(sm_random_data,0);
        tk = tk & 0xfffff;  // 1048575
        if (tk >= 999999u){
            tk = tk - 999999u;
        }
    } else {
        // override with pre-defined passkey
        tk = sm_fixed_passkey_in_display_role;
    }
    big_endian_store_32(setup->sm_tk, 12, tk);
    if (IS_RESPONDER(connection->sm_role)){
        connection->sm_engine_state = SM_RESPONDER_PH1_SEND_PAIRING_RESPONSE;
    } else {
        if (setup->sm_use_secure_connections){
            connection->sm_engine_state = SM_SC_SEND_PUBLIC_KEY_COMMAND;
        } else {
            connection->sm_engine_state = SM_PH1_W4_USER_RESPONSE;
            sm_trigger_user_response(connection);
            // response_idle == nothing <--> sm_trigger_user_response() did not require response
            if (setup->sm_user_response == SM_USER_RESPONSE_IDLE){
                btstack_crypto_random_generate(&sm_crypto_random_request, setup->sm_local_random, 16, &sm_handle_random_result_ph2_random, (void *)(uintptr_t) connection->sm_handle);
            }
        }
    }   
    sm_trigger_run(); 
}

static void sm_handle_random_result_ph3_div(void * arg){
    hci_con_handle_t con_handle = (hci_con_handle_t) (uintptr_t) arg;
    sm_connection_t * connection = sm_get_connection_for_handle(con_handle);
    if (connection == NULL) return;

    // use 16 bit from random value as div
    setup->sm_local_div = big_endian_read_16(sm_random_data, 0);
    log_info_hex16("div", setup->sm_local_div);
    connection->sm_engine_state = SM_PH3_Y_GET_ENC;
    sm_trigger_run();
}

static void sm_handle_random_result_ph3_random(void * arg){
    hci_con_handle_t con_handle = (hci_con_handle_t) (uintptr_t) arg;
    sm_connection_t * connection = sm_get_connection_for_handle(con_handle);
    if (connection == NULL) return;

    reverse_64(sm_random_data, setup->sm_local_rand);
    // no db for encryption size hack: encryption size is stored in lowest nibble of setup->sm_local_rand
    setup->sm_local_rand[7u] = (setup->sm_local_rand[7u] & 0xf0u) + (connection->sm_actual_encryption_key_size - 1u);
    // no db for authenticated flag hack: store flag in bit 4 of LSB
    setup->sm_local_rand[7u] = (setup->sm_local_rand[7u] & 0xefu) + (connection->sm_connection_authenticated << 4u);
    btstack_crypto_random_generate(&sm_crypto_random_request, sm_random_data, 2, &sm_handle_random_result_ph3_div, (void *)(uintptr_t) connection->sm_handle);
}
static void sm_validate_er_ir(void){
    // warn about default ER/IR
    bool warning = false;
    if (sm_ir_is_default()){
        warning = true;
        log_error("Persistent IR not set with sm_set_ir. Use of private addresses will cause pairing issues");
    }
    if (sm_er_is_default()){
        warning = true;
        log_error("Persistent ER not set with sm_set_er. Legacy Pairing LTK is not secure");
    }
    if (warning) {
        log_error("Please configure btstack_tlv to let BTstack setup ER and IR keys");
    }
}

static void sm_handle_random_result_ir(void *arg){
    sm_persistent_keys_random_active = false;
    if (arg != NULL){
        // key generated, store in tlv
        int status = sm_tlv_impl->store_tag(sm_tlv_context, BTSTACK_TAG32('S','M','I','R'), sm_persistent_ir, 16u);
        log_info("Generated IR key. Store in TLV status: %d", status);
        UNUSED(status);
    }
    log_info_key("IR", sm_persistent_ir);
    dkg_state = DKG_CALC_IRK;

    if (test_use_fixed_local_irk){
        log_info_key("IRK", sm_persistent_irk);
        dkg_state = DKG_CALC_DHK;
    }

    sm_trigger_run();
}

static void sm_handle_random_result_er(void *arg){
    sm_persistent_keys_random_active = false;
    if (arg != 0){
        // key generated, store in tlv
        int status = sm_tlv_impl->store_tag(sm_tlv_context, BTSTACK_TAG32('S','M','E','R'), sm_persistent_er, 16u);
        log_info("Generated ER key. Store in TLV status: %d", status);
        UNUSED(status);
    }
    log_info_key("ER", sm_persistent_er);

    // try load ir
    int key_size = sm_tlv_impl->get_tag(sm_tlv_context, BTSTACK_TAG32('S','M','I','R'), sm_persistent_ir, 16u);
    if (key_size == 16){
        // ok, let's continue
        log_info("IR from TLV");
        sm_handle_random_result_ir( NULL );
    } else {
        // invalid, generate new random one
        sm_persistent_keys_random_active = true;
        btstack_crypto_random_generate(&sm_crypto_random_request, sm_persistent_ir, 16, &sm_handle_random_result_ir, &sm_persistent_ir);
    }
}

static void sm_connection_init(sm_connection_t * sm_conn, hci_con_handle_t con_handle, uint8_t role, uint8_t addr_type, bd_addr_t address){

    // connection info
    sm_conn->sm_handle = con_handle;
    sm_conn->sm_role = role;
    sm_conn->sm_peer_addr_type = addr_type;
    memcpy(sm_conn->sm_peer_address, address, 6);

    // security properties
    sm_conn->sm_connection_encrypted = 0;
    sm_conn->sm_connection_authenticated = 0;
    sm_conn->sm_connection_authorization_state = AUTHORIZATION_UNKNOWN;
    sm_conn->sm_le_db_index = -1;
    sm_conn->sm_reencryption_active = false;

    // prepare CSRK lookup (does not involve setup)
    sm_conn->sm_irk_lookup_state = IRK_LOOKUP_W4_READY;

    sm_conn->sm_engine_state = SM_GENERAL_IDLE;
}

static void sm_event_packet_handler (uint8_t packet_type, uint16_t channel, uint8_t *packet, uint16_t size){

    UNUSED(channel);    // ok: there is no channel
    UNUSED(size);       // ok: fixed format HCI events

    sm_connection_t * sm_conn;
    hci_con_handle_t  con_handle;
    uint8_t           status;
    bd_addr_t         addr;

    switch (packet_type) {

		case HCI_EVENT_PACKET:
			switch (hci_event_packet_get_type(packet)) {

                case BTSTACK_EVENT_STATE:
					// bt stack activated, get started
					if (btstack_event_state_get_state(packet) == HCI_STATE_WORKING){
                        log_info("HCI Working!");

                        // setup IR/ER with TLV
                        btstack_tlv_get_instance(&sm_tlv_impl, &sm_tlv_context);
                        if (sm_tlv_impl != NULL){
                            int key_size = sm_tlv_impl->get_tag(sm_tlv_context, BTSTACK_TAG32('S','M','E','R'), sm_persistent_er, 16u);
                            if (key_size == 16){
                                // ok, let's continue
                                log_info("ER from TLV");
                                sm_handle_random_result_er( NULL );
                            } else {
                                // invalid, generate random one
                                sm_persistent_keys_random_active = true;
                                btstack_crypto_random_generate(&sm_crypto_random_request, sm_persistent_er, 16, &sm_handle_random_result_er, &sm_persistent_er);
                            }
                        } else {
                            sm_validate_er_ir();
                            dkg_state = DKG_CALC_IRK;

                            if (test_use_fixed_local_irk){
                                log_info_key("IRK", sm_persistent_irk);
                                dkg_state = DKG_CALC_DHK;
                            }
                        }

                        // restart random address updates after power cycle
                        gap_random_address_set_mode(gap_random_adress_type);
					}
					break;
					
#ifdef ENABLE_CLASSIC
			    case HCI_EVENT_CONNECTION_COMPLETE:
			        // ignore if connection failed
			        if (hci_event_connection_complete_get_status(packet)) return;

			        con_handle = hci_event_connection_complete_get_connection_handle(packet);
			        sm_conn = sm_get_connection_for_handle(con_handle);
			        if (!sm_conn) break;

                    hci_event_connection_complete_get_bd_addr(packet, addr);
			        sm_connection_init(sm_conn,
                                       con_handle,
                                       (uint8_t) gap_get_role(con_handle),
                                       BD_ADDR_TYPE_LE_PUBLIC,
                                       addr);
			        // classic connection corresponds to public le address
			        sm_conn->sm_own_addr_type = BD_ADDR_TYPE_LE_PUBLIC;
                    gap_local_bd_addr(sm_conn->sm_own_address);
                    sm_conn->sm_cid = L2CAP_CID_BR_EDR_SECURITY_MANAGER;
                    sm_conn->sm_engine_state = SM_BR_EDR_W4_ENCRYPTION_COMPLETE;
			        break;
#endif

#ifdef ENABLE_CROSS_TRANSPORT_KEY_DERIVATION
			    case HCI_EVENT_SIMPLE_PAIRING_COMPLETE:
			        if (hci_event_simple_pairing_complete_get_status(packet) != ERROR_CODE_SUCCESS) break;
                    hci_event_simple_pairing_complete_get_bd_addr(packet, addr);
                    sm_conn = sm_get_connection_for_bd_addr_and_type(addr, BD_ADDR_TYPE_ACL);
                    if (sm_conn == NULL) break;
                    sm_conn->sm_pairing_requested = 1;
			        break;
#endif

                case HCI_EVENT_LE_META:
                    switch (packet[2]) {
                        case HCI_SUBEVENT_LE_CONNECTION_COMPLETE:
                            // ignore if connection failed
                            if (packet[3]) return;

                            con_handle = little_endian_read_16(packet, 4);
                            sm_conn = sm_get_connection_for_handle(con_handle);
                            if (!sm_conn) break;

<<<<<<< HEAD
                            sm_conn->sm_handle = con_handle;
                            sm_conn->sm_role = packet[6];
                            sm_conn->sm_peer_addr_type = packet[7];
                            reverse_bd_addr(&packet[8], sm_conn->sm_peer_address);
#ifdef ENABLE_LE_PERIPHERAL
                            if (sm_conn->sm_role != 0){
                                // responder - use own address from advertisements
                                gap_le_get_own_advertisements_address(&sm_conn->sm_own_addr_type, sm_conn->sm_own_address);
                            }
#endif
#ifdef ENABLE_LE_CENTRAL
                            if (sm_conn->sm_role == 0){
                                // initiator - use own address from create connection
                                gap_le_get_own_connection_address(&sm_conn->sm_own_addr_type, sm_conn->sm_own_address);
                            }
#endif
                            // reset security properties
                            sm_conn->sm_connection_encrypted = 0;
                            sm_conn->sm_connection_authenticated = 0;
                            sm_conn->sm_connection_authorization_state = AUTHORIZATION_UNKNOWN;
                            sm_conn->sm_le_db_index = -1;
                            sm_conn->sm_reencryption_active = false;

                            // prepare CSRK lookup (does not involve setup)
                            sm_conn->sm_irk_lookup_state = IRK_LOOKUP_W4_READY;

                            // just connected -> everything else happens in sm_run()
                            if (IS_RESPONDER(sm_conn->sm_role)){
                                // peripheral
                                sm_conn->sm_engine_state = SM_RESPONDER_IDLE;
                                break;
                            } else {
                                // master
=======
                            hci_subevent_le_connection_complete_get_peer_address(packet, addr);
                            sm_connection_init(sm_conn,
                                               con_handle,
                                               hci_subevent_le_connection_complete_get_role(packet),
                                               hci_subevent_le_connection_complete_get_peer_address_type(packet),
                                               addr);
                            sm_conn->sm_cid = L2CAP_CID_SECURITY_MANAGER_PROTOCOL;

                            // track our addr used for this connection and set state
#ifdef ENABLE_LE_CENTRAL
                            if (hci_subevent_le_connection_complete_get_role(packet) != 0){
                                // responder - use own address from advertisements
                                gap_le_get_own_advertisements_address(&sm_conn->sm_own_addr_type, sm_conn->sm_own_address);
                                sm_conn->sm_engine_state = SM_RESPONDER_IDLE;
                            }
#endif
#ifdef ENABLE_LE_CENTRAL
                            if (hci_subevent_le_connection_complete_get_role(packet) == 0){
                                // initiator - use own address from create connection
                                gap_le_get_own_connection_address(&sm_conn->sm_own_addr_type, sm_conn->sm_own_address);
>>>>>>> 10ab057a
                                sm_conn->sm_engine_state = SM_INITIATOR_CONNECTED;
                            }
#endif
                            break;

                        case HCI_SUBEVENT_LE_LONG_TERM_KEY_REQUEST:
                            con_handle = little_endian_read_16(packet, 3);
                            sm_conn = sm_get_connection_for_handle(con_handle);
                            if (!sm_conn) break;

                            log_info("LTK Request: state %u", sm_conn->sm_engine_state);
                            if (sm_conn->sm_engine_state == SM_RESPONDER_PH2_W4_LTK_REQUEST){
                                sm_conn->sm_engine_state = SM_PH2_CALC_STK;
                                break;
                            }
                            if (sm_conn->sm_engine_state == SM_SC_W4_LTK_REQUEST_SC){
                                // PH2 SEND LTK as we need to exchange keys in PH3
                                sm_conn->sm_engine_state = SM_RESPONDER_PH2_SEND_LTK_REPLY;
                                break;
                            }

                            // store rand and ediv
                            reverse_64(&packet[5], sm_conn->sm_local_rand);
                            sm_conn->sm_local_ediv = little_endian_read_16(packet, 13);

                            // For Legacy Pairing (<=> EDIV != 0 || RAND != NULL), we need to recalculated our LTK as a
                            // potentially stored LTK is from the master
                            if ((sm_conn->sm_local_ediv != 0u) || !sm_is_null_random(sm_conn->sm_local_rand)){
                                if (sm_reconstruct_ltk_without_le_device_db_entry){
                                    sm_conn->sm_engine_state = SM_RESPONDER_PH0_RECEIVED_LTK_REQUEST;
                                    break;
                                }
                                // additionally check if remote is in LE Device DB if requested
                                switch(sm_conn->sm_irk_lookup_state){
                                    case IRK_LOOKUP_FAILED:
                                        log_info("LTK Request: device not in device db");
                                        sm_conn->sm_engine_state = SM_RESPONDER_PH0_SEND_LTK_REQUESTED_NEGATIVE_REPLY;
                                        break;
                                    case IRK_LOOKUP_SUCCEEDED:
                                        sm_conn->sm_engine_state = SM_RESPONDER_PH0_RECEIVED_LTK_REQUEST;
                                        break;
                                    default:
                                        // wait for irk look doen
                                        sm_conn->sm_engine_state = SM_RESPONDER_PH0_RECEIVED_LTK_W4_IRK;
                                        break;
                                }
                                break;
                            }

#ifdef ENABLE_LE_SECURE_CONNECTIONS
                            sm_conn->sm_engine_state = SM_SC_RECEIVED_LTK_REQUEST;
#else
                            log_info("LTK Request: ediv & random are empty, but LE Secure Connections not supported");
                            sm_conn->sm_engine_state = SM_RESPONDER_PH0_SEND_LTK_REQUESTED_NEGATIVE_REPLY;
#endif
                            break;

                        default:
                            break;
                    }
                    break;

                case HCI_EVENT_ENCRYPTION_CHANGE:
                	con_handle = hci_event_encryption_change_get_connection_handle(packet);
                    sm_conn = sm_get_connection_for_handle(con_handle);
                    if (!sm_conn) break;

                    sm_conn->sm_connection_encrypted = hci_event_encryption_change_get_encryption_enabled(packet);
                    log_info("Encryption state change: %u, key size %u", sm_conn->sm_connection_encrypted,
                        sm_conn->sm_actual_encryption_key_size);
                    log_info("event handler, state %u", sm_conn->sm_engine_state);

                    switch (sm_conn->sm_engine_state){

                        case SM_PH4_W4_CONNECTION_ENCRYPTED:
                            // encryption change event concludes re-encryption for bonded devices (even if it fails)
                            if (sm_conn->sm_connection_encrypted) {
                                status = ERROR_CODE_SUCCESS;
                                if (sm_conn->sm_role){
                                    sm_conn->sm_engine_state = SM_RESPONDER_IDLE;
                                } else {
                                    sm_conn->sm_engine_state = SM_INITIATOR_CONNECTED;
                                }
                            } else {
                                status = hci_event_encryption_change_get_status(packet);
                                // set state to 'RE-ENCRYPTION FAILED' to allow pairing but prevent other interactions
                                // also, gap_reconnect_security_setup_active will return true
                                sm_conn->sm_engine_state = SM_GENERAL_REENCRYPTION_FAILED;
                            }

                            // emit re-encryption complete
                            sm_reencryption_complete(sm_conn, status);

                            // notify client, if pairing was requested before
                            if (sm_conn->sm_pairing_requested){
                                sm_conn->sm_pairing_requested = 0;
                                sm_pairing_complete(sm_conn, status, 0);
                            }

                            sm_done_for_handle(sm_conn->sm_handle);
                            break;

                        case SM_PH2_W4_CONNECTION_ENCRYPTED:
                            if (!sm_conn->sm_connection_encrypted) break;
                            sm_conn->sm_connection_sc = setup->sm_use_secure_connections;
                            if (IS_RESPONDER(sm_conn->sm_role)){
                                // slave
                                if (setup->sm_use_secure_connections){
                                    sm_conn->sm_engine_state = SM_PH3_DISTRIBUTE_KEYS;
                                } else {
                                    btstack_crypto_random_generate(&sm_crypto_random_request, sm_random_data, 8, &sm_handle_random_result_ph3_random, (void *)(uintptr_t) sm_conn->sm_handle);
                                }
                            } else {
                                // master
                                if (sm_key_distribution_all_received()){
                                    // skip receiving keys as there are none
                                    sm_key_distribution_handle_all_received(sm_conn);
                                    btstack_crypto_random_generate(&sm_crypto_random_request, sm_random_data, 8, &sm_handle_random_result_ph3_random, (void *)(uintptr_t) sm_conn->sm_handle);
                                } else {
                                    sm_conn->sm_engine_state = SM_PH3_RECEIVE_KEYS;
                                }
                            }
                            break;

#ifdef ENABLE_CROSS_TRANSPORT_KEY_DERIVATION
                        case SM_BR_EDR_W4_ENCRYPTION_COMPLETE:
                            if (sm_conn->sm_connection_encrypted != 2) break;
                            // prepare for pairing request
                            if (IS_RESPONDER(sm_conn->sm_role)){
                                sm_conn->sm_engine_state = SM_BR_EDR_RESPONDER_W4_PAIRING_REQUEST;
                            } else if (sm_conn->sm_pairing_requested){
                                // only send LE pairing request after BR/EDR SSP
                                sm_conn->sm_engine_state = SM_BR_EDR_INITIATOR_SEND_PAIRING_REQUEST;
                            }
                            break;
#endif
                        default:
                            break;
                    }
                    break;

                case HCI_EVENT_ENCRYPTION_KEY_REFRESH_COMPLETE:
                    con_handle = little_endian_read_16(packet, 3);
                    sm_conn = sm_get_connection_for_handle(con_handle);
                    if (!sm_conn) break;

                    log_info("Encryption key refresh complete, key size %u", sm_conn->sm_actual_encryption_key_size);
                    log_info("event handler, state %u", sm_conn->sm_engine_state);
                    // continue if part of initial pairing
                    switch (sm_conn->sm_engine_state){
                        case SM_PH4_W4_CONNECTION_ENCRYPTED:
                            if (sm_conn->sm_role){
                                sm_conn->sm_engine_state = SM_RESPONDER_IDLE;
                            } else {
                                sm_conn->sm_engine_state = SM_INITIATOR_CONNECTED;
                            }
                            sm_done_for_handle(sm_conn->sm_handle);
                            break;
                        case SM_PH2_W4_CONNECTION_ENCRYPTED:
                            if (IS_RESPONDER(sm_conn->sm_role)){
                                // slave
                                btstack_crypto_random_generate(&sm_crypto_random_request, sm_random_data, 8, &sm_handle_random_result_ph3_random, (void *)(uintptr_t) sm_conn->sm_handle);
                            } else {
                                // master
                                sm_conn->sm_engine_state = SM_PH3_RECEIVE_KEYS;
                            }
                            break;
                        default:
                            break;
                    }
                    break;


                case HCI_EVENT_DISCONNECTION_COMPLETE:
                    con_handle = little_endian_read_16(packet, 3);
                    sm_done_for_handle(con_handle);
                    sm_conn = sm_get_connection_for_handle(con_handle);
                    if (!sm_conn) break;

                    // pairing failed, if it was ongoing
                    switch (sm_conn->sm_engine_state){
                        case SM_GENERAL_IDLE:
                        case SM_INITIATOR_CONNECTED:
                        case SM_RESPONDER_IDLE:
                            break;
                        default:
                            sm_reencryption_complete(sm_conn, ERROR_CODE_REMOTE_USER_TERMINATED_CONNECTION);
                            sm_pairing_complete(sm_conn, ERROR_CODE_REMOTE_USER_TERMINATED_CONNECTION, 0);
                            break;
                    }

                    sm_conn->sm_engine_state = SM_GENERAL_IDLE;
                    sm_conn->sm_handle = 0;
                    break;

                case HCI_EVENT_COMMAND_COMPLETE:
                    if (HCI_EVENT_IS_COMMAND_COMPLETE(packet, hci_read_bd_addr)) {
                        // set local addr for le device db
                        reverse_bd_addr(&packet[OFFSET_OF_DATA_IN_COMMAND_COMPLETE + 1], addr);
                        le_device_db_set_local_bd_addr(addr);
                    }
                    break;
                default:
                    break;
			}
            break;
        default:
            break;
	}

    sm_run();
}

static inline int sm_calc_actual_encryption_key_size(int other){
    if (other < sm_min_encryption_key_size) return 0;
    if (other < sm_max_encryption_key_size) return other;
    return sm_max_encryption_key_size;
}


#ifdef ENABLE_LE_SECURE_CONNECTIONS
static int sm_just_works_or_numeric_comparison(stk_generation_method_t method){
    switch (method){
        case JUST_WORKS:
        case NUMERIC_COMPARISON:
            return 1;
        default:
            return 0;
    }
}
// responder

static int sm_passkey_used(stk_generation_method_t method){
    switch (method){
        case PK_RESP_INPUT:
            return 1;
        default:
            return 0;
    }
}

static int sm_passkey_entry(stk_generation_method_t method){
    switch (method){
        case PK_RESP_INPUT:
        case PK_INIT_INPUT:
        case PK_BOTH_INPUT:
            return 1;
        default:
            return 0;
    }
}

#endif

/**
 * @return ok
 */
static int sm_validate_stk_generation_method(void){
    // check if STK generation method is acceptable by client
    switch (setup->sm_stk_generation_method){
        case JUST_WORKS:
            return (sm_accepted_stk_generation_methods & SM_STK_GENERATION_METHOD_JUST_WORKS) != 0u;
        case PK_RESP_INPUT:
        case PK_INIT_INPUT:
        case PK_BOTH_INPUT:
            return (sm_accepted_stk_generation_methods & SM_STK_GENERATION_METHOD_PASSKEY) != 0u;
        case OOB:
            return (sm_accepted_stk_generation_methods & SM_STK_GENERATION_METHOD_OOB) != 0u;
        case NUMERIC_COMPARISON:
            return (sm_accepted_stk_generation_methods & SM_STK_GENERATION_METHOD_NUMERIC_COMPARISON) != 0u;
        default:
            return 0;
    }
}

#ifdef ENABLE_LE_CENTRAL
static void sm_initiator_connected_handle_security_request(sm_connection_t * sm_conn, const uint8_t *packet){
#ifdef ENABLE_LE_SECURE_CONNECTIONS
    if (sm_sc_only_mode){
        uint8_t auth_req = packet[1];
        if ((auth_req & SM_AUTHREQ_SECURE_CONNECTION) == 0){
            sm_pairing_error(sm_conn, SM_REASON_AUTHENTHICATION_REQUIREMENTS);
            return;
        }
    }
#else
    UNUSED(packet);
#endif

    int have_ltk;
    uint8_t ltk[16];

    // IRK complete?
    switch (sm_conn->sm_irk_lookup_state){
        case IRK_LOOKUP_FAILED:
            // start pairing
            sm_conn->sm_engine_state = SM_INITIATOR_PH1_W2_SEND_PAIRING_REQUEST;
            break;
        case IRK_LOOKUP_SUCCEEDED:
            le_device_db_encryption_get(sm_conn->sm_le_db_index, NULL, NULL, ltk, NULL, NULL, NULL, NULL);
            have_ltk = !sm_is_null_key(ltk);
            log_info("central: security request - have_ltk %u, encryption %u", have_ltk, sm_conn->sm_connection_encrypted);
            if (have_ltk && (sm_conn->sm_connection_encrypted == 0)){
                // start re-encrypt if we have LTK and the connection is not already encrypted
                sm_conn->sm_engine_state = SM_INITIATOR_PH4_HAS_LTK;
            } else {
                // start pairing
                sm_conn->sm_engine_state = SM_INITIATOR_PH1_W2_SEND_PAIRING_REQUEST;
            }
            break;
        default:
            // otherwise, store security request
            sm_conn->sm_security_request_received = 1;
            break;
    }
}
#endif

static void sm_pdu_handler(uint8_t packet_type, hci_con_handle_t con_handle, uint8_t *packet, uint16_t size){

    // size of complete sm_pdu used to validate input
    static const uint8_t sm_pdu_size[] = {
            0,  // 0x00 invalid opcode
            7,  // 0x01 pairing request
            7,  // 0x02 pairing response
            17, // 0x03 pairing confirm
            17, // 0x04 pairing random
            2,  // 0x05 pairing failed
            17, // 0x06 encryption information
            11, // 0x07 master identification
            17, // 0x08 identification information
            8,  // 0x09 identify address information
            17, // 0x0a signing information
            2,  // 0x0b security request
            65, // 0x0c pairing public key
            17, // 0x0d pairing dhk check
            2,  // 0x0e keypress notification
    };

    if ((packet_type == HCI_EVENT_PACKET) && (packet[0] == L2CAP_EVENT_CAN_SEND_NOW)){
        sm_run();
    }

    if (packet_type != SM_DATA_PACKET) return;
    if (size == 0u) return;

    uint8_t sm_pdu_code = packet[0];

    // validate pdu size
    if (sm_pdu_code >= sizeof(sm_pdu_size)) return;
    if (sm_pdu_size[sm_pdu_code] != size)   return;

    sm_connection_t * sm_conn = sm_get_connection_for_handle(con_handle);
    if (!sm_conn) return;

    if (sm_pdu_code == SM_CODE_PAIRING_FAILED){
        sm_reencryption_complete(sm_conn, ERROR_CODE_AUTHENTICATION_FAILURE);
        sm_pairing_complete(sm_conn, ERROR_CODE_AUTHENTICATION_FAILURE, packet[1]);
        sm_done_for_handle(con_handle);
        sm_conn->sm_engine_state = sm_conn->sm_role ? SM_RESPONDER_IDLE : SM_INITIATOR_CONNECTED;
        return;
    }

    log_debug("sm_pdu_handler: state %u, pdu 0x%02x", sm_conn->sm_engine_state, sm_pdu_code);

    int err;
    UNUSED(err);

    if (sm_pdu_code == SM_CODE_KEYPRESS_NOTIFICATION){
        uint8_t buffer[5];
        buffer[0] = SM_EVENT_KEYPRESS_NOTIFICATION;
        buffer[1] = 3;
        little_endian_store_16(buffer, 2, con_handle);
        buffer[4] = packet[1];
        sm_dispatch_event(HCI_EVENT_PACKET, 0, buffer, sizeof(buffer));
        return;
    }
    
    switch (sm_conn->sm_engine_state){

        // a sm timeout requires a new physical connection
        case SM_GENERAL_TIMEOUT:
            return;

#ifdef ENABLE_LE_CENTRAL

        // Initiator
        case SM_INITIATOR_CONNECTED:
            if ((sm_pdu_code != SM_CODE_SECURITY_REQUEST) || (sm_conn->sm_role)){
                sm_pdu_received_in_wrong_state(sm_conn);
                break;
            }
            sm_initiator_connected_handle_security_request(sm_conn, packet);
            break;

        case SM_INITIATOR_PH1_W4_PAIRING_RESPONSE:
            // Core 5, Vol 3, Part H, 2.4.6:
            // "The master shall ignore the slave’s Security Request if the master has sent a Pairing Request
            //  without receiving a Pairing Response from the slave or if the master has initiated encryption mode setup."
            if (sm_pdu_code == SM_CODE_SECURITY_REQUEST){
                log_info("Ignoring Security Request");
                break;
            }

            // all other pdus are incorrect
            if (sm_pdu_code != SM_CODE_PAIRING_RESPONSE){
                sm_pdu_received_in_wrong_state(sm_conn);
                break;
            }

            // store pairing request
            (void)memcpy(&setup->sm_s_pres, packet,
                         sizeof(sm_pairing_packet_t));
            err = sm_stk_generation_init(sm_conn);

#ifdef ENABLE_TESTING_SUPPORT
            if (0 < test_pairing_failure && test_pairing_failure < SM_REASON_DHKEY_CHECK_FAILED){
                log_info("testing_support: abort with pairing failure %u", test_pairing_failure);
                err = test_pairing_failure;
            }
#endif

            if (err != 0){
                sm_pairing_error(sm_conn, err);
                break;
            }

            // generate random number first, if we need to show passkey
            if (setup->sm_stk_generation_method == PK_RESP_INPUT){
                btstack_crypto_random_generate(&sm_crypto_random_request, sm_random_data, 8, &sm_handle_random_result_ph2_tk,  (void *)(uintptr_t) sm_conn->sm_handle);
                break;
            }

#ifdef ENABLE_LE_SECURE_CONNECTIONS
            if (setup->sm_use_secure_connections){
                // SC Numeric Comparison will trigger user response after public keys & nonces have been exchanged
                if (setup->sm_stk_generation_method == JUST_WORKS){
                    sm_conn->sm_engine_state = SM_PH1_W4_USER_RESPONSE;
                    sm_trigger_user_response(sm_conn);
                    if (setup->sm_user_response == SM_USER_RESPONSE_IDLE){
                        sm_conn->sm_engine_state = SM_SC_SEND_PUBLIC_KEY_COMMAND;
                    }
                } else {
                    sm_conn->sm_engine_state = SM_SC_SEND_PUBLIC_KEY_COMMAND;
                }
                break;
            }
#endif
            sm_conn->sm_engine_state = SM_PH1_W4_USER_RESPONSE;
            sm_trigger_user_response(sm_conn);
            // response_idle == nothing <--> sm_trigger_user_response() did not require response
            if (setup->sm_user_response == SM_USER_RESPONSE_IDLE){
                btstack_crypto_random_generate(&sm_crypto_random_request, setup->sm_local_random, 16, &sm_handle_random_result_ph2_random, (void *)(uintptr_t) sm_conn->sm_handle);
            }
            break;

        case SM_INITIATOR_PH2_W4_PAIRING_CONFIRM:
            if (sm_pdu_code != SM_CODE_PAIRING_CONFIRM){
                sm_pdu_received_in_wrong_state(sm_conn);
                break;
            }

            // store s_confirm
            reverse_128(&packet[1], setup->sm_peer_confirm);

            // abort if s_confirm matches m_confirm
            if (memcmp(setup->sm_local_confirm, setup->sm_peer_confirm, 16) == 0){
                sm_pdu_received_in_wrong_state(sm_conn);
                break;
            }

#ifdef ENABLE_TESTING_SUPPORT
            if (test_pairing_failure == SM_REASON_CONFIRM_VALUE_FAILED){
                log_info("testing_support: reset confirm value");
                memset(setup->sm_peer_confirm, 0, 16);
            }
#endif
            sm_conn->sm_engine_state = SM_PH2_SEND_PAIRING_RANDOM;
            break;

        case SM_INITIATOR_PH2_W4_PAIRING_RANDOM:
            if (sm_pdu_code != SM_CODE_PAIRING_RANDOM){
                sm_pdu_received_in_wrong_state(sm_conn);
                break;;
            }

            // received random value
            reverse_128(&packet[1], setup->sm_peer_random);
            sm_conn->sm_engine_state = SM_PH2_C1_GET_ENC_C;
            break;
#endif

#ifdef ENABLE_LE_PERIPHERAL
        // Responder
        case SM_RESPONDER_IDLE:
        case SM_RESPONDER_SEND_SECURITY_REQUEST:
        case SM_RESPONDER_PH1_W4_PAIRING_REQUEST:
            if (sm_pdu_code != SM_CODE_PAIRING_REQUEST){
                sm_pdu_received_in_wrong_state(sm_conn);
                break;;
            }

            // store pairing request
            (void)memcpy(&sm_conn->sm_m_preq, packet, sizeof(sm_pairing_packet_t));

            // check if IRK completed
            switch (sm_conn->sm_irk_lookup_state){
                case IRK_LOOKUP_SUCCEEDED:
                case IRK_LOOKUP_FAILED:
                    sm_conn->sm_engine_state = SM_RESPONDER_PH1_PAIRING_REQUEST_RECEIVED;
                    break;
                default:
                    sm_conn->sm_engine_state = SM_RESPONDER_PH1_PAIRING_REQUEST_RECEIVED_W4_IRK;
                    break;
            }
            break;
#endif

#ifdef ENABLE_LE_SECURE_CONNECTIONS
        case SM_SC_W4_PUBLIC_KEY_COMMAND:
            if (sm_pdu_code != SM_CODE_PAIRING_PUBLIC_KEY){
                sm_pdu_received_in_wrong_state(sm_conn);
                break;
            }

            // store public key for DH Key calculation
            reverse_256(&packet[01], &setup->sm_peer_q[0]);
            reverse_256(&packet[33], &setup->sm_peer_q[32]);

            // CVE-2020-26558: abort pairing if remote uses the same public key
            if (memcmp(&setup->sm_peer_q, ec_q, 64) == 0){
                log_info("Remote PK matches ours");
                sm_pairing_error(sm_conn, SM_REASON_DHKEY_CHECK_FAILED);
                break;
            }

            // validate public key
            err = btstack_crypto_ecc_p256_validate_public_key(setup->sm_peer_q);
            if (err != 0){
                log_info("sm: peer public key invalid %x", err);
                sm_pairing_error(sm_conn, SM_REASON_DHKEY_CHECK_FAILED);
                break;
            }

            // start calculating dhkey
            btstack_crypto_ecc_p256_calculate_dhkey(&sm_crypto_ecc_p256_request, setup->sm_peer_q, setup->sm_dhkey, sm_sc_dhkey_calculated, (void*)(uintptr_t) sm_conn->sm_handle);


            log_info("public key received, generation method %u", setup->sm_stk_generation_method);
            if (IS_RESPONDER(sm_conn->sm_role)){
                // responder
                sm_conn->sm_engine_state = SM_SC_SEND_PUBLIC_KEY_COMMAND;
            } else {
                // initiator
                // stk generation method
                // passkey entry: notify app to show passkey or to request passkey
                switch (setup->sm_stk_generation_method){
                    case JUST_WORKS:
                    case NUMERIC_COMPARISON:
                        sm_conn->sm_engine_state = SM_SC_W4_CONFIRMATION;
                        break;
                    case PK_RESP_INPUT:
                        sm_sc_start_calculating_local_confirm(sm_conn);
                        break;
                    case PK_INIT_INPUT:
                    case PK_BOTH_INPUT:
                        if (setup->sm_user_response != SM_USER_RESPONSE_PASSKEY){
                            sm_conn->sm_engine_state = SM_SC_W4_USER_RESPONSE;
                            break;
                        }
                        sm_sc_start_calculating_local_confirm(sm_conn);
                        break;
                    case OOB:
                        // generate Nx
                        log_info("Generate Na");
                        btstack_crypto_random_generate(&sm_crypto_random_request, setup->sm_local_nonce, 16, &sm_handle_random_result_sc_next_send_pairing_random, (void*)(uintptr_t) sm_conn->sm_handle);
                        break;
                    default:
                        btstack_assert(false);
                        break;
                }
            }
            break;

        case SM_SC_W4_CONFIRMATION:
            if (sm_pdu_code != SM_CODE_PAIRING_CONFIRM){
                sm_pdu_received_in_wrong_state(sm_conn);
                break;
            }
            // received confirm value
            reverse_128(&packet[1], setup->sm_peer_confirm);

#ifdef ENABLE_TESTING_SUPPORT
            if (test_pairing_failure == SM_REASON_CONFIRM_VALUE_FAILED){
                log_info("testing_support: reset confirm value");
                memset(setup->sm_peer_confirm, 0, 16);
            }
#endif
            if (IS_RESPONDER(sm_conn->sm_role)){
                // responder
                if (sm_passkey_used(setup->sm_stk_generation_method)){
                    if (setup->sm_user_response != SM_USER_RESPONSE_PASSKEY){
                        // still waiting for passkey
                        sm_conn->sm_engine_state = SM_SC_W4_USER_RESPONSE;
                        break;
                    }
                }
                sm_sc_start_calculating_local_confirm(sm_conn);
            } else {
                // initiator
                if (sm_just_works_or_numeric_comparison(setup->sm_stk_generation_method)){
                    btstack_crypto_random_generate(&sm_crypto_random_request, setup->sm_local_nonce, 16, &sm_handle_random_result_sc_next_send_pairing_random, (void*)(uintptr_t) sm_conn->sm_handle);
                } else {
                    sm_conn->sm_engine_state = SM_SC_SEND_PAIRING_RANDOM;
                }
            }
            break;

        case SM_SC_W4_PAIRING_RANDOM:
            if (sm_pdu_code != SM_CODE_PAIRING_RANDOM){
                sm_pdu_received_in_wrong_state(sm_conn);
                break;
            }

            // received random value
            reverse_128(&packet[1], setup->sm_peer_nonce);

            // validate confirm value if Cb = f4(Pkb, Pka, Nb, z)
            // only check for JUST WORK/NC in initiator role OR passkey entry
            log_info("SM_SC_W4_PAIRING_RANDOM, responder: %u, just works: %u, passkey used %u, passkey entry %u",
                     IS_RESPONDER(sm_conn->sm_role), sm_just_works_or_numeric_comparison(setup->sm_stk_generation_method),
                     sm_passkey_used(setup->sm_stk_generation_method), sm_passkey_entry(setup->sm_stk_generation_method));
            if ( (!IS_RESPONDER(sm_conn->sm_role) && sm_just_works_or_numeric_comparison(setup->sm_stk_generation_method)) 
            ||   (sm_passkey_entry(setup->sm_stk_generation_method)) ) {
                 sm_conn->sm_engine_state = SM_SC_W2_CMAC_FOR_CHECK_CONFIRMATION;
                 break;
            }

            // OOB
            if (setup->sm_stk_generation_method == OOB){

                // setup local random, set to zero if remote did not receive our data
                log_info("Received nonce, setup local random ra/rb for dhkey check");
                if (IS_RESPONDER(sm_conn->sm_role)){
                    if (sm_pairing_packet_get_oob_data_flag(setup->sm_m_preq) == 0u){
                        log_info("Reset rb as A does not have OOB data");
                        memset(setup->sm_rb, 0, 16);
                    } else {
                        (void)memcpy(setup->sm_rb, sm_sc_oob_random, 16);
                        log_info("Use stored rb");
                        log_info_hexdump(setup->sm_rb, 16);
                    }
                }  else {
                    if (sm_pairing_packet_get_oob_data_flag(setup->sm_s_pres) == 0u){
                        log_info("Reset ra as B does not have OOB data");
                        memset(setup->sm_ra, 0, 16);
                    } else {
                        (void)memcpy(setup->sm_ra, sm_sc_oob_random, 16);
                        log_info("Use stored ra");
                        log_info_hexdump(setup->sm_ra, 16);
                    }
                }

                // validate confirm value if Cb = f4(PKb, Pkb, rb, 0) for OOB if data received
                if (setup->sm_have_oob_data){
                     sm_conn->sm_engine_state = SM_SC_W2_CMAC_FOR_CHECK_CONFIRMATION;
                     break;
                }
            }

            // TODO: we only get here for Responder role with JW/NC
            sm_sc_state_after_receiving_random(sm_conn);
            break;

        case SM_SC_W2_CALCULATE_G2:
        case SM_SC_W4_CALCULATE_G2:
        case SM_SC_W4_CALCULATE_DHKEY:
        case SM_SC_W2_CALCULATE_F5_SALT:
        case SM_SC_W4_CALCULATE_F5_SALT:
        case SM_SC_W2_CALCULATE_F5_MACKEY:
        case SM_SC_W4_CALCULATE_F5_MACKEY:
        case SM_SC_W2_CALCULATE_F5_LTK:
        case SM_SC_W4_CALCULATE_F5_LTK:
        case SM_SC_W2_CALCULATE_F6_FOR_DHKEY_CHECK:
        case SM_SC_W4_DHKEY_CHECK_COMMAND:
        case SM_SC_W4_CALCULATE_F6_FOR_DHKEY_CHECK:
        case SM_SC_W4_USER_RESPONSE:
            if (sm_pdu_code != SM_CODE_PAIRING_DHKEY_CHECK){
                sm_pdu_received_in_wrong_state(sm_conn);
                break;
            }
            // store DHKey Check
            setup->sm_state_vars |= SM_STATE_VAR_DHKEY_COMMAND_RECEIVED;
            reverse_128(&packet[01], setup->sm_peer_dhkey_check);

            // have we been only waiting for dhkey check command?
            if (sm_conn->sm_engine_state == SM_SC_W4_DHKEY_CHECK_COMMAND){
                sm_conn->sm_engine_state = SM_SC_W2_CALCULATE_F6_TO_VERIFY_DHKEY_CHECK;
            }
            break;
#endif

#ifdef ENABLE_LE_PERIPHERAL
        case SM_RESPONDER_PH1_W4_PAIRING_CONFIRM:
            if (sm_pdu_code != SM_CODE_PAIRING_CONFIRM){
                sm_pdu_received_in_wrong_state(sm_conn);
                break;
            }

            // received confirm value
            reverse_128(&packet[1], setup->sm_peer_confirm);

#ifdef ENABLE_TESTING_SUPPORT
            if (test_pairing_failure == SM_REASON_CONFIRM_VALUE_FAILED){
                log_info("testing_support: reset confirm value");
                memset(setup->sm_peer_confirm, 0, 16);
            }
#endif
            // notify client to hide shown passkey
            if (setup->sm_stk_generation_method == PK_INIT_INPUT){
                sm_notify_client_base(SM_EVENT_PASSKEY_DISPLAY_CANCEL, sm_conn->sm_handle, sm_conn->sm_peer_addr_type, sm_conn->sm_peer_address);
            }

            // handle user cancel pairing?
            if (setup->sm_user_response == SM_USER_RESPONSE_DECLINE){
                sm_pairing_error(sm_conn, SM_REASON_PASSKEY_ENTRY_FAILED);
                break;
            }

            // wait for user action?
            if (setup->sm_user_response == SM_USER_RESPONSE_PENDING){
                sm_conn->sm_engine_state = SM_PH1_W4_USER_RESPONSE;
                break;
            }

            // calculate and send local_confirm
            btstack_crypto_random_generate(&sm_crypto_random_request, setup->sm_local_random, 16, &sm_handle_random_result_ph2_random, (void *)(uintptr_t) sm_conn->sm_handle);
            break;

        case SM_RESPONDER_PH2_W4_PAIRING_RANDOM:
            if (sm_pdu_code != SM_CODE_PAIRING_RANDOM){
                sm_pdu_received_in_wrong_state(sm_conn);
                break;;
            }

            // received random value
            reverse_128(&packet[1], setup->sm_peer_random);
            sm_conn->sm_engine_state = SM_PH2_C1_GET_ENC_C;
            break;
#endif

        case SM_PH3_RECEIVE_KEYS:
            switch(sm_pdu_code){
                case SM_CODE_ENCRYPTION_INFORMATION:
                    setup->sm_key_distribution_received_set |= SM_KEYDIST_FLAG_ENCRYPTION_INFORMATION;
                    reverse_128(&packet[1], setup->sm_peer_ltk);
                    break;

                case SM_CODE_MASTER_IDENTIFICATION:
                    setup->sm_key_distribution_received_set |= SM_KEYDIST_FLAG_MASTER_IDENTIFICATION;
                    setup->sm_peer_ediv = little_endian_read_16(packet, 1);
                    reverse_64(&packet[3], setup->sm_peer_rand);
                    break;

                case SM_CODE_IDENTITY_INFORMATION:
                    setup->sm_key_distribution_received_set |= SM_KEYDIST_FLAG_IDENTITY_INFORMATION;
                    reverse_128(&packet[1], setup->sm_peer_irk);
                    break;

                case SM_CODE_IDENTITY_ADDRESS_INFORMATION:
                    setup->sm_key_distribution_received_set |= SM_KEYDIST_FLAG_IDENTITY_ADDRESS_INFORMATION;
                    setup->sm_peer_addr_type = packet[1];
                    reverse_bd_addr(&packet[2], setup->sm_peer_address);
                    break;

                case SM_CODE_SIGNING_INFORMATION:
                    setup->sm_key_distribution_received_set |= SM_KEYDIST_FLAG_SIGNING_IDENTIFICATION;
                    reverse_128(&packet[1], setup->sm_peer_csrk);
                    break;
                default:
                    // Unexpected PDU
                    log_info("Unexpected PDU %u in SM_PH3_RECEIVE_KEYS", packet[0]);
                    break;
            }
            // done with key distribution?
            if (sm_key_distribution_all_received()){

                sm_key_distribution_handle_all_received(sm_conn);

                if (IS_RESPONDER(sm_conn->sm_role)){
                    sm_key_distribution_complete_responder(sm_conn);
                } else {
                    if (setup->sm_use_secure_connections){
                        sm_conn->sm_engine_state = SM_PH3_DISTRIBUTE_KEYS;
                    } else {
                        btstack_crypto_random_generate(&sm_crypto_random_request, sm_random_data, 8, &sm_handle_random_result_ph3_random, (void *)(uintptr_t) sm_conn->sm_handle);
                    }
                }
            }
            break;

#ifdef ENABLE_CROSS_TRANSPORT_KEY_DERIVATION
        case SM_BR_EDR_INITIATOR_W4_PAIRING_RESPONSE:
            if (sm_pdu_code != SM_CODE_PAIRING_RESPONSE){
                sm_pdu_received_in_wrong_state(sm_conn);
                break;
            }
            // store pairing response
            (void)memcpy(&setup->sm_s_pres, packet, sizeof(sm_pairing_packet_t));

            // validate encryption key size
            sm_conn->sm_actual_encryption_key_size = sm_calc_actual_encryption_key_size(sm_pairing_packet_get_max_encryption_key_size(setup->sm_s_pres));
            // SC Only mandates 128 bit key size
            if (sm_sc_only_mode && (sm_conn->sm_actual_encryption_key_size < 16)) {
                sm_conn->sm_actual_encryption_key_size  = 0;
            }
            if (sm_conn->sm_actual_encryption_key_size == 0){
                sm_pairing_error(sm_conn, SM_REASON_ENCRYPTION_KEY_SIZE);
                break;
            }

            // prepare key exchange, LTK is derived locally
            sm_setup_key_distribution(sm_pairing_packet_get_initiator_key_distribution(setup->sm_s_pres) & ~SM_KEYDIST_ENC_KEY,
                                      sm_pairing_packet_get_responder_key_distribution(setup->sm_s_pres) & ~SM_KEYDIST_ENC_KEY);

            // skip receive if there are none
            if (sm_key_distribution_all_received()){
                // distribute keys in run handles 'no keys to send'
                sm_conn->sm_engine_state = SM_BR_EDR_DISTRIBUTE_KEYS;
            } else {
                sm_conn->sm_engine_state = SM_BR_EDR_RECEIVE_KEYS;
            }
            break;

        case SM_BR_EDR_RESPONDER_W4_PAIRING_REQUEST:
            if (sm_pdu_code != SM_CODE_PAIRING_REQUEST){
                sm_pdu_received_in_wrong_state(sm_conn);
                break;
            }
            // store pairing request
            (void)memcpy(&sm_conn->sm_m_preq, packet, sizeof(sm_pairing_packet_t));
            // validate encryption key size
            sm_conn->sm_actual_encryption_key_size = sm_calc_actual_encryption_key_size(sm_pairing_packet_get_max_encryption_key_size(sm_conn->sm_m_preq));
            // SC Only mandates 128 bit key size
            if (sm_sc_only_mode && (sm_conn->sm_actual_encryption_key_size < 16)) {
                sm_conn->sm_actual_encryption_key_size  = 0;
            }
            if (sm_conn->sm_actual_encryption_key_size == 0){
                sm_pairing_error(sm_conn, SM_REASON_ENCRYPTION_KEY_SIZE);
                break;
            }
            // trigger response
            sm_conn->sm_engine_state = SM_BR_EDR_RESPONDER_PAIRING_REQUEST_RECEIVED;
            break;

        case SM_BR_EDR_RECEIVE_KEYS:
            switch(sm_pdu_code){
                case SM_CODE_IDENTITY_INFORMATION:
                    setup->sm_key_distribution_received_set |= SM_KEYDIST_FLAG_IDENTITY_INFORMATION;
                    reverse_128(&packet[1], setup->sm_peer_irk);
                    break;
                case SM_CODE_IDENTITY_ADDRESS_INFORMATION:
                    setup->sm_key_distribution_received_set |= SM_KEYDIST_FLAG_IDENTITY_ADDRESS_INFORMATION;
                    setup->sm_peer_addr_type = packet[1];
                    reverse_bd_addr(&packet[2], setup->sm_peer_address);
                    break;
                case SM_CODE_SIGNING_INFORMATION:
                    setup->sm_key_distribution_received_set |= SM_KEYDIST_FLAG_SIGNING_IDENTIFICATION;
                    reverse_128(&packet[1], setup->sm_peer_csrk);
                    break;
                default:
                    // Unexpected PDU
                    log_info("Unexpected PDU %u in SM_PH3_RECEIVE_KEYS", packet[0]);
                    break;
            }

            // all keys received
            if (sm_key_distribution_all_received()){
                if (IS_RESPONDER(sm_conn->sm_role)){
                    // responder -> keys exchanged, derive LE LTK
                    sm_ctkd_start_from_br_edr(sm_conn);
                } else {
                    // initiator -> send our keys if any
                    sm_conn->sm_engine_state = SM_BR_EDR_DISTRIBUTE_KEYS;
                }
            }
            break;
#endif

        default:
            // Unexpected PDU
            log_info("Unexpected PDU %u in state %u", packet[0], sm_conn->sm_engine_state);
            sm_pdu_received_in_wrong_state(sm_conn);
            break;
    }

    // try to send next pdu
    sm_trigger_run();
}

// Security Manager Client API
void sm_register_oob_data_callback( int (*get_oob_data_callback)(uint8_t address_type, bd_addr_t addr, uint8_t * oob_data)){
    sm_get_oob_data = get_oob_data_callback;
}

void sm_register_sc_oob_data_callback( int (*get_sc_oob_data_callback)(uint8_t address_type, bd_addr_t addr, uint8_t * oob_sc_peer_confirm, uint8_t * oob_sc_peer_random)){
    sm_get_sc_oob_data = get_sc_oob_data_callback;
}

void sm_add_event_handler(btstack_packet_callback_registration_t * callback_handler){
    btstack_linked_list_add_tail(&sm_event_handlers, (btstack_linked_item_t*) callback_handler);
}

void sm_remove_event_handler(btstack_packet_callback_registration_t * callback_handler){
    btstack_linked_list_remove(&sm_event_handlers, (btstack_linked_item_t*) callback_handler);
}

void sm_set_accepted_stk_generation_methods(uint8_t accepted_stk_generation_methods){
    sm_accepted_stk_generation_methods = accepted_stk_generation_methods;
}

void sm_set_encryption_key_size_range(uint8_t min_size, uint8_t max_size){
	sm_min_encryption_key_size = min_size;
	sm_max_encryption_key_size = max_size;
}

void sm_set_authentication_requirements(uint8_t auth_req){
#ifndef ENABLE_LE_SECURE_CONNECTIONS
    if (auth_req & SM_AUTHREQ_SECURE_CONNECTION){
        log_error("ENABLE_LE_SECURE_CONNECTIONS not defined, but requested by app. Dropping SC flag");
        auth_req &= ~SM_AUTHREQ_SECURE_CONNECTION;
    }
#endif
    sm_auth_req = auth_req;
}

void sm_set_io_capabilities(io_capability_t io_capability){
    sm_io_capabilities = io_capability;
}

#ifdef ENABLE_LE_PERIPHERAL
void sm_set_request_security(int enable){
    sm_slave_request_security = enable;
}
#endif

void sm_set_er(sm_key_t er){
    (void)memcpy(sm_persistent_er, er, 16);
}

void sm_set_ir(sm_key_t ir){
    (void)memcpy(sm_persistent_ir, ir, 16);
}

// Testing support only
void sm_test_set_irk(sm_key_t irk){
    (void)memcpy(sm_persistent_irk, irk, 16);
    dkg_state = DKG_CALC_DHK;
    test_use_fixed_local_irk = true;
}

void sm_test_use_fixed_local_csrk(void){
    test_use_fixed_local_csrk = true;
}

#ifdef ENABLE_LE_SECURE_CONNECTIONS
static void sm_ec_generated(void * arg){
    UNUSED(arg);
    ec_key_generation_state = EC_KEY_GENERATION_DONE;
    // trigger pairing if pending for ec key
    sm_trigger_run();
}
static void sm_ec_generate_new_key(void){
    log_info("sm: generate new ec key");
    ec_key_generation_state = EC_KEY_GENERATION_ACTIVE;
    btstack_crypto_ecc_p256_generate_key(&sm_crypto_ecc_p256_request, ec_q, &sm_ec_generated, NULL);
}
#endif

#ifdef ENABLE_TESTING_SUPPORT
void sm_test_set_pairing_failure(int reason){
    test_pairing_failure = reason;
}
#endif

void sm_init(void){

    if (sm_initialized) return;

    // set default ER and IR values (should be unique - set by app or sm later using TLV)
    sm_er_ir_set_default();

    // defaults
    sm_accepted_stk_generation_methods = SM_STK_GENERATION_METHOD_JUST_WORKS
                                       | SM_STK_GENERATION_METHOD_OOB
                                       | SM_STK_GENERATION_METHOD_PASSKEY
                                       | SM_STK_GENERATION_METHOD_NUMERIC_COMPARISON;

    sm_max_encryption_key_size = 16;
    sm_min_encryption_key_size = 7;

    sm_fixed_passkey_in_display_role = 0xffffffffU;
    sm_reconstruct_ltk_without_le_device_db_entry = true;

#ifdef USE_CMAC_ENGINE
    sm_cmac_active  = 0;
#endif
    dkg_state = DKG_W4_WORKING;
    rau_state = RAU_IDLE;
    sm_aes128_state = SM_AES128_IDLE;
    sm_address_resolution_test = -1;    // no private address to resolve yet
    sm_address_resolution_ah_calculation_active = 0;
    sm_address_resolution_mode = ADDRESS_RESOLUTION_IDLE;
    sm_address_resolution_general_queue = NULL;

    gap_random_adress_update_period = 15 * 60 * 1000L;
    sm_active_connection_handle = HCI_CON_HANDLE_INVALID;

    test_use_fixed_local_csrk = false;

    btstack_run_loop_set_timer_handler(&sm_run_timer, &sm_run_timer_handler);

    // register for HCI Events from HCI
    hci_event_callback_registration.callback = &sm_event_packet_handler;
    hci_add_event_handler(&hci_event_callback_registration);

    // 
    btstack_crypto_init();

    // init le_device_db
    le_device_db_init();

    // and L2CAP PDUs + L2CAP_EVENT_CAN_SEND_NOW
    l2cap_register_fixed_channel(sm_pdu_handler, L2CAP_CID_SECURITY_MANAGER_PROTOCOL);

#ifdef ENABLE_LE_SECURE_CONNECTIONS
    sm_ec_generate_new_key();
#endif

    sm_initialized = true;
}

void sm_deinit(void){
    sm_initialized = false;
    btstack_run_loop_remove_timer(&sm_run_timer);
}

void sm_use_fixed_passkey_in_display_role(uint32_t passkey){
    sm_fixed_passkey_in_display_role = passkey;
}

void sm_allow_ltk_reconstruction_without_le_device_db_entry(int allow){
    sm_reconstruct_ltk_without_le_device_db_entry = allow != 0;
}

static sm_connection_t * sm_get_connection_for_handle(hci_con_handle_t con_handle){
    hci_connection_t * hci_con = hci_connection_for_handle(con_handle);
    if (!hci_con) return NULL;
    return &hci_con->sm_connection;
}

#ifdef ENABLE_CROSS_TRANSPORT_KEY_DERIVATION
static sm_connection_t * sm_get_connection_for_bd_addr_and_type(bd_addr_t address, bd_addr_type_t addr_type){
    hci_connection_t * hci_con = hci_connection_for_bd_addr_and_type(address, addr_type);
    if (!hci_con) return NULL;
    return &hci_con->sm_connection;
}
#endif

// @deprecated: map onto sm_request_pairing
void sm_send_security_request(hci_con_handle_t con_handle){
    sm_connection_t * sm_conn = sm_get_connection_for_handle(con_handle);
    if (!sm_conn) return;
    if (!IS_RESPONDER(sm_conn->sm_role)) return;
    sm_request_pairing(con_handle);
}

// request pairing
void sm_request_pairing(hci_con_handle_t con_handle){
    sm_connection_t * sm_conn = sm_get_connection_for_handle(con_handle);
    if (!sm_conn) return;     // wrong connection

    bool have_ltk;
    uint8_t ltk[16];
    log_info("sm_request_pairing in role %u, state %u", sm_conn->sm_role, sm_conn->sm_engine_state);
    if (IS_RESPONDER(sm_conn->sm_role)){
        switch (sm_conn->sm_engine_state){
            case SM_GENERAL_IDLE:
            case SM_RESPONDER_IDLE:
                switch (sm_conn->sm_irk_lookup_state){
                    case IRK_LOOKUP_SUCCEEDED:
                        le_device_db_encryption_get(sm_conn->sm_le_db_index, NULL, NULL, ltk, NULL, NULL, NULL, NULL);
                        have_ltk = !sm_is_null_key(ltk);
                        log_info("have ltk %u", have_ltk);
                        if (have_ltk){
                            sm_conn->sm_pairing_requested = 1;
                            sm_conn->sm_engine_state = SM_RESPONDER_SEND_SECURITY_REQUEST;
                            sm_reencryption_started(sm_conn);
                            break;
                        }
                        /* fall through */

                    case IRK_LOOKUP_FAILED:
                        sm_conn->sm_pairing_requested = 1;
                        sm_conn->sm_engine_state = SM_RESPONDER_SEND_SECURITY_REQUEST;
                        sm_pairing_started(sm_conn);
                        break;
                    default:
                        log_info("irk lookup pending");
                        sm_conn->sm_pairing_requested = 1;
                        break;
                }
                break;
            default:
                break;
        }
    } else {
        // used as a trigger to start central/master/initiator security procedures
        switch (sm_conn->sm_engine_state){
            case SM_INITIATOR_CONNECTED:
                switch (sm_conn->sm_irk_lookup_state){
                    case IRK_LOOKUP_SUCCEEDED:
                        le_device_db_encryption_get(sm_conn->sm_le_db_index, NULL, NULL, ltk, NULL, NULL, NULL, NULL);
                        have_ltk = !sm_is_null_key(ltk);
                        log_info("have ltk %u", have_ltk);
                        if (have_ltk){
                            sm_conn->sm_pairing_requested = 1;
                            sm_conn->sm_engine_state = SM_INITIATOR_PH4_HAS_LTK;
                            break;
                        }
                        /* fall through */

                    case IRK_LOOKUP_FAILED:
                        sm_conn->sm_engine_state = SM_INITIATOR_PH1_W2_SEND_PAIRING_REQUEST;
                        break;
                    default:
                        log_info("irk lookup pending");
                        sm_conn->sm_pairing_requested = 1;
                        break;
                }
                break;
            case SM_GENERAL_REENCRYPTION_FAILED:
                sm_conn->sm_engine_state = SM_INITIATOR_PH1_W2_SEND_PAIRING_REQUEST;
                break;
            case SM_GENERAL_IDLE:
                sm_conn->sm_pairing_requested = 1;
                break;
            default:
                break;
        }
    }
    sm_trigger_run();
}

// called by client app on authorization request
void sm_authorization_decline(hci_con_handle_t con_handle){
    sm_connection_t * sm_conn = sm_get_connection_for_handle(con_handle);
    if (!sm_conn) return;     // wrong connection
    sm_conn->sm_connection_authorization_state = AUTHORIZATION_DECLINED;
    sm_notify_client_status(SM_EVENT_AUTHORIZATION_RESULT, sm_conn->sm_handle, sm_conn->sm_peer_addr_type, sm_conn->sm_peer_address, 0);
}

void sm_authorization_grant(hci_con_handle_t con_handle){
    sm_connection_t * sm_conn = sm_get_connection_for_handle(con_handle);
    if (!sm_conn) return;     // wrong connection
    sm_conn->sm_connection_authorization_state = AUTHORIZATION_GRANTED;
    sm_notify_client_status(SM_EVENT_AUTHORIZATION_RESULT, sm_conn->sm_handle, sm_conn->sm_peer_addr_type, sm_conn->sm_peer_address, 1);
}

// GAP Bonding API

void sm_bonding_decline(hci_con_handle_t con_handle){
    sm_connection_t * sm_conn = sm_get_connection_for_handle(con_handle);
    if (!sm_conn) return;     // wrong connection
    setup->sm_user_response = SM_USER_RESPONSE_DECLINE;
    log_info("decline, state %u", sm_conn->sm_engine_state);
    switch(sm_conn->sm_engine_state){
#ifdef ENABLE_LE_SECURE_CONNECTIONS
        case SM_SC_W4_USER_RESPONSE:
        case SM_SC_W4_CONFIRMATION:
        case SM_SC_W4_PUBLIC_KEY_COMMAND:
#endif
        case SM_PH1_W4_USER_RESPONSE:
            switch (setup->sm_stk_generation_method){
                case PK_RESP_INPUT:
                case PK_INIT_INPUT:
                case PK_BOTH_INPUT:
                    sm_pairing_error(sm_conn, SM_REASON_PASSKEY_ENTRY_FAILED);
                    break;
                case NUMERIC_COMPARISON:
                    sm_pairing_error(sm_conn, SM_REASON_NUMERIC_COMPARISON_FAILED);
                    break;
                case JUST_WORKS:
                case OOB:
                    sm_pairing_error(sm_conn, SM_REASON_UNSPECIFIED_REASON);
                    break;
                default:
                    btstack_assert(false);
                    break;
            }
            break;
        default:
            break;
    }
    sm_trigger_run();
}

void sm_just_works_confirm(hci_con_handle_t con_handle){
    sm_connection_t * sm_conn = sm_get_connection_for_handle(con_handle);
    if (!sm_conn) return;     // wrong connection
    setup->sm_user_response = SM_USER_RESPONSE_CONFIRM;
    if (sm_conn->sm_engine_state == SM_PH1_W4_USER_RESPONSE){
        if (setup->sm_use_secure_connections){
            sm_conn->sm_engine_state = SM_SC_SEND_PUBLIC_KEY_COMMAND;
        } else {
            btstack_crypto_random_generate(&sm_crypto_random_request, setup->sm_local_random, 16, &sm_handle_random_result_ph2_random, (void *)(uintptr_t) sm_conn->sm_handle);
        }
    }

#ifdef ENABLE_LE_SECURE_CONNECTIONS
    if (sm_conn->sm_engine_state == SM_SC_W4_USER_RESPONSE){
        sm_sc_prepare_dhkey_check(sm_conn);
    }
#endif

    sm_trigger_run();
}

void sm_numeric_comparison_confirm(hci_con_handle_t con_handle){
    // for now, it's the same
    sm_just_works_confirm(con_handle);
}

void sm_passkey_input(hci_con_handle_t con_handle, uint32_t passkey){
    sm_connection_t * sm_conn = sm_get_connection_for_handle(con_handle);
    if (!sm_conn) return;     // wrong connection
    sm_reset_tk();
    big_endian_store_32(setup->sm_tk, 12, passkey);
    setup->sm_user_response = SM_USER_RESPONSE_PASSKEY;
    if (sm_conn->sm_engine_state == SM_PH1_W4_USER_RESPONSE){
        btstack_crypto_random_generate(&sm_crypto_random_request, setup->sm_local_random, 16, &sm_handle_random_result_ph2_random, (void *)(uintptr_t) sm_conn->sm_handle);
    }
#ifdef ENABLE_LE_SECURE_CONNECTIONS
    (void)memcpy(setup->sm_ra, setup->sm_tk, 16);
    (void)memcpy(setup->sm_rb, setup->sm_tk, 16);
    if (sm_conn->sm_engine_state == SM_SC_W4_USER_RESPONSE){
        sm_sc_start_calculating_local_confirm(sm_conn);
    }
#endif
    sm_trigger_run();
}

void sm_keypress_notification(hci_con_handle_t con_handle, uint8_t action){
    sm_connection_t * sm_conn = sm_get_connection_for_handle(con_handle);
    if (!sm_conn) return;     // wrong connection
    if (action > SM_KEYPRESS_PASSKEY_ENTRY_COMPLETED) return;
    uint8_t num_actions = setup->sm_keypress_notification >> 5;
    uint8_t flags = setup->sm_keypress_notification & 0x1fu;
    switch (action){
        case SM_KEYPRESS_PASSKEY_ENTRY_STARTED:
        case SM_KEYPRESS_PASSKEY_ENTRY_COMPLETED:
            flags |= (1u << action);
            break;
        case SM_KEYPRESS_PASSKEY_CLEARED:
            // clear counter, keypress & erased flags + set passkey cleared
            flags = (flags & 0x19u) | (1u << SM_KEYPRESS_PASSKEY_CLEARED);
            break;
        case SM_KEYPRESS_PASSKEY_DIGIT_ENTERED:
            if (flags & (1u << SM_KEYPRESS_PASSKEY_DIGIT_ERASED)){
                // erase actions queued
                num_actions--;
                if (num_actions == 0u){
                    // clear counter, keypress & erased flags
                    flags &= 0x19u;
                }
                break;
            }
            num_actions++;
            flags |= (1u << SM_KEYPRESS_PASSKEY_DIGIT_ENTERED);
            break;
        case SM_KEYPRESS_PASSKEY_DIGIT_ERASED:
            if (flags & (1u << SM_KEYPRESS_PASSKEY_DIGIT_ENTERED)){
                // enter actions queued
                num_actions--;
                if (num_actions == 0u){
                    // clear counter, keypress & erased flags
                    flags &= 0x19u;
                }
                break;
            }
            num_actions++;
            flags |= (1u << SM_KEYPRESS_PASSKEY_DIGIT_ERASED);
            break;
        default:
            break;
    }
    setup->sm_keypress_notification = (num_actions << 5) | flags;
    sm_trigger_run();
}

#ifdef ENABLE_LE_SECURE_CONNECTIONS
static void sm_handle_random_result_oob(void * arg){
    UNUSED(arg);
    sm_sc_oob_state = SM_SC_OOB_W2_CALC_CONFIRM;
    sm_trigger_run();
}
uint8_t sm_generate_sc_oob_data(void (*callback)(const uint8_t * confirm_value, const uint8_t * random_value)){

    static btstack_crypto_random_t   sm_crypto_random_oob_request;

    if (sm_sc_oob_state != SM_SC_OOB_IDLE) return ERROR_CODE_COMMAND_DISALLOWED;
    sm_sc_oob_callback = callback;
    sm_sc_oob_state = SM_SC_OOB_W4_RANDOM;
    btstack_crypto_random_generate(&sm_crypto_random_oob_request, sm_sc_oob_random, 16, &sm_handle_random_result_oob, NULL);
    return 0;
}
#endif

/**
 * @brief Get Identity Resolving state
 * @param con_handle
 * @return irk_lookup_state_t
 */
irk_lookup_state_t sm_identity_resolving_state(hci_con_handle_t con_handle){
    sm_connection_t * sm_conn = sm_get_connection_for_handle(con_handle);
    if (!sm_conn) return IRK_LOOKUP_IDLE;
    return sm_conn->sm_irk_lookup_state;
}

/**
 * @brief Identify device in LE Device DB
 * @param handle
 * @return index from le_device_db or -1 if not found/identified
 */
int sm_le_device_index(hci_con_handle_t con_handle ){
    sm_connection_t * sm_conn = sm_get_connection_for_handle(con_handle);
    if (!sm_conn) return -1;
    return sm_conn->sm_le_db_index;
}

static int gap_random_address_type_requires_updates(void){
    switch (gap_random_adress_type){
        case GAP_RANDOM_ADDRESS_TYPE_OFF:
        case GAP_RANDOM_ADDRESS_TYPE_STATIC:
            return 0;
        default:
            return 1;
    }
}

static uint8_t own_address_type(void){
    switch (gap_random_adress_type){
        case GAP_RANDOM_ADDRESS_TYPE_OFF:
            return BD_ADDR_TYPE_LE_PUBLIC;
        default:
            return BD_ADDR_TYPE_LE_RANDOM;
    }
}

// GAP LE API
void gap_random_address_set_mode(gap_random_address_type_t random_address_type){
    gap_random_address_update_stop();
    gap_random_adress_type = random_address_type;
    hci_le_set_own_address_type(own_address_type());
    if (!gap_random_address_type_requires_updates()) return;
    gap_random_address_update_start();
    gap_random_address_trigger();
}

gap_random_address_type_t gap_random_address_get_mode(void){
    return gap_random_adress_type;
}

void gap_random_address_set_update_period(int period_ms){
    gap_random_adress_update_period = period_ms;
    if (!gap_random_address_type_requires_updates()) return;
    gap_random_address_update_stop();
    gap_random_address_update_start();
}

void gap_random_address_set(const bd_addr_t addr){
    gap_random_address_set_mode(GAP_RANDOM_ADDRESS_TYPE_STATIC);
    (void)memcpy(sm_random_address, addr, 6);
    hci_le_random_address_set(addr);
}

#ifdef ENABLE_LE_PERIPHERAL
/*
 * @brief Set Advertisement Paramters
 * @param adv_int_min
 * @param adv_int_max
 * @param adv_type
 * @param direct_address_type
 * @param direct_address
 * @param channel_map
 * @param filter_policy
 *
 * @note own_address_type is used from gap_random_address_set_mode
 */
void gap_advertisements_set_params(uint16_t adv_int_min, uint16_t adv_int_max, uint8_t adv_type,
    uint8_t direct_address_typ, bd_addr_t direct_address, uint8_t channel_map, uint8_t filter_policy){
    hci_le_advertisements_set_params(adv_int_min, adv_int_max, adv_type,
        direct_address_typ, direct_address, channel_map, filter_policy);
}
#endif

int gap_reconnect_security_setup_active(hci_con_handle_t con_handle){
    sm_connection_t * sm_conn = sm_get_connection_for_handle(con_handle);
     // wrong connection
    if (!sm_conn) return 0;
    // already encrypted
    if (sm_conn->sm_connection_encrypted) return 0;
    // irk status?
    switch(sm_conn->sm_irk_lookup_state){
        case IRK_LOOKUP_FAILED:
            // done, cannot setup encryption
            return 0;
        case IRK_LOOKUP_SUCCEEDED:
            break;
        default:
            // IR Lookup pending
            return 1;
    }
    // IRK Lookup Succeeded, re-encryption should be initiated. When done, state gets reset or indicates failure
    if (sm_conn->sm_engine_state == SM_GENERAL_REENCRYPTION_FAILED) return 0;
    if (sm_conn->sm_role){
        return sm_conn->sm_engine_state != SM_RESPONDER_IDLE;
    } else {
        return sm_conn->sm_engine_state != SM_INITIATOR_CONNECTED;
    }
}

void sm_set_secure_connections_only_mode(bool enable){
#ifdef ENABLE_LE_SECURE_CONNECTIONS
    sm_sc_only_mode = enable;
#else
    // SC Only mode not possible without support for SC
    btstack_assert(enable == false);
#endif
}

const uint8_t * gap_get_persistent_irk(void){
    return sm_persistent_irk;
}

void gap_delete_bonding(bd_addr_type_t address_type, bd_addr_t address){
    uint16_t i;
    for (i=0; i < le_device_db_max_count(); i++){
        bd_addr_t entry_address;
        int entry_address_type = BD_ADDR_TYPE_UNKNOWN;
        le_device_db_info(i, &entry_address_type, entry_address, NULL);
        // skip unused entries
        if (entry_address_type == (int) BD_ADDR_TYPE_UNKNOWN) continue;
        if ((entry_address_type == (int) address_type) && (memcmp(entry_address, address, 6) == 0)){
#ifdef ENABLE_LE_PRIVACY_ADDRESS_RESOLUTION
            hci_remove_le_device_db_entry_from_resolving_list(i);
#endif
            le_device_db_remove(i);
            break;
        }
    }
}<|MERGE_RESOLUTION|>--- conflicted
+++ resolved
@@ -3711,41 +3711,6 @@
                             sm_conn = sm_get_connection_for_handle(con_handle);
                             if (!sm_conn) break;
 
-<<<<<<< HEAD
-                            sm_conn->sm_handle = con_handle;
-                            sm_conn->sm_role = packet[6];
-                            sm_conn->sm_peer_addr_type = packet[7];
-                            reverse_bd_addr(&packet[8], sm_conn->sm_peer_address);
-#ifdef ENABLE_LE_PERIPHERAL
-                            if (sm_conn->sm_role != 0){
-                                // responder - use own address from advertisements
-                                gap_le_get_own_advertisements_address(&sm_conn->sm_own_addr_type, sm_conn->sm_own_address);
-                            }
-#endif
-#ifdef ENABLE_LE_CENTRAL
-                            if (sm_conn->sm_role == 0){
-                                // initiator - use own address from create connection
-                                gap_le_get_own_connection_address(&sm_conn->sm_own_addr_type, sm_conn->sm_own_address);
-                            }
-#endif
-                            // reset security properties
-                            sm_conn->sm_connection_encrypted = 0;
-                            sm_conn->sm_connection_authenticated = 0;
-                            sm_conn->sm_connection_authorization_state = AUTHORIZATION_UNKNOWN;
-                            sm_conn->sm_le_db_index = -1;
-                            sm_conn->sm_reencryption_active = false;
-
-                            // prepare CSRK lookup (does not involve setup)
-                            sm_conn->sm_irk_lookup_state = IRK_LOOKUP_W4_READY;
-
-                            // just connected -> everything else happens in sm_run()
-                            if (IS_RESPONDER(sm_conn->sm_role)){
-                                // peripheral
-                                sm_conn->sm_engine_state = SM_RESPONDER_IDLE;
-                                break;
-                            } else {
-                                // master
-=======
                             hci_subevent_le_connection_complete_get_peer_address(packet, addr);
                             sm_connection_init(sm_conn,
                                                con_handle,
@@ -3766,7 +3731,6 @@
                             if (hci_subevent_le_connection_complete_get_role(packet) == 0){
                                 // initiator - use own address from create connection
                                 gap_le_get_own_connection_address(&sm_conn->sm_own_addr_type, sm_conn->sm_own_address);
->>>>>>> 10ab057a
                                 sm_conn->sm_engine_state = SM_INITIATOR_CONNECTED;
                             }
 #endif

/*
 * Copyright (C) 2014 BlueKitchen GmbH
 *
 * Redistribution and use in source and binary forms, with or without
 * modification, are permitted provided that the following conditions
 * are met:
 *
 * 1. Redistributions of source code must retain the above copyright
 *    notice, this list of conditions and the following disclaimer.
 * 2. Redistributions in binary form must reproduce the above copyright
 *    notice, this list of conditions and the following disclaimer in the
 *    documentation and/or other materials provided with the distribution.
 * 3. Neither the name of the copyright holders nor the names of
 *    contributors may be used to endorse or promote products derived
 *    from this software without specific prior written permission.
 * 4. Any redistribution, use, or modification is done solely for
 *    personal benefit and not for any commercial purpose or for
 *    monetary gain.
 *
 * THIS SOFTWARE IS PROVIDED BY BLUEKITCHEN GMBH AND CONTRIBUTORS
 * ``AS IS'' AND ANY EXPRESS OR IMPLIED WARRANTIES, INCLUDING, BUT NOT
 * LIMITED TO, THE IMPLIED WARRANTIES OF MERCHANTABILITY AND FITNESS
 * FOR A PARTICULAR PURPOSE ARE DISCLAIMED. IN NO EVENT SHALL MATTHIAS
 * RINGWALD OR CONTRIBUTORS BE LIABLE FOR ANY DIRECT, INDIRECT,
 * INCIDENTAL, SPECIAL, EXEMPLARY, OR CONSEQUENTIAL DAMAGES (INCLUDING,
 * BUT NOT LIMITED TO, PROCUREMENT OF SUBSTITUTE GOODS OR SERVICES; LOSS
 * OF USE, DATA, OR PROFITS; OR BUSINESS INTERRUPTION) HOWEVER CAUSED
 * AND ON ANY THEORY OF LIABILITY, WHETHER IN CONTRACT, STRICT LIABILITY,
 * OR TORT (INCLUDING NEGLIGENCE OR OTHERWISE) ARISING IN ANY WAY OUT OF
 * THE USE OF THIS SOFTWARE, EVEN IF ADVISED OF THE POSSIBILITY OF
 * SUCH DAMAGE.
 *
 * Please inquire about commercial licensing options at
 * contact@bluekitchen-gmbh.com
 *
 */

#define __BTSTACK_FILE__ "sm.c"

#include <stdio.h>
#include <string.h>
#include <inttypes.h>

#include "ble/le_device_db.h"
#include "ble/core.h"
#include "ble/sm.h"
#include "bluetooth_company_id.h"
#include "btstack_crypto.h"
#include "btstack_debug.h"
#include "btstack_event.h"
#include "btstack_linked_list.h"
#include "btstack_memory.h"
#include "gap.h"
#include "hci.h"
#include "hci_dump.h"
#include "l2cap.h"

#if !defined(ENABLE_LE_PERIPHERAL) && !defined(ENABLE_LE_CENTRAL)
#error "LE Security Manager used, but neither ENABLE_LE_PERIPHERAL nor ENABLE_LE_CENTRAL defined. Please add at least one to btstack_config.h."
#endif

// assert SM Public Key can be sent/received
#ifdef ENABLE_LE_SECURE_CONNECTIONS
#if HCI_ACL_PAYLOAD_SIZE < 69
#error "HCI_ACL_PAYLOAD_SIZE must be at least 69 bytes when using LE Secure Conection. Please increase HCI_ACL_PAYLOAD_SIZE or disable ENABLE_LE_SECURE_CONNECTIONS"
#endif
#endif

#if defined(ENABLE_LE_PERIPHERAL) && defined(ENABLE_LE_CENTRAL)
#define IS_RESPONDER(role) (role)
#else
#ifdef ENABLE_LE_CENTRAL
// only central - never responder (avoid 'unused variable' warnings)
#define IS_RESPONDER(role) (0 && role)
#else
// only peripheral - always responder (avoid 'unused variable' warnings)
#define IS_RESPONDER(role) (1 || role)
#endif
#endif

#if defined(ENABLE_LE_SIGNED_WRITE) || defined(ENABLE_LE_SECURE_CONNECTIONS)
#define USE_CMAC_ENGINE
#endif

//
// SM internal types and globals
//

typedef enum {
    DKG_W4_WORKING,
    DKG_CALC_IRK,
    DKG_CALC_DHK,
    DKG_READY
} derived_key_generation_t;

typedef enum {
    RAU_W4_WORKING,
    RAU_IDLE,
    RAU_W4_RANDOM,
    RAU_GET_ENC,
    RAU_W4_ENC,
    RAU_SET_ADDRESS,
} random_address_update_t;

typedef enum {
    CMAC_IDLE,
    CMAC_CALC_SUBKEYS,
    CMAC_W4_SUBKEYS,
    CMAC_CALC_MI,
    CMAC_W4_MI,
    CMAC_CALC_MLAST,
    CMAC_W4_MLAST
} cmac_state_t;

typedef enum {
    JUST_WORKS,
    PK_RESP_INPUT,       // Initiator displays PK, responder inputs PK
    PK_INIT_INPUT,       // Responder displays PK, initiator inputs PK
    PK_BOTH_INPUT,       // Only input on both, both input PK
    NUMERIC_COMPARISON,  // Only numerical compparison (yes/no) on on both sides
    OOB                  // OOB available on one (SC) or both sides (legacy)
} stk_generation_method_t;

typedef enum {
    SM_USER_RESPONSE_IDLE,
    SM_USER_RESPONSE_PENDING,
    SM_USER_RESPONSE_CONFIRM,
    SM_USER_RESPONSE_PASSKEY,
    SM_USER_RESPONSE_DECLINE
} sm_user_response_t;

typedef enum {
    SM_AES128_IDLE,
    SM_AES128_ACTIVE
} sm_aes128_state_t;

typedef enum {
    ADDRESS_RESOLUTION_IDLE,
    ADDRESS_RESOLUTION_GENERAL,
    ADDRESS_RESOLUTION_FOR_CONNECTION,
} address_resolution_mode_t;

typedef enum {
    ADDRESS_RESOLUTION_SUCEEDED,
    ADDRESS_RESOLUTION_FAILED,
} address_resolution_event_t;

typedef enum {
    EC_KEY_GENERATION_ACTIVE,
    EC_KEY_GENERATION_DONE,
} ec_key_generation_state_t;

typedef enum {
    SM_STATE_VAR_DHKEY_NEEDED = 1 << 0,
    SM_STATE_VAR_DHKEY_CALCULATED = 1 << 1,
    SM_STATE_VAR_DHKEY_COMMAND_RECEIVED = 1 << 2,
} sm_state_var_t;

typedef enum {
    SM_SC_OOB_IDLE,
    SM_SC_OOB_W4_RANDOM,
    SM_SC_OOB_W2_CALC_CONFIRM,
    SM_SC_OOB_W4_CONFIRM,
} sm_sc_oob_state_t;

typedef uint8_t sm_key24_t[3];
typedef uint8_t sm_key56_t[7];
typedef uint8_t sm_key256_t[32];

//
// GLOBAL DATA
//

static uint8_t test_use_fixed_local_csrk;

#ifdef ENABLE_TESTING_SUPPORT
static uint8_t test_pairing_failure;
#endif

// configuration
static uint8_t sm_accepted_stk_generation_methods;
static uint8_t sm_max_encryption_key_size;
static uint8_t sm_min_encryption_key_size;
static uint8_t sm_auth_req = 0;
static uint8_t sm_io_capabilities = IO_CAPABILITY_NO_INPUT_NO_OUTPUT;
static uint8_t sm_slave_request_security;
static uint32_t sm_fixed_passkey_in_display_role;
static uint8_t sm_reconstruct_ltk_without_le_device_db_entry;

#ifdef ENABLE_LE_SECURE_CONNECTIONS
static uint8_t sm_sc_oob_random[16];
static void (*sm_sc_oob_callback)(const uint8_t * confirm_value, const uint8_t * random_value);
static sm_sc_oob_state_t sm_sc_oob_state;
#endif

// Security Manager Master Keys, please use sm_set_er(er) and sm_set_ir(ir) with your own 128 bit random values
static sm_key_t sm_persistent_er;
static sm_key_t sm_persistent_ir;

// derived from sm_persistent_ir
static sm_key_t sm_persistent_dhk;
static sm_key_t sm_persistent_irk;
static uint8_t  sm_persistent_irk_ready = 0;    // used for testing
static derived_key_generation_t dkg_state;

// derived from sm_persistent_er
// ..

// random address update
static random_address_update_t rau_state;
static bd_addr_t sm_random_address;

#ifdef USE_CMAC_ENGINE
// CMAC Calculation: General
static btstack_crypto_aes128_cmac_t sm_cmac_request;
static void (*sm_cmac_done_callback)(uint8_t hash[8]);
static uint8_t sm_cmac_active;
static uint8_t sm_cmac_hash[16];
#endif

// CMAC for ATT Signed Writes
#ifdef ENABLE_LE_SIGNED_WRITE
static uint16_t        sm_cmac_signed_write_message_len;
static uint8_t         sm_cmac_signed_write_header[3];
static const uint8_t * sm_cmac_signed_write_message;
static uint8_t         sm_cmac_signed_write_sign_counter[4];
#endif

// CMAC for Secure Connection functions
#ifdef ENABLE_LE_SECURE_CONNECTIONS
static sm_connection_t * sm_cmac_connection;
static uint8_t           sm_cmac_sc_buffer[80];
#endif

// resolvable private address lookup / CSRK calculation
static int       sm_address_resolution_test;
static int       sm_address_resolution_ah_calculation_active;
static uint8_t   sm_address_resolution_addr_type;
static bd_addr_t sm_address_resolution_address;
static void *    sm_address_resolution_context;
static address_resolution_mode_t sm_address_resolution_mode;
static btstack_linked_list_t sm_address_resolution_general_queue;

// aes128 crypto engine.
static sm_aes128_state_t  sm_aes128_state;

// crypto 
static btstack_crypto_random_t   sm_crypto_random_request;
static btstack_crypto_aes128_t   sm_crypto_aes128_request;
#ifdef ENABLE_LE_SECURE_CONNECTIONS
static btstack_crypto_ecc_p256_t sm_crypto_ecc_p256_request;
static btstack_crypto_random_t   sm_crypto_random_oob_request;
#endif

// temp storage for random data
static uint8_t sm_random_data[8];
static uint8_t sm_aes128_key[16];
static uint8_t sm_aes128_plaintext[16];
static uint8_t sm_aes128_ciphertext[16];

// to receive hci events
static btstack_packet_callback_registration_t hci_event_callback_registration;

/* to dispatch sm event */
static btstack_linked_list_t sm_event_handlers;

// LE Secure Connections
#ifdef ENABLE_LE_SECURE_CONNECTIONS
static ec_key_generation_state_t ec_key_generation_state;
static uint8_t ec_q[64];
#endif

//
// Volume 3, Part H, Chapter 24
// "Security shall be initiated by the Security Manager in the device in the master role.
// The device in the slave role shall be the responding device."
// -> master := initiator, slave := responder
//

// data needed for security setup
typedef struct sm_setup_context {

    btstack_timer_source_t sm_timeout;

    // used in all phases
    uint8_t   sm_pairing_failed_reason;

    // user response, (Phase 1 and/or 2)
    uint8_t   sm_user_response;
    uint8_t   sm_keypress_notification; // bitmap: passkey started, digit entered, digit erased, passkey cleared, passkey complete, 3 bit count

    // defines which keys will be send after connection is encrypted - calculated during Phase 1, used Phase 3
    int       sm_key_distribution_send_set;
    int       sm_key_distribution_received_set;

    // Phase 2 (Pairing over SMP)
    stk_generation_method_t sm_stk_generation_method;
    sm_key_t  sm_tk;
    uint8_t   sm_have_oob_data;
    uint8_t   sm_use_secure_connections;

    sm_key_t  sm_c1_t3_value;   // c1 calculation
    sm_pairing_packet_t sm_m_preq; // pairing request - needed only for c1
    sm_pairing_packet_t sm_s_pres; // pairing response - needed only for c1
    sm_key_t  sm_local_random;
    sm_key_t  sm_local_confirm;
    sm_key_t  sm_peer_random;
    sm_key_t  sm_peer_confirm;
    uint8_t   sm_m_addr_type;   // address and type can be removed
    uint8_t   sm_s_addr_type;   //  ''
    bd_addr_t sm_m_address;     //  ''
    bd_addr_t sm_s_address;     //  ''
    sm_key_t  sm_ltk;

    uint8_t   sm_state_vars;
#ifdef ENABLE_LE_SECURE_CONNECTIONS
    uint8_t   sm_peer_q[64];    // also stores random for EC key generation during init
    sm_key_t  sm_peer_nonce;    // might be combined with sm_peer_random
    sm_key_t  sm_local_nonce;   // might be combined with sm_local_random
    sm_key_t  sm_dhkey;
    sm_key_t  sm_peer_dhkey_check;
    sm_key_t  sm_local_dhkey_check;
    sm_key_t  sm_ra;
    sm_key_t  sm_rb;
    sm_key_t  sm_t;             // used for f5 and h6
    sm_key_t  sm_mackey;
    uint8_t   sm_passkey_bit;   // also stores number of generated random bytes for EC key generation
#endif

    // Phase 3

    // key distribution, we generate
    uint16_t  sm_local_y;
    uint16_t  sm_local_div;
    uint16_t  sm_local_ediv;
    uint8_t   sm_local_rand[8];
    sm_key_t  sm_local_ltk;
    sm_key_t  sm_local_csrk;
    sm_key_t  sm_local_irk;
    // sm_local_address/addr_type not needed

    // key distribution, received from peer
    uint16_t  sm_peer_y;
    uint16_t  sm_peer_div;
    uint16_t  sm_peer_ediv;
    uint8_t   sm_peer_rand[8];
    sm_key_t  sm_peer_ltk;
    sm_key_t  sm_peer_irk;
    sm_key_t  sm_peer_csrk;
    uint8_t   sm_peer_addr_type;
    bd_addr_t sm_peer_address;

} sm_setup_context_t;

//
static sm_setup_context_t the_setup;
static sm_setup_context_t * setup = &the_setup;

// active connection - the one for which the_setup is used for
static uint16_t sm_active_connection_handle = HCI_CON_HANDLE_INVALID;

// @returns 1 if oob data is available
// stores oob data in provided 16 byte buffer if not null
static int (*sm_get_oob_data)(uint8_t addres_type, bd_addr_t addr, uint8_t * oob_data) = NULL;
static int (*sm_get_sc_oob_data)(uint8_t addres_type, bd_addr_t addr, uint8_t * oob_sc_peer_confirm, uint8_t * oob_sc_peer_random);

// horizontal: initiator capabilities
// vertial:    responder capabilities
static const stk_generation_method_t stk_generation_method [5] [5] = {
    { JUST_WORKS,      JUST_WORKS,       PK_INIT_INPUT,   JUST_WORKS,    PK_INIT_INPUT },
    { JUST_WORKS,      JUST_WORKS,       PK_INIT_INPUT,   JUST_WORKS,    PK_INIT_INPUT },
    { PK_RESP_INPUT,   PK_RESP_INPUT,    PK_BOTH_INPUT,   JUST_WORKS,    PK_RESP_INPUT },
    { JUST_WORKS,      JUST_WORKS,       JUST_WORKS,      JUST_WORKS,    JUST_WORKS    },
    { PK_RESP_INPUT,   PK_RESP_INPUT,    PK_INIT_INPUT,   JUST_WORKS,    PK_RESP_INPUT },
};

// uses numeric comparison if one side has DisplayYesNo and KeyboardDisplay combinations
#ifdef ENABLE_LE_SECURE_CONNECTIONS
static const stk_generation_method_t stk_generation_method_with_secure_connection[5][5] = {
    { JUST_WORKS,      JUST_WORKS,         PK_INIT_INPUT,   JUST_WORKS,    PK_INIT_INPUT      },
    { JUST_WORKS,      NUMERIC_COMPARISON, PK_INIT_INPUT,   JUST_WORKS,    NUMERIC_COMPARISON },
    { PK_RESP_INPUT,   PK_RESP_INPUT,      PK_BOTH_INPUT,   JUST_WORKS,    PK_RESP_INPUT      },
    { JUST_WORKS,      JUST_WORKS,         JUST_WORKS,      JUST_WORKS,    JUST_WORKS         },
    { PK_RESP_INPUT,   NUMERIC_COMPARISON, PK_INIT_INPUT,   JUST_WORKS,    NUMERIC_COMPARISON },
};
#endif

static void sm_run(void);
#ifdef USE_CMAC_ENGINE
static void sm_cmac_message_start(const sm_key_t key, uint16_t message_len, const uint8_t * message, void (*done_callback)(uint8_t * hash));
#endif
static void sm_done_for_handle(hci_con_handle_t con_handle);
static sm_connection_t * sm_get_connection_for_handle(hci_con_handle_t con_handle);
static inline int sm_calc_actual_encryption_key_size(int other);
static int sm_validate_stk_generation_method(void);
static void sm_handle_encryption_result_address_resolution(void *arg);
static void sm_handle_encryption_result_dkg_dhk(void *arg);
static void sm_handle_encryption_result_dkg_irk(void *arg);
static void sm_handle_encryption_result_enc_a(void *arg);
static void sm_handle_encryption_result_enc_b(void *arg);
static void sm_handle_encryption_result_enc_c(void *arg);
static void sm_handle_encryption_result_enc_csrk(void *arg);
static void sm_handle_encryption_result_enc_d(void * arg);
static void sm_handle_encryption_result_enc_ph3_ltk(void *arg);
static void sm_handle_encryption_result_enc_ph3_y(void *arg);
#ifdef ENABLE_LE_PERIPHERAL
static void sm_handle_encryption_result_enc_ph4_ltk(void *arg);
static void sm_handle_encryption_result_enc_ph4_y(void *arg);
#endif
static void sm_handle_encryption_result_enc_stk(void *arg);
static void sm_handle_encryption_result_rau(void *arg);
static void sm_handle_random_result_ph2_tk(void * arg);
static void sm_handle_random_result_rau(void * arg);
#ifdef ENABLE_LE_SECURE_CONNECTIONS
static void sm_handle_random_result_sc_get_random(void * arg);
static int sm_passkey_entry(stk_generation_method_t method);
#endif
static void sm_notify_client_status_reason(sm_connection_t * sm_conn, uint8_t status, uint8_t reason);
#ifdef ENABLE_LE_SECURE_CONNECTIONS
static int sm_passkey_entry(stk_generation_method_t method);
#endif

static void log_info_hex16(const char * name, uint16_t value){
    log_info("%-6s 0x%04x", name, value);
}

// static inline uint8_t sm_pairing_packet_get_code(sm_pairing_packet_t packet){
//     return packet[0];
// }
static inline uint8_t sm_pairing_packet_get_io_capability(sm_pairing_packet_t packet){
    return packet[1];
}
static inline uint8_t sm_pairing_packet_get_oob_data_flag(sm_pairing_packet_t packet){
    return packet[2];
}
static inline uint8_t sm_pairing_packet_get_auth_req(sm_pairing_packet_t packet){
    return packet[3];
}
static inline uint8_t sm_pairing_packet_get_max_encryption_key_size(sm_pairing_packet_t packet){
    return packet[4];
}
static inline uint8_t sm_pairing_packet_get_initiator_key_distribution(sm_pairing_packet_t packet){
    return packet[5];
}
static inline uint8_t sm_pairing_packet_get_responder_key_distribution(sm_pairing_packet_t packet){
    return packet[6];
}

static inline void sm_pairing_packet_set_code(sm_pairing_packet_t packet, uint8_t code){
    packet[0] = code;
}
static inline void sm_pairing_packet_set_io_capability(sm_pairing_packet_t packet, uint8_t io_capability){
    packet[1] = io_capability;
}
static inline void sm_pairing_packet_set_oob_data_flag(sm_pairing_packet_t packet, uint8_t oob_data_flag){
    packet[2] = oob_data_flag;
}
static inline void sm_pairing_packet_set_auth_req(sm_pairing_packet_t packet, uint8_t auth_req){
    packet[3] = auth_req;
}
static inline void sm_pairing_packet_set_max_encryption_key_size(sm_pairing_packet_t packet, uint8_t max_encryption_key_size){
    packet[4] = max_encryption_key_size;
}
static inline void sm_pairing_packet_set_initiator_key_distribution(sm_pairing_packet_t packet, uint8_t initiator_key_distribution){
    packet[5] = initiator_key_distribution;
}
static inline void sm_pairing_packet_set_responder_key_distribution(sm_pairing_packet_t packet, uint8_t responder_key_distribution){
    packet[6] = responder_key_distribution;
}

// @returns 1 if all bytes are 0
static int sm_is_null(uint8_t * data, int size){
    int i;
    for (i=0; i < size ; i++){
        if (data[i]) return 0;
    }
    return 1;
}

static int sm_is_null_random(uint8_t random[8]){
    return sm_is_null(random, 8);
}

static int sm_is_null_key(uint8_t * key){
    return sm_is_null(key, 16);
}

// Key utils
static void sm_reset_tk(void){
    int i;
    for (i=0;i<16;i++){
        setup->sm_tk[i] = 0;
    }
}

// "For example, if a 128-bit encryption key is 0x123456789ABCDEF0123456789ABCDEF0
// and it is reduced to 7 octets (56 bits), then the resulting key is 0x0000000000000000003456789ABCDEF0.""
static void sm_truncate_key(sm_key_t key, int max_encryption_size){
    int i;
    for (i = max_encryption_size ; i < 16 ; i++){
        key[15-i] = 0;
    }
}

// SMP Timeout implementation

// Upon transmission of the Pairing Request command or reception of the Pairing Request command,
// the Security Manager Timer shall be reset and started.
//
// The Security Manager Timer shall be reset when an L2CAP SMP command is queued for transmission.
//
// If the Security Manager Timer reaches 30 seconds, the procedure shall be considered to have failed,
// and the local higher layer shall be notified. No further SMP commands shall be sent over the L2CAP
// Security Manager Channel. A new SM procedure shall only be performed when a new physical link has been
// established.

static void sm_timeout_handler(btstack_timer_source_t * timer){
    log_info("SM timeout");
    sm_connection_t * sm_conn = (sm_connection_t*) btstack_run_loop_get_timer_context(timer);
    sm_conn->sm_engine_state = SM_GENERAL_TIMEOUT;
    sm_notify_client_status_reason(sm_conn, ERROR_CODE_CONNECTION_TIMEOUT, 0);
    sm_done_for_handle(sm_conn->sm_handle);

    // trigger handling of next ready connection
    sm_run();
}
static void sm_timeout_start(sm_connection_t * sm_conn){
    btstack_run_loop_remove_timer(&setup->sm_timeout);
    btstack_run_loop_set_timer_context(&setup->sm_timeout, sm_conn);
    btstack_run_loop_set_timer_handler(&setup->sm_timeout, sm_timeout_handler);
    btstack_run_loop_set_timer(&setup->sm_timeout, 30000); // 30 seconds sm timeout
    btstack_run_loop_add_timer(&setup->sm_timeout);
}
static void sm_timeout_stop(void){
    btstack_run_loop_remove_timer(&setup->sm_timeout);
}
static void sm_timeout_reset(sm_connection_t * sm_conn){
    sm_timeout_stop();
    sm_timeout_start(sm_conn);
}

// end of sm timeout

// GAP Random Address updates
static gap_random_address_type_t gap_random_adress_type;
static btstack_timer_source_t gap_random_address_update_timer;
static uint32_t gap_random_adress_update_period;

static void gap_random_address_trigger(void){
    log_info("gap_random_address_trigger");
    if (rau_state != RAU_IDLE) return;
    rau_state = RAU_W4_RANDOM;
    btstack_crypto_random_generate(&sm_crypto_random_request, sm_random_address, 8, &sm_handle_random_result_rau, NULL);
}

static void gap_random_address_update_handler(btstack_timer_source_t * timer){
    UNUSED(timer);

    log_info("GAP Random Address Update due");
    btstack_run_loop_set_timer(&gap_random_address_update_timer, gap_random_adress_update_period);
    btstack_run_loop_add_timer(&gap_random_address_update_timer);
    gap_random_address_trigger();
}

static void gap_random_address_update_start(void){
    btstack_run_loop_set_timer_handler(&gap_random_address_update_timer, gap_random_address_update_handler);
    btstack_run_loop_set_timer(&gap_random_address_update_timer, gap_random_adress_update_period);
    btstack_run_loop_add_timer(&gap_random_address_update_timer);
}

static void gap_random_address_update_stop(void){
    btstack_run_loop_remove_timer(&gap_random_address_update_timer);
}

// ah(k,r) helper
// r = padding || r
// r - 24 bit value
static void sm_ah_r_prime(uint8_t r[3], uint8_t * r_prime){
    // r'= padding || r
    memset(r_prime, 0, 16);
    memcpy(&r_prime[13], r, 3);
}

// d1 helper
// d' = padding || r || d
// d,r - 16 bit values
static void sm_d1_d_prime(uint16_t d, uint16_t r, uint8_t * d1_prime){
    // d'= padding || r || d
    memset(d1_prime, 0, 16);
    big_endian_store_16(d1_prime, 12, r);
    big_endian_store_16(d1_prime, 14, d);
}

// dm helper
// r’ = padding || r
// r - 64 bit value
static void sm_dm_r_prime(uint8_t r[8], uint8_t * r_prime){
    memset(r_prime, 0, 16);
    memcpy(&r_prime[8], r, 8);
}

// calculate arguments for first AES128 operation in C1 function
static void sm_c1_t1(sm_key_t r, uint8_t preq[7], uint8_t pres[7], uint8_t iat, uint8_t rat, uint8_t * t1){

    // p1 = pres || preq || rat’ || iat’
    // "The octet of iat’ becomes the least significant octet of p1 and the most signifi-
    // cant octet of pres becomes the most significant octet of p1.
    // For example, if the 8-bit iat’ is 0x01, the 8-bit rat’ is 0x00, the 56-bit preq
    // is 0x07071000000101 and the 56 bit pres is 0x05000800000302 then
    // p1 is 0x05000800000302070710000001010001."

    sm_key_t p1;
    reverse_56(pres, &p1[0]);
    reverse_56(preq, &p1[7]);
    p1[14] = rat;
    p1[15] = iat;
    log_info_key("p1", p1);
    log_info_key("r", r);

    // t1 = r xor p1
    int i;
    for (i=0;i<16;i++){
        t1[i] = r[i] ^ p1[i];
    }
    log_info_key("t1", t1);
}

// calculate arguments for second AES128 operation in C1 function
static void sm_c1_t3(sm_key_t t2, bd_addr_t ia, bd_addr_t ra, uint8_t * t3){
     // p2 = padding || ia || ra
    // "The least significant octet of ra becomes the least significant octet of p2 and
    // the most significant octet of padding becomes the most significant octet of p2.
    // For example, if 48-bit ia is 0xA1A2A3A4A5A6 and the 48-bit ra is
    // 0xB1B2B3B4B5B6 then p2 is 0x00000000A1A2A3A4A5A6B1B2B3B4B5B6.

    sm_key_t p2;
    memset(p2, 0, 16);
    memcpy(&p2[4],  ia, 6);
    memcpy(&p2[10], ra, 6);
    log_info_key("p2", p2);

    // c1 = e(k, t2_xor_p2)
    int i;
    for (i=0;i<16;i++){
        t3[i] = t2[i] ^ p2[i];
    }
    log_info_key("t3", t3);
}

static void sm_s1_r_prime(sm_key_t r1, sm_key_t r2, uint8_t * r_prime){
    log_info_key("r1", r1);
    log_info_key("r2", r2);
    memcpy(&r_prime[8], &r2[8], 8);
    memcpy(&r_prime[0], &r1[8], 8);
}

static void sm_dispatch_event(uint8_t packet_type, uint16_t channel, uint8_t * packet, uint16_t size){
    UNUSED(channel);

    // log event
    hci_dump_packet(packet_type, 1, packet, size);
    // dispatch to all event handlers
    btstack_linked_list_iterator_t it;
    btstack_linked_list_iterator_init(&it, &sm_event_handlers);
    while (btstack_linked_list_iterator_has_next(&it)){
        btstack_packet_callback_registration_t * entry = (btstack_packet_callback_registration_t*) btstack_linked_list_iterator_next(&it);
        entry->callback(packet_type, 0, packet, size);
    }
}

static void sm_setup_event_base(uint8_t * event, int event_size, uint8_t type, hci_con_handle_t con_handle, uint8_t addr_type, bd_addr_t address){
    event[0] = type;
    event[1] = event_size - 2;
    little_endian_store_16(event, 2, con_handle);
    event[4] = addr_type;
    reverse_bd_addr(address, &event[5]);
}

static void sm_notify_client_base(uint8_t type, hci_con_handle_t con_handle, uint8_t addr_type, bd_addr_t address){
    uint8_t event[11];
    sm_setup_event_base(event, sizeof(event), type, con_handle, addr_type, address);
    sm_dispatch_event(HCI_EVENT_PACKET, 0, event, sizeof(event));
}

static void sm_notify_client_passkey(uint8_t type, hci_con_handle_t con_handle, uint8_t addr_type, bd_addr_t address, uint32_t passkey){
    uint8_t event[15];
    sm_setup_event_base(event, sizeof(event), type, con_handle, addr_type, address);
    little_endian_store_32(event, 11, passkey);
    sm_dispatch_event(HCI_EVENT_PACKET, 0, event, sizeof(event));
}

static void sm_notify_client_index(uint8_t type, hci_con_handle_t con_handle, uint8_t addr_type, bd_addr_t address, uint16_t index){
    // fetch addr and addr type from db
    bd_addr_t identity_address;
    int identity_address_type;
    le_device_db_info(index, &identity_address_type, identity_address, NULL);

    uint8_t event[19];
    sm_setup_event_base(event, sizeof(event), type, con_handle, addr_type, address);
    event[11] = identity_address_type;
    reverse_bd_addr(identity_address, &event[12]);
    event[18] = index;
    sm_dispatch_event(HCI_EVENT_PACKET, 0, event, sizeof(event));
}

static void sm_notify_client_status(uint8_t type, hci_con_handle_t con_handle, uint8_t addr_type, bd_addr_t address, uint8_t status){
    uint8_t event[12];
    sm_setup_event_base(event, sizeof(event), type, con_handle, addr_type, address);
    event[11] = status;
    sm_dispatch_event(HCI_EVENT_PACKET, 0, (uint8_t*) &event, sizeof(event));
}

static void sm_notify_client_status_reason(sm_connection_t * sm_conn, uint8_t status, uint8_t reason){
    uint8_t event[13];
    sm_setup_event_base(event, sizeof(event), SM_EVENT_PAIRING_COMPLETE, sm_conn->sm_handle, setup->sm_peer_addr_type, setup->sm_peer_address);
    event[11] = status;
    event[12] = reason;
    sm_dispatch_event(HCI_EVENT_PACKET, 0, (uint8_t*) &event, sizeof(event));
}

// decide on stk generation based on
// - pairing request
// - io capabilities
// - OOB data availability
static void sm_setup_tk(void){

    // default: just works
    setup->sm_stk_generation_method = JUST_WORKS;

#ifdef ENABLE_LE_SECURE_CONNECTIONS
    setup->sm_use_secure_connections = ( sm_pairing_packet_get_auth_req(setup->sm_m_preq)
                                       & sm_pairing_packet_get_auth_req(setup->sm_s_pres)
                                       & SM_AUTHREQ_SECURE_CONNECTION ) != 0;
#else
    setup->sm_use_secure_connections = 0;
#endif
    log_info("Secure pairing: %u", setup->sm_use_secure_connections);


    // decide if OOB will be used based on SC vs. Legacy and oob flags
    int use_oob = 0;
    if (setup->sm_use_secure_connections){
        // In LE Secure Connections pairing, the out of band method is used if at least
        // one device has the peer device's out of band authentication data available.
        use_oob = sm_pairing_packet_get_oob_data_flag(setup->sm_m_preq) | sm_pairing_packet_get_oob_data_flag(setup->sm_s_pres);
    } else {
        // In LE legacy pairing, the out of band method is used if both the devices have
        // the other device's out of band authentication data available. 
        use_oob = sm_pairing_packet_get_oob_data_flag(setup->sm_m_preq) & sm_pairing_packet_get_oob_data_flag(setup->sm_s_pres);
    }
    if (use_oob){
        log_info("SM: have OOB data");
        log_info_key("OOB", setup->sm_tk);
        setup->sm_stk_generation_method = OOB;
        return;
    }

    // If both devices have not set the MITM option in the Authentication Requirements
    // Flags, then the IO capabilities shall be ignored and the Just Works association
    // model shall be used.
    if (((sm_pairing_packet_get_auth_req(setup->sm_m_preq) & SM_AUTHREQ_MITM_PROTECTION) == 0)
    &&  ((sm_pairing_packet_get_auth_req(setup->sm_s_pres) & SM_AUTHREQ_MITM_PROTECTION) == 0)){
        log_info("SM: MITM not required by both -> JUST WORKS");
        return;
    }

    // Reset TK as it has been setup in sm_init_setup
    sm_reset_tk();

    // Also use just works if unknown io capabilites
    if ((sm_pairing_packet_get_io_capability(setup->sm_m_preq) > IO_CAPABILITY_KEYBOARD_DISPLAY) || (sm_pairing_packet_get_io_capability(setup->sm_s_pres) > IO_CAPABILITY_KEYBOARD_DISPLAY)){
        return;
    }

    // Otherwise the IO capabilities of the devices shall be used to determine the
    // pairing method as defined in Table 2.4.
    // see http://stackoverflow.com/a/1052837/393697 for how to specify pointer to 2-dimensional array
    const stk_generation_method_t (*generation_method)[5] = stk_generation_method;

#ifdef ENABLE_LE_SECURE_CONNECTIONS
    // table not define by default
    if (setup->sm_use_secure_connections){
        generation_method = stk_generation_method_with_secure_connection;
    }
#endif
    setup->sm_stk_generation_method = generation_method[sm_pairing_packet_get_io_capability(setup->sm_s_pres)][sm_pairing_packet_get_io_capability(setup->sm_m_preq)];

    log_info("sm_setup_tk: master io cap: %u, slave io cap: %u -> method %u",
        sm_pairing_packet_get_io_capability(setup->sm_m_preq), sm_pairing_packet_get_io_capability(setup->sm_s_pres), setup->sm_stk_generation_method);
}

static int sm_key_distribution_flags_for_set(uint8_t key_set){
    int flags = 0;
    if (key_set & SM_KEYDIST_ENC_KEY){
        flags |= SM_KEYDIST_FLAG_ENCRYPTION_INFORMATION;
        flags |= SM_KEYDIST_FLAG_MASTER_IDENTIFICATION;
    }
    if (key_set & SM_KEYDIST_ID_KEY){
        flags |= SM_KEYDIST_FLAG_IDENTITY_INFORMATION;
        flags |= SM_KEYDIST_FLAG_IDENTITY_ADDRESS_INFORMATION;
    }
    if (key_set & SM_KEYDIST_SIGN){
        flags |= SM_KEYDIST_FLAG_SIGNING_IDENTIFICATION;
    }
    return flags;
}

static void sm_setup_key_distribution(uint8_t key_set){
    setup->sm_key_distribution_received_set = 0;
    setup->sm_key_distribution_send_set = sm_key_distribution_flags_for_set(key_set);
}

// CSRK Key Lookup


static int sm_address_resolution_idle(void){
    return sm_address_resolution_mode == ADDRESS_RESOLUTION_IDLE;
}

static void sm_address_resolution_start_lookup(uint8_t addr_type, hci_con_handle_t con_handle, bd_addr_t addr, address_resolution_mode_t mode, void * context){
    memcpy(sm_address_resolution_address, addr, 6);
    sm_address_resolution_addr_type = addr_type;
    sm_address_resolution_test = 0;
    sm_address_resolution_mode = mode;
    sm_address_resolution_context = context;
    sm_notify_client_base(SM_EVENT_IDENTITY_RESOLVING_STARTED, con_handle, addr_type, addr);
}

int sm_address_resolution_lookup(uint8_t address_type, bd_addr_t address){
    // check if already in list
    btstack_linked_list_iterator_t it;
    sm_lookup_entry_t * entry;
    btstack_linked_list_iterator_init(&it, &sm_address_resolution_general_queue);
    while(btstack_linked_list_iterator_has_next(&it)){
        entry = (sm_lookup_entry_t *) btstack_linked_list_iterator_next(&it);
        if (entry->address_type != address_type) continue;
        if (memcmp(entry->address, address, 6))  continue;
        // already in list
        return BTSTACK_BUSY;
    }
    entry = btstack_memory_sm_lookup_entry_get();
    if (!entry) return BTSTACK_MEMORY_ALLOC_FAILED;
    entry->address_type = (bd_addr_type_t) address_type;
    memcpy(entry->address, address, 6);
    btstack_linked_list_add(&sm_address_resolution_general_queue, (btstack_linked_item_t *) entry);
    sm_run();
    return 0;
}

// CMAC calculation using AES Engineq
#ifdef USE_CMAC_ENGINE

static void sm_cmac_done_trampoline(void * arg){
    UNUSED(arg);
    sm_cmac_active = 0;
    (*sm_cmac_done_callback)(sm_cmac_hash);
    sm_run();
}

int sm_cmac_ready(void){
    return sm_cmac_active == 0;
}

// generic cmac calculation
static void sm_cmac_message_start(const sm_key_t key, uint16_t message_len, const uint8_t * message, void (*done_callback)(uint8_t * hash)){
    sm_cmac_active = 1;
    sm_cmac_done_callback = done_callback;
    btstack_crypto_aes128_cmac_message(&sm_cmac_request, key, message_len, message, sm_cmac_hash, sm_cmac_done_trampoline, NULL);
}
#endif

// cmac for ATT Message signing
#ifdef ENABLE_LE_SIGNED_WRITE

static void sm_cmac_generator_start(const sm_key_t key, uint16_t message_len, uint8_t (*get_byte_callback)(uint16_t offset), void (*done_callback)(uint8_t * hash)){
    sm_cmac_active = 1;
    sm_cmac_done_callback = done_callback;
    btstack_crypto_aes128_cmac_generator(&sm_cmac_request, key, message_len, get_byte_callback, sm_cmac_hash, sm_cmac_done_trampoline, NULL);
}

static uint8_t sm_cmac_signed_write_message_get_byte(uint16_t offset){
    if (offset >= sm_cmac_signed_write_message_len) {
        log_error("sm_cmac_signed_write_message_get_byte. out of bounds, access %u, len %u", offset, sm_cmac_signed_write_message_len);
        return 0;
    }

    offset = sm_cmac_signed_write_message_len - 1 - offset;

    // sm_cmac_signed_write_header[3] | message[] | sm_cmac_signed_write_sign_counter[4]
    if (offset < 3){
        return sm_cmac_signed_write_header[offset];
    }
    int actual_message_len_incl_header = sm_cmac_signed_write_message_len - 4;
    if (offset <  actual_message_len_incl_header){
        return sm_cmac_signed_write_message[offset - 3];
    }
    return sm_cmac_signed_write_sign_counter[offset - actual_message_len_incl_header];
}

void sm_cmac_signed_write_start(const sm_key_t k, uint8_t opcode, hci_con_handle_t con_handle, uint16_t message_len, const uint8_t * message, uint32_t sign_counter, void (*done_handler)(uint8_t * hash)){
    // ATT Message Signing
    sm_cmac_signed_write_header[0] = opcode;
    little_endian_store_16(sm_cmac_signed_write_header, 1, con_handle);
    little_endian_store_32(sm_cmac_signed_write_sign_counter, 0, sign_counter);
    uint16_t total_message_len = 3 + message_len + 4;  // incl. virtually prepended att opcode, handle and appended sign_counter in LE
    sm_cmac_signed_write_message     = message;
    sm_cmac_signed_write_message_len = total_message_len;
    sm_cmac_generator_start(k, total_message_len, &sm_cmac_signed_write_message_get_byte, done_handler);
}
#endif

static void sm_trigger_user_response(sm_connection_t * sm_conn){
    // notify client for: JUST WORKS confirm, Numeric comparison confirm, PASSKEY display or input
    setup->sm_user_response = SM_USER_RESPONSE_IDLE;
    switch (setup->sm_stk_generation_method){
        case PK_RESP_INPUT:
            if (IS_RESPONDER(sm_conn->sm_role)){
                setup->sm_user_response = SM_USER_RESPONSE_PENDING;
                sm_notify_client_base(SM_EVENT_PASSKEY_INPUT_NUMBER, sm_conn->sm_handle, sm_conn->sm_peer_addr_type, sm_conn->sm_peer_address);
            } else {
                sm_notify_client_passkey(SM_EVENT_PASSKEY_DISPLAY_NUMBER, sm_conn->sm_handle, sm_conn->sm_peer_addr_type, sm_conn->sm_peer_address, big_endian_read_32(setup->sm_tk, 12));
            }
            break;
        case PK_INIT_INPUT:
            if (IS_RESPONDER(sm_conn->sm_role)){
                sm_notify_client_passkey(SM_EVENT_PASSKEY_DISPLAY_NUMBER, sm_conn->sm_handle, sm_conn->sm_peer_addr_type, sm_conn->sm_peer_address, big_endian_read_32(setup->sm_tk, 12));
            } else {
                setup->sm_user_response = SM_USER_RESPONSE_PENDING;
                sm_notify_client_base(SM_EVENT_PASSKEY_INPUT_NUMBER, sm_conn->sm_handle, sm_conn->sm_peer_addr_type, sm_conn->sm_peer_address);
            }
            break;
        case PK_BOTH_INPUT:
            setup->sm_user_response = SM_USER_RESPONSE_PENDING;
            sm_notify_client_base(SM_EVENT_PASSKEY_INPUT_NUMBER, sm_conn->sm_handle, sm_conn->sm_peer_addr_type, sm_conn->sm_peer_address);
            break;
        case NUMERIC_COMPARISON:
            setup->sm_user_response = SM_USER_RESPONSE_PENDING;
            sm_notify_client_passkey(SM_EVENT_NUMERIC_COMPARISON_REQUEST, sm_conn->sm_handle, sm_conn->sm_peer_addr_type, sm_conn->sm_peer_address, big_endian_read_32(setup->sm_tk, 12));
            break;
        case JUST_WORKS:
            setup->sm_user_response = SM_USER_RESPONSE_PENDING;
            sm_notify_client_base(SM_EVENT_JUST_WORKS_REQUEST, sm_conn->sm_handle, sm_conn->sm_peer_addr_type, sm_conn->sm_peer_address);
            break;
        case OOB:
            // client already provided OOB data, let's skip notification.
            break;
    }
}

static int sm_key_distribution_all_received(sm_connection_t * sm_conn){
    int recv_flags;
    if (IS_RESPONDER(sm_conn->sm_role)){
        // slave / responder
        recv_flags = sm_key_distribution_flags_for_set(sm_pairing_packet_get_initiator_key_distribution(setup->sm_s_pres));
    } else {
        // master / initiator
        recv_flags = sm_key_distribution_flags_for_set(sm_pairing_packet_get_responder_key_distribution(setup->sm_s_pres));
    }
    log_debug("sm_key_distribution_all_received: received 0x%02x, expecting 0x%02x", setup->sm_key_distribution_received_set, recv_flags);
    return recv_flags == setup->sm_key_distribution_received_set;
}

static void sm_done_for_handle(hci_con_handle_t con_handle){
    if (sm_active_connection_handle == con_handle){
        sm_timeout_stop();
        sm_active_connection_handle = HCI_CON_HANDLE_INVALID;
        log_info("sm: connection 0x%x released setup context", con_handle);
    }
}

static int sm_key_distribution_flags_for_auth_req(void){

    int flags = SM_KEYDIST_ID_KEY;
    if (sm_auth_req & SM_AUTHREQ_BONDING){
        // encryption and signing information only if bonding requested
        flags |= SM_KEYDIST_ENC_KEY;
#ifdef ENABLE_LE_SIGNED_WRITE
        flags |= SM_KEYDIST_SIGN;
#endif
    }
    return flags;
}

static void sm_reset_setup(void){
    // fill in sm setup
    setup->sm_state_vars = 0;
    setup->sm_keypress_notification = 0;
    sm_reset_tk();
}

static void sm_init_setup(sm_connection_t * sm_conn){

    // fill in sm setup
    setup->sm_peer_addr_type = sm_conn->sm_peer_addr_type;
    memcpy(setup->sm_peer_address, sm_conn->sm_peer_address, 6);

    // query client for Legacy Pairing OOB data
    setup->sm_have_oob_data = 0;
    if (sm_get_oob_data) {
        setup->sm_have_oob_data = (*sm_get_oob_data)(sm_conn->sm_peer_addr_type, sm_conn->sm_peer_address, setup->sm_tk);
    }

    // if available and SC supported, also ask for SC OOB Data
#ifdef ENABLE_LE_SECURE_CONNECTIONS
    memset(setup->sm_ra, 0, 16);
    memset(setup->sm_rb, 0, 16);
    if (setup->sm_have_oob_data && (sm_auth_req & SM_AUTHREQ_SECURE_CONNECTION)){
        if (sm_get_sc_oob_data){
            if (IS_RESPONDER(sm_conn->sm_role)){
                setup->sm_have_oob_data = (*sm_get_sc_oob_data)(
                    sm_conn->sm_peer_addr_type,
                    sm_conn->sm_peer_address,
                    setup->sm_peer_confirm,
                    setup->sm_ra);
            } else {
                setup->sm_have_oob_data = (*sm_get_sc_oob_data)(
                    sm_conn->sm_peer_addr_type,
                    sm_conn->sm_peer_address,
                    setup->sm_peer_confirm,
                    setup->sm_rb);
            }
        } else {
            setup->sm_have_oob_data = 0;
        }
    }
#endif

    sm_pairing_packet_t * local_packet;
    if (IS_RESPONDER(sm_conn->sm_role)){
        // slave
        local_packet = &setup->sm_s_pres;
        gap_le_get_own_address(&setup->sm_s_addr_type, setup->sm_s_address);
        setup->sm_m_addr_type = sm_conn->sm_peer_addr_type;
        memcpy(setup->sm_m_address, sm_conn->sm_peer_address, 6);
    } else {
        // master
        local_packet = &setup->sm_m_preq;
        gap_le_get_own_address(&setup->sm_m_addr_type, setup->sm_m_address);
        setup->sm_s_addr_type = sm_conn->sm_peer_addr_type;
        memcpy(setup->sm_s_address, sm_conn->sm_peer_address, 6);

        int key_distribution_flags = sm_key_distribution_flags_for_auth_req();
        sm_pairing_packet_set_initiator_key_distribution(setup->sm_m_preq, key_distribution_flags);
        sm_pairing_packet_set_responder_key_distribution(setup->sm_m_preq, key_distribution_flags);
    }

    uint8_t auth_req = sm_auth_req;
    sm_pairing_packet_set_io_capability(*local_packet, sm_io_capabilities);
    sm_pairing_packet_set_oob_data_flag(*local_packet, setup->sm_have_oob_data);
    sm_pairing_packet_set_auth_req(*local_packet, auth_req);
    sm_pairing_packet_set_max_encryption_key_size(*local_packet, sm_max_encryption_key_size);
}

static int sm_stk_generation_init(sm_connection_t * sm_conn){

    sm_pairing_packet_t * remote_packet;
    int                   remote_key_request;
    if (IS_RESPONDER(sm_conn->sm_role)){
        // slave / responder
        remote_packet      = &setup->sm_m_preq;
        remote_key_request = sm_pairing_packet_get_responder_key_distribution(setup->sm_m_preq);
    } else {
        // master / initiator
        remote_packet      = &setup->sm_s_pres;
        remote_key_request = sm_pairing_packet_get_initiator_key_distribution(setup->sm_s_pres);
    }

    // check key size
    sm_conn->sm_actual_encryption_key_size = sm_calc_actual_encryption_key_size(sm_pairing_packet_get_max_encryption_key_size(*remote_packet));
    if (sm_conn->sm_actual_encryption_key_size == 0) return SM_REASON_ENCRYPTION_KEY_SIZE;

    // decide on STK generation method
    sm_setup_tk();
    log_info("SMP: generation method %u", setup->sm_stk_generation_method);

    // check if STK generation method is acceptable by client
    if (!sm_validate_stk_generation_method()) return SM_REASON_AUTHENTHICATION_REQUIREMENTS;

    // identical to responder
    sm_setup_key_distribution(remote_key_request);

    // JUST WORKS doens't provide authentication
    sm_conn->sm_connection_authenticated = setup->sm_stk_generation_method == JUST_WORKS ? 0 : 1;

    return 0;
}

static void sm_address_resolution_handle_event(address_resolution_event_t event){

    // cache and reset context
    int matched_device_id = sm_address_resolution_test;
    address_resolution_mode_t mode = sm_address_resolution_mode;
    void * context = sm_address_resolution_context;

    // reset context
    sm_address_resolution_mode = ADDRESS_RESOLUTION_IDLE;
    sm_address_resolution_context = NULL;
    sm_address_resolution_test = -1;
    hci_con_handle_t con_handle = 0;

    sm_connection_t * sm_connection;
#ifdef ENABLE_LE_CENTRAL
    sm_key_t ltk;
#endif
    switch (mode){
        case ADDRESS_RESOLUTION_GENERAL:
            break;
        case ADDRESS_RESOLUTION_FOR_CONNECTION:
            sm_connection = (sm_connection_t *) context;
            con_handle = sm_connection->sm_handle;
            switch (event){
                case ADDRESS_RESOLUTION_SUCEEDED:
                    sm_connection->sm_irk_lookup_state = IRK_LOOKUP_SUCCEEDED;
                    sm_connection->sm_le_db_index = matched_device_id;
                    log_info("ADDRESS_RESOLUTION_SUCEEDED, index %d", sm_connection->sm_le_db_index);
                    if (sm_connection->sm_role) {
                        // LTK request received before, IRK required -> start LTK calculation
                        if (sm_connection->sm_engine_state == SM_RESPONDER_PH0_RECEIVED_LTK_W4_IRK){
                            sm_connection->sm_engine_state = SM_RESPONDER_PH0_RECEIVED_LTK_REQUEST;
                        }
                        break;
                    }
#ifdef ENABLE_LE_CENTRAL
                    log_info("central: bonding requested %u, prev security request %u", sm_connection->sm_pairing_requested, sm_connection->sm_security_request_received);
                    if (!sm_connection->sm_pairing_requested && !sm_connection->sm_security_request_received) break;
                    sm_connection->sm_security_request_received = 0;
                    sm_connection->sm_pairing_requested = 0;
                    le_device_db_encryption_get(sm_connection->sm_le_db_index, NULL, NULL, ltk, NULL, NULL, NULL);
                    if (!sm_is_null_key(ltk)){
                        sm_connection->sm_engine_state = SM_INITIATOR_PH0_HAS_LTK;
                    } else {
                        sm_connection->sm_engine_state = SM_INITIATOR_PH1_W2_SEND_PAIRING_REQUEST;
                    }
#endif
                    break;
                case ADDRESS_RESOLUTION_FAILED:
                    sm_connection->sm_irk_lookup_state = IRK_LOOKUP_FAILED;
                    if (sm_connection->sm_role) {
                        // LTK request received before, IRK required -> negative LTK reply
                        if (sm_connection->sm_engine_state == SM_RESPONDER_PH0_RECEIVED_LTK_W4_IRK){
                            sm_connection->sm_engine_state = SM_RESPONDER_PH0_SEND_LTK_REQUESTED_NEGATIVE_REPLY;
                        }
                        break;
                    }
#ifdef ENABLE_LE_CENTRAL
                    if (!sm_connection->sm_pairing_requested && !sm_connection->sm_security_request_received) break;
                    sm_connection->sm_security_request_received = 0;
                    sm_connection->sm_pairing_requested = 0;
                    sm_connection->sm_engine_state = SM_INITIATOR_PH1_W2_SEND_PAIRING_REQUEST;
#endif
                    break;
            }
            break;
        default:
            break;
    }

    switch (event){
        case ADDRESS_RESOLUTION_SUCEEDED:
            sm_notify_client_index(SM_EVENT_IDENTITY_RESOLVING_SUCCEEDED, con_handle, sm_address_resolution_addr_type, sm_address_resolution_address, matched_device_id);
            break;
        case ADDRESS_RESOLUTION_FAILED:
            sm_notify_client_base(SM_EVENT_IDENTITY_RESOLVING_FAILED, con_handle, sm_address_resolution_addr_type, sm_address_resolution_address);
            break;
    }
}

static void sm_key_distribution_handle_all_received(sm_connection_t * sm_conn){

    int le_db_index = -1;

    // only store pairing information if both sides are bondable, i.e., the bonadble flag is set
    int bonding_enabed = ( sm_pairing_packet_get_auth_req(setup->sm_m_preq)
                         & sm_pairing_packet_get_auth_req(setup->sm_s_pres)
                         & SM_AUTHREQ_BONDING ) != 0;

    if (bonding_enabed){

        // lookup device based on IRK
        if (setup->sm_key_distribution_received_set & SM_KEYDIST_FLAG_IDENTITY_INFORMATION){
            int i;
            for (i=0; i < le_device_db_max_count(); i++){
                sm_key_t irk;
                bd_addr_t address;
                int address_type;
                le_device_db_info(i, &address_type, address, irk);
                if (memcmp(irk, setup->sm_peer_irk, 16) == 0){
                    log_info("sm: device found for IRK, updating");
                    le_db_index = i;
                    break;
                }
            }
        }

        // if not found, lookup via public address if possible
        log_info("sm peer addr type %u, peer addres %s", setup->sm_peer_addr_type, bd_addr_to_str(setup->sm_peer_address));
        if (le_db_index < 0 && setup->sm_peer_addr_type == BD_ADDR_TYPE_LE_PUBLIC){
            int i;
            for (i=0; i < le_device_db_max_count(); i++){
                bd_addr_t address;
                int address_type;
                le_device_db_info(i, &address_type, address, NULL);
                log_info("device %u, sm peer addr type %u, peer addres %s", i, address_type, bd_addr_to_str(address));
                if (address_type == BD_ADDR_TYPE_LE_PUBLIC && memcmp(address, setup->sm_peer_address, 6) == 0){
                    log_info("sm: device found for public address, updating");
                    le_db_index = i;
                    break;
                }
            }
        }

        // if not found, add to db
        if (le_db_index < 0) {
            le_db_index = le_device_db_add(setup->sm_peer_addr_type, setup->sm_peer_address, setup->sm_peer_irk);
        }

        if (le_db_index >= 0){

            sm_notify_client_index(SM_EVENT_IDENTITY_CREATED, sm_conn->sm_handle, setup->sm_peer_addr_type, setup->sm_peer_address, le_db_index);

#ifdef ENABLE_LE_SIGNED_WRITE
            // store local CSRK
            if (setup->sm_key_distribution_send_set & SM_KEYDIST_FLAG_SIGNING_IDENTIFICATION){
                log_info("sm: store local CSRK");
                le_device_db_local_csrk_set(le_db_index, setup->sm_local_csrk);
                le_device_db_local_counter_set(le_db_index, 0);
            }

            // store remote CSRK
            if (setup->sm_key_distribution_received_set & SM_KEYDIST_FLAG_SIGNING_IDENTIFICATION){
                log_info("sm: store remote CSRK");
                le_device_db_remote_csrk_set(le_db_index, setup->sm_peer_csrk);
                le_device_db_remote_counter_set(le_db_index, 0);
            }
#endif
            // store encryption information for secure connections: LTK generated by ECDH
            if (setup->sm_use_secure_connections){
                log_info("sm: store SC LTK (key size %u, authenticated %u)", sm_conn->sm_actual_encryption_key_size, sm_conn->sm_connection_authenticated);
                uint8_t zero_rand[8];
                memset(zero_rand, 0, 8);
                le_device_db_encryption_set(le_db_index, 0, zero_rand, setup->sm_ltk, sm_conn->sm_actual_encryption_key_size,
                    sm_conn->sm_connection_authenticated, sm_conn->sm_connection_authorization_state == AUTHORIZATION_GRANTED);
            }

            // store encryption information for legacy pairing: peer LTK, EDIV, RAND
            else if ( (setup->sm_key_distribution_received_set & SM_KEYDIST_FLAG_ENCRYPTION_INFORMATION)
                   && (setup->sm_key_distribution_received_set & SM_KEYDIST_FLAG_MASTER_IDENTIFICATION )){
                log_info("sm: set encryption information (key size %u, authenticated %u)", sm_conn->sm_actual_encryption_key_size, sm_conn->sm_connection_authenticated);
                le_device_db_encryption_set(le_db_index, setup->sm_peer_ediv, setup->sm_peer_rand, setup->sm_peer_ltk,
                    sm_conn->sm_actual_encryption_key_size, sm_conn->sm_connection_authenticated, sm_conn->sm_connection_authorization_state == AUTHORIZATION_GRANTED);

            }
        }
    } else {
        log_info("Ignoring received keys, bonding not enabled");
    }

    // keep le_db_index
    sm_conn->sm_le_db_index = le_db_index;
}

static void sm_pairing_error(sm_connection_t * sm_conn, uint8_t reason){
    setup->sm_pairing_failed_reason = reason;
    sm_conn->sm_engine_state = SM_GENERAL_SEND_PAIRING_FAILED;
}

static inline void sm_pdu_received_in_wrong_state(sm_connection_t * sm_conn){
    sm_pairing_error(sm_conn, SM_REASON_UNSPECIFIED_REASON);
}

#ifdef ENABLE_LE_SECURE_CONNECTIONS

static void sm_sc_prepare_dhkey_check(sm_connection_t * sm_conn);
static int sm_passkey_used(stk_generation_method_t method);
static int sm_just_works_or_numeric_comparison(stk_generation_method_t method);

static void sm_sc_start_calculating_local_confirm(sm_connection_t * sm_conn){
    if (sm_passkey_used(setup->sm_stk_generation_method)){
        // sm_conn->sm_engine_state = SM_SC_W2_GET_RANDOM_A;
        btstack_crypto_random_generate(&sm_crypto_random_request, setup->sm_local_nonce, 16, &sm_handle_random_result_sc_get_random, sm_conn);
    } else {
        sm_conn->sm_engine_state = SM_SC_W2_CMAC_FOR_CONFIRMATION;
    }
}

static void sm_sc_state_after_receiving_random(sm_connection_t * sm_conn){
    if (IS_RESPONDER(sm_conn->sm_role)){
        // Responder
        if (setup->sm_stk_generation_method == OOB){
            // generate Nb
            log_info("Generate Nb");
            // sm_conn->sm_engine_state = SM_SC_W2_GET_RANDOM_A;
            btstack_crypto_random_generate(&sm_crypto_random_request, setup->sm_local_nonce, 16, &sm_handle_random_result_sc_get_random, sm_conn);
        } else {
            sm_conn->sm_engine_state = SM_SC_SEND_PAIRING_RANDOM;
        }
    } else {
        // Initiator role
        switch (setup->sm_stk_generation_method){
            case JUST_WORKS:
                sm_sc_prepare_dhkey_check(sm_conn);
                break;

            case NUMERIC_COMPARISON:
                sm_conn->sm_engine_state = SM_SC_W2_CALCULATE_G2;
                break;
            case PK_INIT_INPUT:
            case PK_RESP_INPUT:
            case PK_BOTH_INPUT:
                if (setup->sm_passkey_bit < 20) {
                    sm_sc_start_calculating_local_confirm(sm_conn);
                } else {
                    sm_sc_prepare_dhkey_check(sm_conn);
                }
                break;
            case OOB:
                sm_sc_prepare_dhkey_check(sm_conn);
                break;
        }
    }
}

static void sm_sc_cmac_done(uint8_t * hash){
    log_info("sm_sc_cmac_done: ");
    log_info_hexdump(hash, 16);

    if (sm_sc_oob_state == SM_SC_OOB_W4_CONFIRM){
        sm_sc_oob_state = SM_SC_OOB_IDLE;
        (*sm_sc_oob_callback)(hash, sm_sc_oob_random);
        return;
    }

    sm_connection_t * sm_conn = sm_cmac_connection;
    sm_cmac_connection = NULL;
#ifdef ENABLE_CLASSIC
    link_key_type_t link_key_type;
#endif

    switch (sm_conn->sm_engine_state){
        case SM_SC_W4_CMAC_FOR_CONFIRMATION:
            memcpy(setup->sm_local_confirm, hash, 16);
            sm_conn->sm_engine_state = SM_SC_SEND_CONFIRMATION;
            break;
        case SM_SC_W4_CMAC_FOR_CHECK_CONFIRMATION:
            // check
            if (0 != memcmp(hash, setup->sm_peer_confirm, 16)){
                sm_pairing_error(sm_conn, SM_REASON_CONFIRM_VALUE_FAILED);
                break;
            }
            sm_sc_state_after_receiving_random(sm_conn);
            break;
        case SM_SC_W4_CALCULATE_G2: {
            uint32_t vab = big_endian_read_32(hash, 12) % 1000000;
            big_endian_store_32(setup->sm_tk, 12, vab);
            sm_conn->sm_engine_state = SM_SC_W4_USER_RESPONSE;
            sm_trigger_user_response(sm_conn);
            break;
        }
        case SM_SC_W4_CALCULATE_F5_SALT:
            memcpy(setup->sm_t, hash, 16);
            sm_conn->sm_engine_state = SM_SC_W2_CALCULATE_F5_MACKEY;
            break;
        case SM_SC_W4_CALCULATE_F5_MACKEY:
            memcpy(setup->sm_mackey, hash, 16);
            sm_conn->sm_engine_state = SM_SC_W2_CALCULATE_F5_LTK;
            break;
        case SM_SC_W4_CALCULATE_F5_LTK:
            // truncate sm_ltk, but keep full LTK for cross-transport key derivation in sm_local_ltk
            // Errata Service Release to the Bluetooth Specification: ESR09
            //   E6405 – Cross transport key derivation from a key of size less than 128 bits
            //   Note: When the BR/EDR link key is being derived from the LTK, the derivation is done before the LTK gets masked."
            memcpy(setup->sm_ltk, hash, 16);
            memcpy(setup->sm_local_ltk, hash, 16);
            sm_truncate_key(setup->sm_ltk, sm_conn->sm_actual_encryption_key_size);
            sm_conn->sm_engine_state = SM_SC_W2_CALCULATE_F6_FOR_DHKEY_CHECK;
            break;
        case SM_SC_W4_CALCULATE_F6_FOR_DHKEY_CHECK:
            memcpy(setup->sm_local_dhkey_check, hash, 16);
            if (IS_RESPONDER(sm_conn->sm_role)){
                // responder
                if (setup->sm_state_vars & SM_STATE_VAR_DHKEY_COMMAND_RECEIVED){
                    sm_conn->sm_engine_state = SM_SC_W2_CALCULATE_F6_TO_VERIFY_DHKEY_CHECK;
                } else {
                    sm_conn->sm_engine_state = SM_SC_W4_DHKEY_CHECK_COMMAND;
                }
            } else {
                sm_conn->sm_engine_state = SM_SC_SEND_DHKEY_CHECK_COMMAND;
            }
            break;
        case SM_SC_W4_CALCULATE_F6_TO_VERIFY_DHKEY_CHECK:
            if (0 != memcmp(hash, setup->sm_peer_dhkey_check, 16) ){
                sm_pairing_error(sm_conn, SM_REASON_DHKEY_CHECK_FAILED);
                break;
            }
            if (IS_RESPONDER(sm_conn->sm_role)){
                // responder
                sm_conn->sm_engine_state = SM_SC_SEND_DHKEY_CHECK_COMMAND;
            } else {
                // initiator
                sm_conn->sm_engine_state = SM_INITIATOR_PH3_SEND_START_ENCRYPTION;
            }
            break;
        case SM_SC_W4_CALCULATE_H6_ILK:
            memcpy(setup->sm_t, hash, 16);
            sm_conn->sm_engine_state = SM_SC_W2_CALCULATE_H6_BR_EDR_LINK_KEY;
            break;
        case SM_SC_W4_CALCULATE_H6_BR_EDR_LINK_KEY:
#ifdef ENABLE_CLASSIC
            reverse_128(hash, setup->sm_t);
            link_key_type = sm_conn->sm_connection_authenticated ?
                AUTHENTICATED_COMBINATION_KEY_GENERATED_FROM_P256 : UNAUTHENTICATED_COMBINATION_KEY_GENERATED_FROM_P256;
            log_info("Derived classic link key from LE using h6, type %u", (int) link_key_type);
            if (IS_RESPONDER(sm_conn->sm_role)){
                gap_store_link_key_for_bd_addr(setup->sm_m_address, setup->sm_t, link_key_type);
            } else {
                gap_store_link_key_for_bd_addr(setup->sm_s_address, setup->sm_t, link_key_type);
            }
#endif
            if (IS_RESPONDER(sm_conn->sm_role)){
                sm_conn->sm_engine_state = SM_RESPONDER_IDLE;
            } else {
                sm_conn->sm_engine_state = SM_INITIATOR_CONNECTED;
            }
            sm_notify_client_status_reason(sm_conn, ERROR_CODE_SUCCESS, 0);
            sm_done_for_handle(sm_conn->sm_handle);
            break;
        default:
            log_error("sm_sc_cmac_done in state %u", sm_conn->sm_engine_state);
            break;
    }
    sm_run();
}

static void f4_engine(sm_connection_t * sm_conn, const sm_key256_t u, const sm_key256_t v, const sm_key_t x, uint8_t z){
    const uint16_t message_len = 65;
    sm_cmac_connection = sm_conn;
    memcpy(sm_cmac_sc_buffer, u, 32);
    memcpy(sm_cmac_sc_buffer+32, v, 32);
    sm_cmac_sc_buffer[64] = z;
    log_info("f4 key");
    log_info_hexdump(x, 16);
    log_info("f4 message");
    log_info_hexdump(sm_cmac_sc_buffer, message_len);
    sm_cmac_message_start(x, message_len, sm_cmac_sc_buffer, &sm_sc_cmac_done);
}

static const sm_key_t f5_salt = { 0x6C ,0x88, 0x83, 0x91, 0xAA, 0xF5, 0xA5, 0x38, 0x60, 0x37, 0x0B, 0xDB, 0x5A, 0x60, 0x83, 0xBE};
static const uint8_t f5_key_id[] = { 0x62, 0x74, 0x6c, 0x65 };
static const uint8_t f5_length[] = { 0x01, 0x00};

static void f5_calculate_salt(sm_connection_t * sm_conn){
    log_info("f5_calculate_salt");
    // calculate salt for f5
    const uint16_t message_len = 32;
    sm_cmac_connection = sm_conn;
    memcpy(sm_cmac_sc_buffer, setup->sm_dhkey, message_len);
    sm_cmac_message_start(f5_salt, message_len, sm_cmac_sc_buffer, &sm_sc_cmac_done);
}

static inline void f5_mackkey(sm_connection_t * sm_conn, sm_key_t t, const sm_key_t n1, const sm_key_t n2, const sm_key56_t a1, const sm_key56_t a2){
    const uint16_t message_len = 53;
    sm_cmac_connection = sm_conn;

    // f5(W, N1, N2, A1, A2) = AES-CMACT (Counter = 0 || keyID || N1 || N2|| A1|| A2 || Length = 256) -- this is the MacKey
    sm_cmac_sc_buffer[0] = 0;
    memcpy(sm_cmac_sc_buffer+01, f5_key_id, 4);
    memcpy(sm_cmac_sc_buffer+05, n1, 16);
    memcpy(sm_cmac_sc_buffer+21, n2, 16);
    memcpy(sm_cmac_sc_buffer+37, a1, 7);
    memcpy(sm_cmac_sc_buffer+44, a2, 7);
    memcpy(sm_cmac_sc_buffer+51, f5_length, 2);
    log_info("f5 key");
    log_info_hexdump(t, 16);
    log_info("f5 message for MacKey");
    log_info_hexdump(sm_cmac_sc_buffer, message_len);
    sm_cmac_message_start(t, message_len, sm_cmac_sc_buffer, &sm_sc_cmac_done);
}

static void f5_calculate_mackey(sm_connection_t * sm_conn){
    sm_key56_t bd_addr_master, bd_addr_slave;
    bd_addr_master[0] =  setup->sm_m_addr_type;
    bd_addr_slave[0]  =  setup->sm_s_addr_type;
    memcpy(&bd_addr_master[1], setup->sm_m_address, 6);
    memcpy(&bd_addr_slave[1],  setup->sm_s_address, 6);
    if (IS_RESPONDER(sm_conn->sm_role)){
        // responder
        f5_mackkey(sm_conn, setup->sm_t, setup->sm_peer_nonce, setup->sm_local_nonce, bd_addr_master, bd_addr_slave);
    } else {
        // initiator
        f5_mackkey(sm_conn, setup->sm_t, setup->sm_local_nonce, setup->sm_peer_nonce, bd_addr_master, bd_addr_slave);
    }
}

// note: must be called right after f5_mackey, as sm_cmac_buffer[1..52] will be reused
static inline void f5_ltk(sm_connection_t * sm_conn, sm_key_t t){
    const uint16_t message_len = 53;
    sm_cmac_connection = sm_conn;
    sm_cmac_sc_buffer[0] = 1;
    // 1..52 setup before
    log_info("f5 key");
    log_info_hexdump(t, 16);
    log_info("f5 message for LTK");
    log_info_hexdump(sm_cmac_sc_buffer, message_len);
    sm_cmac_message_start(t, message_len, sm_cmac_sc_buffer, &sm_sc_cmac_done);
}

static void f5_calculate_ltk(sm_connection_t * sm_conn){
    f5_ltk(sm_conn, setup->sm_t);
}

static void f6_engine(sm_connection_t * sm_conn, const sm_key_t w, const sm_key_t n1, const sm_key_t n2, const sm_key_t r, const sm_key24_t io_cap, const sm_key56_t a1, const sm_key56_t a2){
    const uint16_t message_len = 65;
    sm_cmac_connection = sm_conn;
    memcpy(sm_cmac_sc_buffer, n1, 16);
    memcpy(sm_cmac_sc_buffer+16, n2, 16);
    memcpy(sm_cmac_sc_buffer+32, r, 16);
    memcpy(sm_cmac_sc_buffer+48, io_cap, 3);
    memcpy(sm_cmac_sc_buffer+51, a1, 7);
    memcpy(sm_cmac_sc_buffer+58, a2, 7);
    log_info("f6 key");
    log_info_hexdump(w, 16);
    log_info("f6 message");
    log_info_hexdump(sm_cmac_sc_buffer, message_len);
    sm_cmac_message_start(w, 65, sm_cmac_sc_buffer, &sm_sc_cmac_done);
}

// g2(U, V, X, Y) = AES-CMACX(U || V || Y) mod 2^32
// - U is 256 bits
// - V is 256 bits
// - X is 128 bits
// - Y is 128 bits
static void g2_engine(sm_connection_t * sm_conn, const sm_key256_t u, const sm_key256_t v, const sm_key_t x, const sm_key_t y){
    const uint16_t message_len = 80;
    sm_cmac_connection = sm_conn;
    memcpy(sm_cmac_sc_buffer, u, 32);
    memcpy(sm_cmac_sc_buffer+32, v, 32);
    memcpy(sm_cmac_sc_buffer+64, y, 16);
    log_info("g2 key");
    log_info_hexdump(x, 16);
    log_info("g2 message");
    log_info_hexdump(sm_cmac_sc_buffer, message_len);
    sm_cmac_message_start(x, message_len, sm_cmac_sc_buffer, &sm_sc_cmac_done);
}

static void g2_calculate(sm_connection_t * sm_conn) {
    // calc Va if numeric comparison
    if (IS_RESPONDER(sm_conn->sm_role)){
        // responder
        g2_engine(sm_conn, setup->sm_peer_q, ec_q, setup->sm_peer_nonce, setup->sm_local_nonce);;
    } else {
        // initiator
        g2_engine(sm_conn, ec_q, setup->sm_peer_q, setup->sm_local_nonce, setup->sm_peer_nonce);
    }
}

static void sm_sc_calculate_local_confirm(sm_connection_t * sm_conn){
    uint8_t z = 0;
    if (sm_passkey_entry(setup->sm_stk_generation_method)){
        // some form of passkey
        uint32_t pk = big_endian_read_32(setup->sm_tk, 12);
        z = 0x80 | ((pk >> setup->sm_passkey_bit) & 1);
        setup->sm_passkey_bit++;
    }
    f4_engine(sm_conn, ec_q, setup->sm_peer_q, setup->sm_local_nonce, z);
}

static void sm_sc_calculate_remote_confirm(sm_connection_t * sm_conn){
    // OOB
    if (setup->sm_stk_generation_method == OOB){
        if (IS_RESPONDER(sm_conn->sm_role)){
            f4_engine(sm_conn, setup->sm_peer_q, setup->sm_peer_q, setup->sm_ra, 0);
        } else {
            f4_engine(sm_conn, setup->sm_peer_q, setup->sm_peer_q, setup->sm_rb, 0);
        }
        return;
    }

    uint8_t z = 0;
    if (sm_passkey_entry(setup->sm_stk_generation_method)){
        // some form of passkey
        uint32_t pk = big_endian_read_32(setup->sm_tk, 12);
        // sm_passkey_bit was increased before sending confirm value
        z = 0x80 | ((pk >> (setup->sm_passkey_bit-1)) & 1);
    }
    f4_engine(sm_conn, setup->sm_peer_q, ec_q, setup->sm_peer_nonce, z);
}

static void sm_sc_prepare_dhkey_check(sm_connection_t * sm_conn){
    log_info("sm_sc_prepare_dhkey_check, DHKEY calculated %u", setup->sm_state_vars & SM_STATE_VAR_DHKEY_CALCULATED ? 1 : 0);

    if (setup->sm_state_vars & SM_STATE_VAR_DHKEY_CALCULATED){
        sm_conn->sm_engine_state = SM_SC_W2_CALCULATE_F5_SALT;
        return;
    } else {
        sm_conn->sm_engine_state = SM_SC_W4_CALCULATE_DHKEY;
    }
}

static void sm_sc_dhkey_calculated(void * arg){
    sm_connection_t * sm_conn = (sm_connection_t *) arg;
    log_info("dhkey");
    log_info_hexdump(&setup->sm_dhkey[0], 32);
    setup->sm_state_vars |= SM_STATE_VAR_DHKEY_CALCULATED;
    // trigger next step
    if (sm_conn->sm_engine_state == SM_SC_W4_CALCULATE_DHKEY){
        sm_conn->sm_engine_state = SM_SC_W2_CALCULATE_F5_SALT;
    }
    sm_run();
}

static void sm_sc_calculate_f6_for_dhkey_check(sm_connection_t * sm_conn){
    // calculate DHKCheck
    sm_key56_t bd_addr_master, bd_addr_slave;
    bd_addr_master[0] =  setup->sm_m_addr_type;
    bd_addr_slave[0]  =  setup->sm_s_addr_type;
    memcpy(&bd_addr_master[1], setup->sm_m_address, 6);
    memcpy(&bd_addr_slave[1],  setup->sm_s_address, 6);
    uint8_t iocap_a[3];
    iocap_a[0] = sm_pairing_packet_get_auth_req(setup->sm_m_preq);
    iocap_a[1] = sm_pairing_packet_get_oob_data_flag(setup->sm_m_preq);
    iocap_a[2] = sm_pairing_packet_get_io_capability(setup->sm_m_preq);
    uint8_t iocap_b[3];
    iocap_b[0] = sm_pairing_packet_get_auth_req(setup->sm_s_pres);
    iocap_b[1] = sm_pairing_packet_get_oob_data_flag(setup->sm_s_pres);
    iocap_b[2] = sm_pairing_packet_get_io_capability(setup->sm_s_pres);
    if (IS_RESPONDER(sm_conn->sm_role)){
        // responder
        f6_engine(sm_conn, setup->sm_mackey, setup->sm_local_nonce, setup->sm_peer_nonce, setup->sm_ra, iocap_b, bd_addr_slave, bd_addr_master);
    } else {
        // initiator
        f6_engine(sm_conn, setup->sm_mackey, setup->sm_local_nonce, setup->sm_peer_nonce, setup->sm_rb, iocap_a, bd_addr_master, bd_addr_slave);
    }
}

static void sm_sc_calculate_f6_to_verify_dhkey_check(sm_connection_t * sm_conn){
    // validate E = f6()
    sm_key56_t bd_addr_master, bd_addr_slave;
    bd_addr_master[0] =  setup->sm_m_addr_type;
    bd_addr_slave[0]  =  setup->sm_s_addr_type;
    memcpy(&bd_addr_master[1], setup->sm_m_address, 6);
    memcpy(&bd_addr_slave[1],  setup->sm_s_address, 6);

    uint8_t iocap_a[3];
    iocap_a[0] = sm_pairing_packet_get_auth_req(setup->sm_m_preq);
    iocap_a[1] = sm_pairing_packet_get_oob_data_flag(setup->sm_m_preq);
    iocap_a[2] = sm_pairing_packet_get_io_capability(setup->sm_m_preq);
    uint8_t iocap_b[3];
    iocap_b[0] = sm_pairing_packet_get_auth_req(setup->sm_s_pres);
    iocap_b[1] = sm_pairing_packet_get_oob_data_flag(setup->sm_s_pres);
    iocap_b[2] = sm_pairing_packet_get_io_capability(setup->sm_s_pres);
    if (IS_RESPONDER(sm_conn->sm_role)){
        // responder
        f6_engine(sm_conn, setup->sm_mackey, setup->sm_peer_nonce, setup->sm_local_nonce, setup->sm_rb, iocap_a, bd_addr_master, bd_addr_slave);
    } else {
        // initiator
        f6_engine(sm_conn, setup->sm_mackey, setup->sm_peer_nonce, setup->sm_local_nonce, setup->sm_ra, iocap_b, bd_addr_slave, bd_addr_master);
    }
}


//
// Link Key Conversion Function h6
//
// h6(W, keyID) = AES-CMACW(keyID)
// - W is 128 bits
// - keyID is 32 bits
static void h6_engine(sm_connection_t * sm_conn, const sm_key_t w, const uint32_t key_id){
    const uint16_t message_len = 4;
    sm_cmac_connection = sm_conn;
    big_endian_store_32(sm_cmac_sc_buffer, 0, key_id);
    log_info("h6 key");
    log_info_hexdump(w, 16);
    log_info("h6 message");
    log_info_hexdump(sm_cmac_sc_buffer, message_len);
    sm_cmac_message_start(w, message_len, sm_cmac_sc_buffer, &sm_sc_cmac_done);
}

// For SC, setup->sm_local_ltk holds full LTK (sm_ltk is already truncated)
// Errata Service Release to the Bluetooth Specification: ESR09
//   E6405 – Cross transport key derivation from a key of size less than 128 bits
//   "Note: When the BR/EDR link key is being derived from the LTK, the derivation is done before the LTK gets masked."
static void h6_calculate_ilk(sm_connection_t * sm_conn){
    h6_engine(sm_conn, setup->sm_local_ltk, 0x746D7031);    // "tmp1"
}

static void h6_calculate_br_edr_link_key(sm_connection_t * sm_conn){
    h6_engine(sm_conn, setup->sm_t, 0x6c656272);    // "lebr"
}

#endif

// key management legacy connections:
// - potentially two different LTKs based on direction. each device stores LTK provided by peer
// - master stores LTK, EDIV, RAND. responder optionally stored master LTK (only if it needs to reconnect)
// - initiators reconnects: initiator uses stored LTK, EDIV, RAND generated by responder
// - responder  reconnects: responder uses LTK receveived from master

// key management secure connections:
// - both devices store same LTK from ECDH key exchange.

#if defined(ENABLE_LE_SECURE_CONNECTIONS) || defined(ENABLE_LE_CENTRAL)
static void sm_load_security_info(sm_connection_t * sm_connection){
    int encryption_key_size;
    int authenticated;
    int authorized;

    // fetch data from device db - incl. authenticated/authorized/key size. Note all sm_connection_X require encryption enabled
    le_device_db_encryption_get(sm_connection->sm_le_db_index, &setup->sm_peer_ediv, setup->sm_peer_rand, setup->sm_peer_ltk,
                                &encryption_key_size, &authenticated, &authorized);
    log_info("db index %u, key size %u, authenticated %u, authorized %u", sm_connection->sm_le_db_index, encryption_key_size, authenticated, authorized);
    sm_connection->sm_actual_encryption_key_size = encryption_key_size;
    sm_connection->sm_connection_authenticated = authenticated;
    sm_connection->sm_connection_authorization_state = authorized ? AUTHORIZATION_GRANTED : AUTHORIZATION_UNKNOWN;
}
#endif

#ifdef ENABLE_LE_PERIPHERAL
static void sm_start_calculating_ltk_from_ediv_and_rand(sm_connection_t * sm_connection){
    memcpy(setup->sm_local_rand, sm_connection->sm_local_rand, 8);
    setup->sm_local_ediv = sm_connection->sm_local_ediv;
    // re-establish used key encryption size
    // no db for encryption size hack: encryption size is stored in lowest nibble of setup->sm_local_rand
    sm_connection->sm_actual_encryption_key_size = (setup->sm_local_rand[7] & 0x0f) + 1;
    // no db for authenticated flag hack: flag is stored in bit 4 of LSB
    sm_connection->sm_connection_authenticated = (setup->sm_local_rand[7] & 0x10) >> 4;
    log_info("sm: received ltk request with key size %u, authenticated %u",
            sm_connection->sm_actual_encryption_key_size, sm_connection->sm_connection_authenticated);
    sm_connection->sm_engine_state = SM_RESPONDER_PH4_Y_GET_ENC;
    sm_run();
}
#endif

static void sm_run(void){

    btstack_linked_list_iterator_t it;

    // assert that stack has already bootet
    if (hci_get_state() != HCI_STATE_WORKING) return;

    // assert that we can send at least commands
    if (!hci_can_send_command_packet_now()) return;

    //
    // non-connection related behaviour
    //

    // distributed key generation
    switch (dkg_state){
        case DKG_CALC_IRK:
            // already busy?
            if (sm_aes128_state == SM_AES128_IDLE) {
                log_info("DKG_CALC_IRK started");
                // IRK = d1(IR, 1, 0)
                sm_d1_d_prime(1, 0, sm_aes128_plaintext);  // plaintext = d1 prime
                sm_aes128_state = SM_AES128_ACTIVE;
                btstack_crypto_aes128_encrypt(&sm_crypto_aes128_request, sm_persistent_ir, sm_aes128_plaintext, sm_persistent_irk, sm_handle_encryption_result_dkg_irk, NULL);
                return;
            }
            break;
        case DKG_CALC_DHK:
            // already busy?
            if (sm_aes128_state == SM_AES128_IDLE) {
                log_info("DKG_CALC_DHK started");
                // DHK = d1(IR, 3, 0)
                sm_d1_d_prime(3, 0, sm_aes128_plaintext);  // plaintext = d1 prime
                sm_aes128_state = SM_AES128_ACTIVE;
                btstack_crypto_aes128_encrypt(&sm_crypto_aes128_request, sm_persistent_ir, sm_aes128_plaintext, sm_persistent_dhk, sm_handle_encryption_result_dkg_dhk, NULL);
                return;
            }
            break;
        default:
            break;
    }

    // random address updates
    switch (rau_state){
        case RAU_GET_ENC:
            // already busy?
            if (sm_aes128_state == SM_AES128_IDLE) {
                sm_ah_r_prime(sm_random_address, sm_aes128_plaintext);
                sm_aes128_state = SM_AES128_ACTIVE;
                btstack_crypto_aes128_encrypt(&sm_crypto_aes128_request, sm_persistent_irk, sm_aes128_plaintext, sm_aes128_ciphertext, sm_handle_encryption_result_rau, NULL);
                return;
            }
            break;
        case RAU_SET_ADDRESS:
            log_info("New random address: %s", bd_addr_to_str(sm_random_address));
            rau_state = RAU_IDLE;
            hci_send_cmd(&hci_le_set_random_address, sm_random_address);
            return;
        default:
            break;
    }

    // CSRK Lookup
    // -- if csrk lookup ready, find connection that require csrk lookup
    if (sm_address_resolution_idle()){
        hci_connections_get_iterator(&it);
        while(btstack_linked_list_iterator_has_next(&it)){
            hci_connection_t * hci_connection = (hci_connection_t *) btstack_linked_list_iterator_next(&it);
            sm_connection_t  * sm_connection  = &hci_connection->sm_connection;
            if (sm_connection->sm_irk_lookup_state == IRK_LOOKUP_W4_READY){
                // and start lookup
                sm_address_resolution_start_lookup(sm_connection->sm_peer_addr_type, sm_connection->sm_handle, sm_connection->sm_peer_address, ADDRESS_RESOLUTION_FOR_CONNECTION, sm_connection);
                sm_connection->sm_irk_lookup_state = IRK_LOOKUP_STARTED;
                break;
            }
        }
    }

    // -- if csrk lookup ready, resolved addresses for received addresses
    if (sm_address_resolution_idle()) {
        if (!btstack_linked_list_empty(&sm_address_resolution_general_queue)){
            sm_lookup_entry_t * entry = (sm_lookup_entry_t *) sm_address_resolution_general_queue;
            btstack_linked_list_remove(&sm_address_resolution_general_queue, (btstack_linked_item_t *) entry);
            sm_address_resolution_start_lookup(entry->address_type, 0, entry->address, ADDRESS_RESOLUTION_GENERAL, NULL);
            btstack_memory_sm_lookup_entry_free(entry);
        }
    }

    // -- Continue with CSRK device lookup by public or resolvable private address
    if (!sm_address_resolution_idle()){
        log_info("LE Device Lookup: device %u/%u", sm_address_resolution_test, le_device_db_max_count());
        while (sm_address_resolution_test < le_device_db_max_count()){
            int addr_type;
            bd_addr_t addr;
            sm_key_t irk;
            le_device_db_info(sm_address_resolution_test, &addr_type, addr, irk);
            log_info("device type %u, addr: %s", addr_type, bd_addr_to_str(addr));

            if (sm_address_resolution_addr_type == addr_type && memcmp(addr, sm_address_resolution_address, 6) == 0){
                log_info("LE Device Lookup: found CSRK by { addr_type, address} ");
                sm_address_resolution_handle_event(ADDRESS_RESOLUTION_SUCEEDED);
                break;
            }

            if (sm_address_resolution_addr_type == 0){
                sm_address_resolution_test++;
                continue;
            }

            if (sm_aes128_state == SM_AES128_ACTIVE) break;

            log_info("LE Device Lookup: calculate AH");
            log_info_key("IRK", irk);

            memcpy(sm_aes128_key, irk, 16);
            sm_ah_r_prime(sm_address_resolution_address, sm_aes128_plaintext);
            sm_address_resolution_ah_calculation_active = 1;
            sm_aes128_state = SM_AES128_ACTIVE;
            btstack_crypto_aes128_encrypt(&sm_crypto_aes128_request, sm_aes128_key, sm_aes128_plaintext, sm_aes128_ciphertext, sm_handle_encryption_result_address_resolution, NULL);
            return;
        }

        if (sm_address_resolution_test >= le_device_db_max_count()){
            log_info("LE Device Lookup: not found");
            sm_address_resolution_handle_event(ADDRESS_RESOLUTION_FAILED);
        }
    }

#ifdef ENABLE_LE_SECURE_CONNECTIONS
    switch (sm_sc_oob_state){
        case SM_SC_OOB_W2_CALC_CONFIRM:
            if (!sm_cmac_ready()) break;
            sm_sc_oob_state = SM_SC_OOB_W4_CONFIRM;
            f4_engine(NULL, ec_q, ec_q, sm_sc_oob_random, 0);
            return;
        default:
            break;
    }
#endif

    // handle basic actions that don't requires the full context
    hci_connections_get_iterator(&it);
    while((sm_active_connection_handle == HCI_CON_HANDLE_INVALID) && btstack_linked_list_iterator_has_next(&it)){
        hci_connection_t * hci_connection = (hci_connection_t *) btstack_linked_list_iterator_next(&it);
        sm_connection_t  * sm_connection = &hci_connection->sm_connection;
        switch(sm_connection->sm_engine_state){
            // responder side
            case SM_RESPONDER_PH0_SEND_LTK_REQUESTED_NEGATIVE_REPLY:
                sm_connection->sm_engine_state = SM_RESPONDER_IDLE;
                hci_send_cmd(&hci_le_long_term_key_negative_reply, sm_connection->sm_handle);
                return;

#ifdef ENABLE_LE_SECURE_CONNECTIONS
            case SM_SC_RECEIVED_LTK_REQUEST:
                switch (sm_connection->sm_irk_lookup_state){
                    case IRK_LOOKUP_FAILED:
                        log_info("LTK Request: ediv & random are empty, but no stored LTK (IRK Lookup Failed)");
                        sm_connection->sm_engine_state = SM_RESPONDER_IDLE;
                        hci_send_cmd(&hci_le_long_term_key_negative_reply, sm_connection->sm_handle);
                        return;
                    default:
                        break;
                }
                break;
#endif
            default:
                break;
        }
    }

    //
    // active connection handling
    // -- use loop to handle next connection if lock on setup context is released

    while (1) {

        // Find connections that requires setup context and make active if no other is locked
        hci_connections_get_iterator(&it);
        while((sm_active_connection_handle == HCI_CON_HANDLE_INVALID) && btstack_linked_list_iterator_has_next(&it)){
            hci_connection_t * hci_connection = (hci_connection_t *) btstack_linked_list_iterator_next(&it);
            sm_connection_t  * sm_connection = &hci_connection->sm_connection;
            // - if no connection locked and we're ready/waiting for setup context, fetch it and start
            int done = 1;
            int err;
            UNUSED(err);
            switch (sm_connection->sm_engine_state) {
#ifdef ENABLE_LE_PERIPHERAL
                case SM_RESPONDER_SEND_SECURITY_REQUEST:
                    // send packet if possible,
                    if (l2cap_can_send_fixed_channel_packet_now(sm_connection->sm_handle, L2CAP_CID_SECURITY_MANAGER_PROTOCOL)){
                        const uint8_t buffer[2] = { SM_CODE_SECURITY_REQUEST, SM_AUTHREQ_BONDING};
                        sm_connection->sm_engine_state = SM_RESPONDER_PH1_W4_PAIRING_REQUEST;
                        l2cap_send_connectionless(sm_connection->sm_handle, L2CAP_CID_SECURITY_MANAGER_PROTOCOL, (uint8_t*) buffer, sizeof(buffer));
                    } else {
                        l2cap_request_can_send_fix_channel_now_event(sm_connection->sm_handle, L2CAP_CID_SECURITY_MANAGER_PROTOCOL);
                    }
                    // don't lock sxetup context yet
                    done = 0;
                    break;
                case SM_RESPONDER_PH1_PAIRING_REQUEST_RECEIVED:
                    sm_reset_setup();
                    sm_init_setup(sm_connection);
                    // recover pairing request
                    memcpy(&setup->sm_m_preq, &sm_connection->sm_m_preq, sizeof(sm_pairing_packet_t));
                    err = sm_stk_generation_init(sm_connection);

#ifdef ENABLE_TESTING_SUPPORT
                    if (0 < test_pairing_failure && test_pairing_failure < SM_REASON_DHKEY_CHECK_FAILED){
                        log_info("testing_support: respond with pairing failure %u", test_pairing_failure);
                        err = test_pairing_failure;
                    }
#endif
                    if (err){
                        setup->sm_pairing_failed_reason = err;
                        sm_connection->sm_engine_state = SM_GENERAL_SEND_PAIRING_FAILED;
                        break;
                    }
                    sm_timeout_start(sm_connection);
                    // generate random number first, if we need to show passkey
                    if (setup->sm_stk_generation_method == PK_INIT_INPUT){
                        btstack_crypto_random_generate(&sm_crypto_random_request, sm_random_data, 8, &sm_handle_random_result_ph2_tk, sm_connection);
                        break;
                    }
                    sm_connection->sm_engine_state = SM_RESPONDER_PH1_SEND_PAIRING_RESPONSE;
                    break;
                case SM_RESPONDER_PH0_RECEIVED_LTK_REQUEST:
                    sm_reset_setup();
                    sm_start_calculating_ltk_from_ediv_and_rand(sm_connection);
                    break;
#endif
#ifdef ENABLE_LE_CENTRAL
                case SM_INITIATOR_PH0_HAS_LTK:
                    sm_reset_setup();
                    sm_load_security_info(sm_connection);
                    sm_connection->sm_engine_state = SM_INITIATOR_PH0_SEND_START_ENCRYPTION;
                    break;
                case SM_INITIATOR_PH1_W2_SEND_PAIRING_REQUEST:
                    sm_reset_setup();
                    sm_init_setup(sm_connection);
                    sm_timeout_start(sm_connection);
                    sm_connection->sm_engine_state = SM_INITIATOR_PH1_SEND_PAIRING_REQUEST;
                    break;
#endif

#ifdef ENABLE_LE_SECURE_CONNECTIONS
                case SM_SC_RECEIVED_LTK_REQUEST:
                    switch (sm_connection->sm_irk_lookup_state){
                        case IRK_LOOKUP_SUCCEEDED:
                            // assuming Secure Connection, we have a stored LTK and the EDIV/RAND are null
                            // start using context by loading security info
                            sm_reset_setup();
                            sm_load_security_info(sm_connection);
                            if (setup->sm_peer_ediv == 0 && sm_is_null_random(setup->sm_peer_rand) && !sm_is_null_key(setup->sm_peer_ltk)){
                                memcpy(setup->sm_ltk, setup->sm_peer_ltk, 16);
                                sm_connection->sm_engine_state = SM_RESPONDER_PH4_SEND_LTK_REPLY;
                                break;
                            }
                            log_info("LTK Request: ediv & random are empty, but no stored LTK (IRK Lookup Succeeded)");
                            sm_connection->sm_engine_state = SM_RESPONDER_IDLE;
                            hci_send_cmd(&hci_le_long_term_key_negative_reply, sm_connection->sm_handle);
                            // don't lock setup context yet
                            return;
                        default:
                            // just wait until IRK lookup is completed
                            // don't lock setup context yet
                            done = 0;
                            break;
                    }
                    break;
#endif
                default:
                    done = 0;
                    break;
            }
            if (done){
                sm_active_connection_handle = sm_connection->sm_handle;
                log_info("sm: connection 0x%04x locked setup context as %s, state %u", sm_active_connection_handle, sm_connection->sm_role ? "responder" : "initiator", sm_connection->sm_engine_state);
            }
        }

        //
        // active connection handling
        //

        if (sm_active_connection_handle == HCI_CON_HANDLE_INVALID) return;

        sm_connection_t * connection = sm_get_connection_for_handle(sm_active_connection_handle);
        if (!connection) {
            log_info("no connection for handle 0x%04x", sm_active_connection_handle);
            return;
        }

        // assert that we could send a SM PDU - not needed for all of the following
        if (!l2cap_can_send_fixed_channel_packet_now(sm_active_connection_handle, L2CAP_CID_SECURITY_MANAGER_PROTOCOL)) {
            log_info("cannot send now, requesting can send now event");
            l2cap_request_can_send_fix_channel_now_event(sm_active_connection_handle, L2CAP_CID_SECURITY_MANAGER_PROTOCOL);
            return;
        }

        // send keypress notifications
        if (setup->sm_keypress_notification){
            int i;
            uint8_t flags       = setup->sm_keypress_notification & 0x1f;
            uint8_t num_actions = setup->sm_keypress_notification >> 5;
            uint8_t action = 0;
            for (i=SM_KEYPRESS_PASSKEY_ENTRY_STARTED;i<=SM_KEYPRESS_PASSKEY_ENTRY_COMPLETED;i++){
                if (flags & (1<<i)){
                    int clear_flag = 1;
                    switch (i){
                        case SM_KEYPRESS_PASSKEY_ENTRY_STARTED:
                        case SM_KEYPRESS_PASSKEY_CLEARED:
                        case SM_KEYPRESS_PASSKEY_ENTRY_COMPLETED:
                        default:
                            break;
                        case SM_KEYPRESS_PASSKEY_DIGIT_ENTERED:
                        case SM_KEYPRESS_PASSKEY_DIGIT_ERASED:
                            num_actions--;
                            clear_flag = num_actions == 0;
                            break;
                    }
                    if (clear_flag){
                        flags &= ~(1<<i);
                    }
                    action = i;
                    break;
                }
            }
            setup->sm_keypress_notification = (num_actions << 5) | flags;

            // send keypress notification
            uint8_t buffer[2];
            buffer[0] = SM_CODE_KEYPRESS_NOTIFICATION;
            buffer[1] = action;
            l2cap_send_connectionless(connection->sm_handle, L2CAP_CID_SECURITY_MANAGER_PROTOCOL, (uint8_t*) buffer, sizeof(buffer));

            // try
            l2cap_request_can_send_fix_channel_now_event(sm_active_connection_handle, L2CAP_CID_SECURITY_MANAGER_PROTOCOL);
            return;
        }

        int key_distribution_flags;
        UNUSED(key_distribution_flags);

        log_info("sm_run: state %u", connection->sm_engine_state);
        if (!l2cap_can_send_fixed_channel_packet_now(sm_active_connection_handle, L2CAP_CID_SECURITY_MANAGER_PROTOCOL)) {
            log_info("sm_run // cannot send");
        }
        switch (connection->sm_engine_state){

            // general
            case SM_GENERAL_SEND_PAIRING_FAILED: {
                uint8_t buffer[2];
                buffer[0] = SM_CODE_PAIRING_FAILED;
                buffer[1] = setup->sm_pairing_failed_reason;
                connection->sm_engine_state = connection->sm_role ? SM_RESPONDER_IDLE : SM_INITIATOR_CONNECTED;
                l2cap_send_connectionless(connection->sm_handle, L2CAP_CID_SECURITY_MANAGER_PROTOCOL, (uint8_t*) buffer, sizeof(buffer));
                sm_notify_client_status_reason(connection, ERROR_CODE_AUTHENTICATION_FAILURE, setup->sm_pairing_failed_reason);
                sm_done_for_handle(connection->sm_handle);
                break;
            }

            // responding state
#ifdef ENABLE_LE_SECURE_CONNECTIONS
            case SM_SC_W2_CMAC_FOR_CONFIRMATION:
                if (!sm_cmac_ready()) break;
                connection->sm_engine_state = SM_SC_W4_CMAC_FOR_CONFIRMATION;
                sm_sc_calculate_local_confirm(connection);
                break;
            case SM_SC_W2_CMAC_FOR_CHECK_CONFIRMATION:
                if (!sm_cmac_ready()) break;
                connection->sm_engine_state = SM_SC_W4_CMAC_FOR_CHECK_CONFIRMATION;
                sm_sc_calculate_remote_confirm(connection);
                break;
            case SM_SC_W2_CALCULATE_F6_FOR_DHKEY_CHECK:
                if (!sm_cmac_ready()) break;
                connection->sm_engine_state = SM_SC_W4_CALCULATE_F6_FOR_DHKEY_CHECK;
                sm_sc_calculate_f6_for_dhkey_check(connection);
                break;
            case SM_SC_W2_CALCULATE_F6_TO_VERIFY_DHKEY_CHECK:
                if (!sm_cmac_ready()) break;
                connection->sm_engine_state = SM_SC_W4_CALCULATE_F6_TO_VERIFY_DHKEY_CHECK;
                sm_sc_calculate_f6_to_verify_dhkey_check(connection);
                break;
            case SM_SC_W2_CALCULATE_F5_SALT:
                if (!sm_cmac_ready()) break;
                connection->sm_engine_state = SM_SC_W4_CALCULATE_F5_SALT;
                f5_calculate_salt(connection);
                break;
            case SM_SC_W2_CALCULATE_F5_MACKEY:
                if (!sm_cmac_ready()) break;
                connection->sm_engine_state = SM_SC_W4_CALCULATE_F5_MACKEY;
                f5_calculate_mackey(connection);
                break;
            case SM_SC_W2_CALCULATE_F5_LTK:
                if (!sm_cmac_ready()) break;
                connection->sm_engine_state = SM_SC_W4_CALCULATE_F5_LTK;
                f5_calculate_ltk(connection);
                break;
            case SM_SC_W2_CALCULATE_G2:
                if (!sm_cmac_ready()) break;
                connection->sm_engine_state = SM_SC_W4_CALCULATE_G2;
                g2_calculate(connection);
                break;
            case SM_SC_W2_CALCULATE_H6_ILK:
                if (!sm_cmac_ready()) break;
                connection->sm_engine_state = SM_SC_W4_CALCULATE_H6_ILK;
                h6_calculate_ilk(connection);
                break;
            case SM_SC_W2_CALCULATE_H6_BR_EDR_LINK_KEY:
                if (!sm_cmac_ready()) break;
                connection->sm_engine_state = SM_SC_W4_CALCULATE_H6_BR_EDR_LINK_KEY;
                h6_calculate_br_edr_link_key(connection);
                break;
#endif

#ifdef ENABLE_LE_CENTRAL
            // initiator side
            case SM_INITIATOR_PH0_SEND_START_ENCRYPTION: {
                sm_key_t peer_ltk_flipped;
                reverse_128(setup->sm_peer_ltk, peer_ltk_flipped);
                connection->sm_engine_state = SM_INITIATOR_PH0_W4_CONNECTION_ENCRYPTED;
                log_info("sm: hci_le_start_encryption ediv 0x%04x", setup->sm_peer_ediv);
                uint32_t rand_high = big_endian_read_32(setup->sm_peer_rand, 0);
                uint32_t rand_low  = big_endian_read_32(setup->sm_peer_rand, 4);
                hci_send_cmd(&hci_le_start_encryption, connection->sm_handle,rand_low, rand_high, setup->sm_peer_ediv, peer_ltk_flipped);
                return;
            }

            case SM_INITIATOR_PH1_SEND_PAIRING_REQUEST:
                sm_pairing_packet_set_code(setup->sm_m_preq, SM_CODE_PAIRING_REQUEST);
                connection->sm_engine_state = SM_INITIATOR_PH1_W4_PAIRING_RESPONSE;
                l2cap_send_connectionless(connection->sm_handle, L2CAP_CID_SECURITY_MANAGER_PROTOCOL, (uint8_t*) &setup->sm_m_preq, sizeof(sm_pairing_packet_t));
                sm_timeout_reset(connection);
                break;
#endif

#ifdef ENABLE_LE_SECURE_CONNECTIONS

            case SM_SC_SEND_PUBLIC_KEY_COMMAND: {
                int trigger_user_response = 0;

                uint8_t buffer[65];
                buffer[0] = SM_CODE_PAIRING_PUBLIC_KEY;
                //
                reverse_256(&ec_q[0],  &buffer[1]);
                reverse_256(&ec_q[32], &buffer[33]);

                // stk generation method
                // passkey entry: notify app to show passkey or to request passkey
                switch (setup->sm_stk_generation_method){
                    case JUST_WORKS:
                    case NUMERIC_COMPARISON:
                        if (IS_RESPONDER(connection->sm_role)){
                            // responder
                            sm_sc_start_calculating_local_confirm(connection);
                        } else {
                            // initiator
                            connection->sm_engine_state = SM_SC_W4_PUBLIC_KEY_COMMAND;
                        }
                        break;
                    case PK_INIT_INPUT:
                    case PK_RESP_INPUT:
                    case PK_BOTH_INPUT:
                        // use random TK for display
                        memcpy(setup->sm_ra, setup->sm_tk, 16);
                        memcpy(setup->sm_rb, setup->sm_tk, 16);
                        setup->sm_passkey_bit = 0;

                        if (IS_RESPONDER(connection->sm_role)){
                            // responder
                            connection->sm_engine_state = SM_SC_W4_CONFIRMATION;
                        } else {
                            // initiator
                            connection->sm_engine_state = SM_SC_W4_PUBLIC_KEY_COMMAND;
                        }
                        trigger_user_response = 1;
                        break;
                    case OOB:
                        if (IS_RESPONDER(connection->sm_role)){
                            // responder
                            connection->sm_engine_state = SM_SC_W4_PAIRING_RANDOM;
                        } else {
                            // initiator
                            connection->sm_engine_state = SM_SC_W4_PUBLIC_KEY_COMMAND;
                        }
                        break;
                }

                l2cap_send_connectionless(connection->sm_handle, L2CAP_CID_SECURITY_MANAGER_PROTOCOL, (uint8_t*) buffer, sizeof(buffer));
                sm_timeout_reset(connection);

                // trigger user response after sending pdu
                if (trigger_user_response){
                    sm_trigger_user_response(connection);
                }
                break;
            }
            case SM_SC_SEND_CONFIRMATION: {
                uint8_t buffer[17];
                buffer[0] = SM_CODE_PAIRING_CONFIRM;
                reverse_128(setup->sm_local_confirm, &buffer[1]);
                if (IS_RESPONDER(connection->sm_role)){
                    connection->sm_engine_state = SM_SC_W4_PAIRING_RANDOM;
                } else {
                    connection->sm_engine_state = SM_SC_W4_CONFIRMATION;
                }
                l2cap_send_connectionless(connection->sm_handle, L2CAP_CID_SECURITY_MANAGER_PROTOCOL, (uint8_t*) buffer, sizeof(buffer));
                sm_timeout_reset(connection);
                break;
            }
            case SM_SC_SEND_PAIRING_RANDOM: {
                uint8_t buffer[17];
                buffer[0] = SM_CODE_PAIRING_RANDOM;
                reverse_128(setup->sm_local_nonce, &buffer[1]);
                log_info("stk method %u, num bits %u", setup->sm_stk_generation_method, setup->sm_passkey_bit);
                if (sm_passkey_entry(setup->sm_stk_generation_method) && setup->sm_passkey_bit < 20){
                    log_info("SM_SC_SEND_PAIRING_RANDOM A");
                    if (IS_RESPONDER(connection->sm_role)){
                        // responder
                        connection->sm_engine_state = SM_SC_W4_CONFIRMATION;
                    } else {
                        // initiator
                        connection->sm_engine_state = SM_SC_W4_PAIRING_RANDOM;
                    }
                } else {
                    log_info("SM_SC_SEND_PAIRING_RANDOM B");
                    if (IS_RESPONDER(connection->sm_role)){
                        // responder
<<<<<<< HEAD
                        if (setup->sm_stk_generation_method == NK_BOTH_INPUT){
=======
                        if (setup->sm_stk_generation_method == NUMERIC_COMPARISON){
>>>>>>> 65658938
                            log_info("SM_SC_SEND_PAIRING_RANDOM B1");
                            connection->sm_engine_state = SM_SC_W2_CALCULATE_G2;
                        } else {
                            log_info("SM_SC_SEND_PAIRING_RANDOM B2");
                            sm_sc_prepare_dhkey_check(connection);
                        }
                    } else {
                        // initiator
                        connection->sm_engine_state = SM_SC_W4_PAIRING_RANDOM;
                    }
                }
                l2cap_send_connectionless(connection->sm_handle, L2CAP_CID_SECURITY_MANAGER_PROTOCOL, (uint8_t*) buffer, sizeof(buffer));
                sm_timeout_reset(connection);
                break;
            }
            case SM_SC_SEND_DHKEY_CHECK_COMMAND: {
                uint8_t buffer[17];
                buffer[0] = SM_CODE_PAIRING_DHKEY_CHECK;
                reverse_128(setup->sm_local_dhkey_check, &buffer[1]);

                if (IS_RESPONDER(connection->sm_role)){
                    connection->sm_engine_state = SM_SC_W4_LTK_REQUEST_SC;
                } else {
                    connection->sm_engine_state = SM_SC_W4_DHKEY_CHECK_COMMAND;
                }

                l2cap_send_connectionless(connection->sm_handle, L2CAP_CID_SECURITY_MANAGER_PROTOCOL, (uint8_t*) buffer, sizeof(buffer));
                sm_timeout_reset(connection);
                break;
            }

#endif

#ifdef ENABLE_LE_PERIPHERAL
            case SM_RESPONDER_PH1_SEND_PAIRING_RESPONSE:
                // echo initiator for now
                sm_pairing_packet_set_code(setup->sm_s_pres,SM_CODE_PAIRING_RESPONSE);
                key_distribution_flags = sm_key_distribution_flags_for_auth_req();

                if (setup->sm_use_secure_connections){
                    connection->sm_engine_state = SM_SC_W4_PUBLIC_KEY_COMMAND;
                    // skip LTK/EDIV for SC
                    log_info("sm: dropping encryption information flag");
                    key_distribution_flags &= ~SM_KEYDIST_ENC_KEY;
                } else {
                    connection->sm_engine_state = SM_RESPONDER_PH1_W4_PAIRING_CONFIRM;
                }

                sm_pairing_packet_set_initiator_key_distribution(setup->sm_s_pres, sm_pairing_packet_get_initiator_key_distribution(setup->sm_m_preq) & key_distribution_flags);
                sm_pairing_packet_set_responder_key_distribution(setup->sm_s_pres, sm_pairing_packet_get_responder_key_distribution(setup->sm_m_preq) & key_distribution_flags);
                // update key distribution after ENC was dropped
                sm_setup_key_distribution(sm_pairing_packet_get_responder_key_distribution(setup->sm_s_pres));

                l2cap_send_connectionless(connection->sm_handle, L2CAP_CID_SECURITY_MANAGER_PROTOCOL, (uint8_t*) &setup->sm_s_pres, sizeof(sm_pairing_packet_t));
                sm_timeout_reset(connection);
                // SC Numeric Comparison will trigger user response after public keys & nonces have been exchanged
                if (!setup->sm_use_secure_connections || setup->sm_stk_generation_method == JUST_WORKS){
                    sm_trigger_user_response(connection);
                }
                return;
#endif

            case SM_PH2_SEND_PAIRING_RANDOM: {
                uint8_t buffer[17];
                buffer[0] = SM_CODE_PAIRING_RANDOM;
                reverse_128(setup->sm_local_random, &buffer[1]);
                if (IS_RESPONDER(connection->sm_role)){
                    connection->sm_engine_state = SM_RESPONDER_PH2_W4_LTK_REQUEST;
                } else {
                    connection->sm_engine_state = SM_INITIATOR_PH2_W4_PAIRING_RANDOM;
                }
                l2cap_send_connectionless(connection->sm_handle, L2CAP_CID_SECURITY_MANAGER_PROTOCOL, (uint8_t*) buffer, sizeof(buffer));
                sm_timeout_reset(connection);
                break;
            }

            case SM_PH2_C1_GET_ENC_A:
                // already busy?
                if (sm_aes128_state == SM_AES128_ACTIVE) break;
                // calculate confirm using aes128 engine - step 1
                sm_c1_t1(setup->sm_local_random, (uint8_t*) &setup->sm_m_preq, (uint8_t*) &setup->sm_s_pres, setup->sm_m_addr_type, setup->sm_s_addr_type, sm_aes128_plaintext);
                connection->sm_engine_state = SM_PH2_C1_W4_ENC_A;
                sm_aes128_state = SM_AES128_ACTIVE;
                btstack_crypto_aes128_encrypt(&sm_crypto_aes128_request, setup->sm_tk, sm_aes128_plaintext, sm_aes128_ciphertext, sm_handle_encryption_result_enc_a, connection);
                break;

            case SM_PH2_C1_GET_ENC_C:
                // already busy?
                if (sm_aes128_state == SM_AES128_ACTIVE) break;
                // calculate m_confirm using aes128 engine - step 1
                sm_c1_t1(setup->sm_peer_random, (uint8_t*) &setup->sm_m_preq, (uint8_t*) &setup->sm_s_pres, setup->sm_m_addr_type, setup->sm_s_addr_type, sm_aes128_plaintext);
                connection->sm_engine_state = SM_PH2_C1_W4_ENC_C;
                sm_aes128_state = SM_AES128_ACTIVE;
                btstack_crypto_aes128_encrypt(&sm_crypto_aes128_request, setup->sm_tk, sm_aes128_plaintext, sm_aes128_ciphertext, sm_handle_encryption_result_enc_c, connection);
                break;

            case SM_PH2_CALC_STK:
                // already busy?
                if (sm_aes128_state == SM_AES128_ACTIVE) break;
                // calculate STK
                if (IS_RESPONDER(connection->sm_role)){
                    sm_s1_r_prime(setup->sm_local_random, setup->sm_peer_random, sm_aes128_plaintext);
                } else {
                    sm_s1_r_prime(setup->sm_peer_random, setup->sm_local_random, sm_aes128_plaintext);
                }
                connection->sm_engine_state = SM_PH2_W4_STK;
                sm_aes128_state = SM_AES128_ACTIVE;
                btstack_crypto_aes128_encrypt(&sm_crypto_aes128_request, setup->sm_tk, sm_aes128_plaintext, setup->sm_ltk, sm_handle_encryption_result_enc_stk, connection);
                break;

            case SM_PH3_Y_GET_ENC:
                // already busy?
                if (sm_aes128_state == SM_AES128_ACTIVE) break;
                // PH3B2 - calculate Y from      - enc
                // Y = dm(DHK, Rand)
                sm_dm_r_prime(setup->sm_local_rand, sm_aes128_plaintext);
                connection->sm_engine_state = SM_PH3_Y_W4_ENC;
                sm_aes128_state = SM_AES128_ACTIVE;
                btstack_crypto_aes128_encrypt(&sm_crypto_aes128_request, sm_persistent_dhk, sm_aes128_plaintext, sm_aes128_ciphertext, sm_handle_encryption_result_enc_ph3_y, connection);
                break;

            case SM_PH2_C1_SEND_PAIRING_CONFIRM: {
                uint8_t buffer[17];
                buffer[0] = SM_CODE_PAIRING_CONFIRM;
                reverse_128(setup->sm_local_confirm, &buffer[1]);
                if (IS_RESPONDER(connection->sm_role)){
                    connection->sm_engine_state = SM_RESPONDER_PH2_W4_PAIRING_RANDOM;
                } else {
                    connection->sm_engine_state = SM_INITIATOR_PH2_W4_PAIRING_CONFIRM;
                }
                l2cap_send_connectionless(connection->sm_handle, L2CAP_CID_SECURITY_MANAGER_PROTOCOL, (uint8_t*) buffer, sizeof(buffer));
                sm_timeout_reset(connection);
                return;
            }
#ifdef ENABLE_LE_PERIPHERAL
            case SM_RESPONDER_PH2_SEND_LTK_REPLY: {
                sm_key_t stk_flipped;
                reverse_128(setup->sm_ltk, stk_flipped);
                connection->sm_engine_state = SM_PH2_W4_CONNECTION_ENCRYPTED;
                hci_send_cmd(&hci_le_long_term_key_request_reply, connection->sm_handle, stk_flipped);
                return;
            }
            case SM_RESPONDER_PH4_SEND_LTK_REPLY: {
                sm_key_t ltk_flipped;
                reverse_128(setup->sm_ltk, ltk_flipped);
                connection->sm_engine_state = SM_RESPONDER_IDLE;
                hci_send_cmd(&hci_le_long_term_key_request_reply, connection->sm_handle, ltk_flipped);
                sm_done_for_handle(connection->sm_handle);
                return;
            }
            case SM_RESPONDER_PH4_Y_GET_ENC:
                // already busy?
                if (sm_aes128_state == SM_AES128_ACTIVE) break;
                log_info("LTK Request: recalculating with ediv 0x%04x", setup->sm_local_ediv);
                // Y = dm(DHK, Rand)
                sm_dm_r_prime(setup->sm_local_rand, sm_aes128_plaintext);
                connection->sm_engine_state = SM_RESPONDER_PH4_Y_W4_ENC;
                sm_aes128_state = SM_AES128_ACTIVE;
                btstack_crypto_aes128_encrypt(&sm_crypto_aes128_request, sm_persistent_dhk, sm_aes128_plaintext, sm_aes128_ciphertext, sm_handle_encryption_result_enc_ph4_y, connection);
                return;
#endif
#ifdef ENABLE_LE_CENTRAL
            case SM_INITIATOR_PH3_SEND_START_ENCRYPTION: {
                sm_key_t stk_flipped;
                reverse_128(setup->sm_ltk, stk_flipped);
                connection->sm_engine_state = SM_PH2_W4_CONNECTION_ENCRYPTED;
                hci_send_cmd(&hci_le_start_encryption, connection->sm_handle, 0, 0, 0, stk_flipped);
                return;
            }
#endif

            case SM_PH3_DISTRIBUTE_KEYS:
                if (setup->sm_key_distribution_send_set &   SM_KEYDIST_FLAG_ENCRYPTION_INFORMATION){
                    setup->sm_key_distribution_send_set &= ~SM_KEYDIST_FLAG_ENCRYPTION_INFORMATION;
                    uint8_t buffer[17];
                    buffer[0] = SM_CODE_ENCRYPTION_INFORMATION;
                    reverse_128(setup->sm_ltk, &buffer[1]);
                    l2cap_send_connectionless(connection->sm_handle, L2CAP_CID_SECURITY_MANAGER_PROTOCOL, (uint8_t*) buffer, sizeof(buffer));
                    sm_timeout_reset(connection);
                    return;
                }
                if (setup->sm_key_distribution_send_set &   SM_KEYDIST_FLAG_MASTER_IDENTIFICATION){
                    setup->sm_key_distribution_send_set &= ~SM_KEYDIST_FLAG_MASTER_IDENTIFICATION;
                    uint8_t buffer[11];
                    buffer[0] = SM_CODE_MASTER_IDENTIFICATION;
                    little_endian_store_16(buffer, 1, setup->sm_local_ediv);
                    reverse_64(setup->sm_local_rand, &buffer[3]);
                    l2cap_send_connectionless(connection->sm_handle, L2CAP_CID_SECURITY_MANAGER_PROTOCOL, (uint8_t*) buffer, sizeof(buffer));
                    sm_timeout_reset(connection);
                    return;
                }
                if (setup->sm_key_distribution_send_set &   SM_KEYDIST_FLAG_IDENTITY_INFORMATION){
                    setup->sm_key_distribution_send_set &= ~SM_KEYDIST_FLAG_IDENTITY_INFORMATION;
                    uint8_t buffer[17];
                    buffer[0] = SM_CODE_IDENTITY_INFORMATION;
                    reverse_128(sm_persistent_irk, &buffer[1]);
                    l2cap_send_connectionless(connection->sm_handle, L2CAP_CID_SECURITY_MANAGER_PROTOCOL, (uint8_t*) buffer, sizeof(buffer));
                    sm_timeout_reset(connection);
                    return;
                }
                if (setup->sm_key_distribution_send_set &   SM_KEYDIST_FLAG_IDENTITY_ADDRESS_INFORMATION){
                    setup->sm_key_distribution_send_set &= ~SM_KEYDIST_FLAG_IDENTITY_ADDRESS_INFORMATION;
                    bd_addr_t local_address;
                    uint8_t buffer[8];
                    buffer[0] = SM_CODE_IDENTITY_ADDRESS_INFORMATION;
                    switch (gap_random_address_get_mode()){
                        case GAP_RANDOM_ADDRESS_TYPE_OFF:
                        case GAP_RANDOM_ADDRESS_TYPE_STATIC:
                            // public or static random
                            gap_le_get_own_address(&buffer[1], local_address);
                            break;
                        case GAP_RANDOM_ADDRESS_NON_RESOLVABLE:
                        case GAP_RANDOM_ADDRESS_RESOLVABLE:
                            // fallback to public
                            gap_local_bd_addr(local_address);
                            buffer[1] = 0;
                            break;
                    }
                    reverse_bd_addr(local_address, &buffer[2]);
                    l2cap_send_connectionless(connection->sm_handle, L2CAP_CID_SECURITY_MANAGER_PROTOCOL, (uint8_t*) buffer, sizeof(buffer));
                    sm_timeout_reset(connection);
                    return;
                }
                if (setup->sm_key_distribution_send_set &   SM_KEYDIST_FLAG_SIGNING_IDENTIFICATION){
                    setup->sm_key_distribution_send_set &= ~SM_KEYDIST_FLAG_SIGNING_IDENTIFICATION;

                    // hack to reproduce test runs
                    if (test_use_fixed_local_csrk){
                        memset(setup->sm_local_csrk, 0xcc, 16);
                    }

                    uint8_t buffer[17];
                    buffer[0] = SM_CODE_SIGNING_INFORMATION;
                    reverse_128(setup->sm_local_csrk, &buffer[1]);
                    l2cap_send_connectionless(connection->sm_handle, L2CAP_CID_SECURITY_MANAGER_PROTOCOL, (uint8_t*) buffer, sizeof(buffer));
                    sm_timeout_reset(connection);
                    return;
                }

                // keys are sent
                if (IS_RESPONDER(connection->sm_role)){
                    // slave -> receive master keys if any
                    if (sm_key_distribution_all_received(connection)){
                        sm_key_distribution_handle_all_received(connection);
                        connection->sm_engine_state = SM_RESPONDER_IDLE;
                        sm_notify_client_status_reason(connection, ERROR_CODE_SUCCESS, 0);
                        sm_done_for_handle(connection->sm_handle);
                    } else {
                        connection->sm_engine_state = SM_PH3_RECEIVE_KEYS;
                    }
                } else {
                    // master -> all done
                    connection->sm_engine_state = SM_INITIATOR_CONNECTED;
                    sm_notify_client_status_reason(connection, ERROR_CODE_SUCCESS, 0);
                    sm_done_for_handle(connection->sm_handle);
                }
                break;

            default:
                break;
        }

        // check again if active connection was released
        if (sm_active_connection_handle != HCI_CON_HANDLE_INVALID) break;
    }
}

// sm_aes128_state stays active
static void sm_handle_encryption_result_enc_a(void *arg){
    sm_connection_t * connection = (sm_connection_t*) arg;
    sm_c1_t3(sm_aes128_ciphertext, setup->sm_m_address, setup->sm_s_address, setup->sm_c1_t3_value);
    btstack_crypto_aes128_encrypt(&sm_crypto_aes128_request, setup->sm_tk, setup->sm_c1_t3_value, setup->sm_local_confirm, sm_handle_encryption_result_enc_b, connection);
}

static void sm_handle_encryption_result_enc_b(void *arg){
    sm_connection_t * connection = (sm_connection_t*) arg;
    sm_aes128_state = SM_AES128_IDLE;
    log_info_key("c1!", setup->sm_local_confirm);
    connection->sm_engine_state = SM_PH2_C1_SEND_PAIRING_CONFIRM;
    sm_run();
}

// sm_aes128_state stays active
static void sm_handle_encryption_result_enc_c(void *arg){
    sm_connection_t * connection = (sm_connection_t*) arg;
    sm_c1_t3(sm_aes128_ciphertext, setup->sm_m_address, setup->sm_s_address, setup->sm_c1_t3_value);
    btstack_crypto_aes128_encrypt(&sm_crypto_aes128_request, setup->sm_tk, setup->sm_c1_t3_value, sm_aes128_ciphertext, sm_handle_encryption_result_enc_d, connection);
}

static void sm_handle_encryption_result_enc_d(void * arg){
    sm_connection_t * connection = (sm_connection_t*) arg;
    sm_aes128_state = SM_AES128_IDLE;
    log_info_key("c1!", sm_aes128_ciphertext);
    if (memcmp(setup->sm_peer_confirm, sm_aes128_ciphertext, 16) != 0){
        setup->sm_pairing_failed_reason = SM_REASON_CONFIRM_VALUE_FAILED;
        connection->sm_engine_state = SM_GENERAL_SEND_PAIRING_FAILED;
        sm_run();
        return;
    }
    if (IS_RESPONDER(connection->sm_role)){
        connection->sm_engine_state = SM_PH2_SEND_PAIRING_RANDOM;
        sm_run();
    } else {
        sm_s1_r_prime(setup->sm_peer_random, setup->sm_local_random, sm_aes128_plaintext);
        sm_aes128_state = SM_AES128_ACTIVE;
        btstack_crypto_aes128_encrypt(&sm_crypto_aes128_request, setup->sm_tk, sm_aes128_plaintext, setup->sm_ltk, sm_handle_encryption_result_enc_stk, connection);
    }
}

static void sm_handle_encryption_result_enc_stk(void *arg){
    sm_connection_t * connection = (sm_connection_t*) arg;
    sm_aes128_state = SM_AES128_IDLE;
    sm_truncate_key(setup->sm_ltk, connection->sm_actual_encryption_key_size);
    log_info_key("stk", setup->sm_ltk);
    if (IS_RESPONDER(connection->sm_role)){
        connection->sm_engine_state = SM_RESPONDER_PH2_SEND_LTK_REPLY;
    } else {
        connection->sm_engine_state = SM_INITIATOR_PH3_SEND_START_ENCRYPTION;
    }
    sm_run();
}

// sm_aes128_state stays active
static void sm_handle_encryption_result_enc_ph3_y(void *arg){
    sm_connection_t * connection = (sm_connection_t*) arg;
    setup->sm_local_y = big_endian_read_16(sm_aes128_ciphertext, 14);
    log_info_hex16("y", setup->sm_local_y);
    // PH3B3 - calculate EDIV
    setup->sm_local_ediv = setup->sm_local_y ^ setup->sm_local_div;
    log_info_hex16("ediv", setup->sm_local_ediv);
    // PH3B4 - calculate LTK         - enc
    // LTK = d1(ER, DIV, 0))
    sm_d1_d_prime(setup->sm_local_div, 0, sm_aes128_plaintext);
    btstack_crypto_aes128_encrypt(&sm_crypto_aes128_request, sm_persistent_er, sm_aes128_plaintext, setup->sm_ltk, sm_handle_encryption_result_enc_ph3_ltk, connection);
}

#ifdef ENABLE_LE_PERIPHERAL
// sm_aes128_state stays active
static void sm_handle_encryption_result_enc_ph4_y(void *arg){
    sm_connection_t * connection = (sm_connection_t*) arg;
    setup->sm_local_y = big_endian_read_16(sm_aes128_ciphertext, 14);
    log_info_hex16("y", setup->sm_local_y);

    // PH3B3 - calculate DIV
    setup->sm_local_div = setup->sm_local_y ^ setup->sm_local_ediv;
    log_info_hex16("ediv", setup->sm_local_ediv);
    // PH3B4 - calculate LTK         - enc
    // LTK = d1(ER, DIV, 0))
    sm_d1_d_prime(setup->sm_local_div, 0, sm_aes128_plaintext);
    btstack_crypto_aes128_encrypt(&sm_crypto_aes128_request, sm_persistent_er, sm_aes128_plaintext, setup->sm_ltk, sm_handle_encryption_result_enc_ph4_ltk, connection);
}
#endif

// sm_aes128_state stays active
static void sm_handle_encryption_result_enc_ph3_ltk(void *arg){
    sm_connection_t * connection = (sm_connection_t*) arg;
    log_info_key("ltk", setup->sm_ltk);
    // calc CSRK next
    sm_d1_d_prime(setup->sm_local_div, 1, sm_aes128_plaintext);
    btstack_crypto_aes128_encrypt(&sm_crypto_aes128_request, sm_persistent_er, sm_aes128_plaintext, setup->sm_local_csrk, sm_handle_encryption_result_enc_csrk, connection);
}

static void sm_handle_encryption_result_enc_csrk(void *arg){
    sm_connection_t * connection = (sm_connection_t*) arg;
    sm_aes128_state = SM_AES128_IDLE;
    log_info_key("csrk", setup->sm_local_csrk);
    if (setup->sm_key_distribution_send_set){
        connection->sm_engine_state = SM_PH3_DISTRIBUTE_KEYS;
    } else {
        // no keys to send, just continue
        if (IS_RESPONDER(connection->sm_role)){
            // slave -> receive master keys
            connection->sm_engine_state = SM_PH3_RECEIVE_KEYS;
        } else {
            if (setup->sm_use_secure_connections && (setup->sm_key_distribution_received_set & SM_KEYDIST_FLAG_IDENTITY_ADDRESS_INFORMATION)){
                connection->sm_engine_state = SM_SC_W2_CALCULATE_H6_ILK;
            } else {
                // master -> all done
                connection->sm_engine_state = SM_INITIATOR_CONNECTED;
                sm_done_for_handle(connection->sm_handle);
            }
        }
    }
    sm_run();
}

#ifdef ENABLE_LE_PERIPHERAL
static void sm_handle_encryption_result_enc_ph4_ltk(void *arg){
    sm_connection_t * connection = (sm_connection_t*) arg;
    sm_aes128_state = SM_AES128_IDLE;
    sm_truncate_key(setup->sm_ltk, connection->sm_actual_encryption_key_size);
    log_info_key("ltk", setup->sm_ltk);
    connection->sm_engine_state = SM_RESPONDER_PH4_SEND_LTK_REPLY;
    sm_run();
}
#endif

static void sm_handle_encryption_result_address_resolution(void *arg){
    UNUSED(arg);
    sm_aes128_state = SM_AES128_IDLE;
    sm_address_resolution_ah_calculation_active = 0;
    // compare calulated address against connecting device
    uint8_t * hash = &sm_aes128_ciphertext[13];
    if (memcmp(&sm_address_resolution_address[3], hash, 3) == 0){
        log_info("LE Device Lookup: matched resolvable private address");
        sm_address_resolution_handle_event(ADDRESS_RESOLUTION_SUCEEDED);
        sm_run();
        return;
    }
    // no match, try next
    sm_address_resolution_test++;
    sm_run();
}

static void sm_handle_encryption_result_dkg_irk(void *arg){
    UNUSED(arg);
    sm_aes128_state = SM_AES128_IDLE;
    log_info_key("irk", sm_persistent_irk);
    dkg_state = DKG_CALC_DHK;
    sm_run();
}

static void sm_handle_encryption_result_dkg_dhk(void *arg){
    UNUSED(arg);
    sm_aes128_state = SM_AES128_IDLE;
    log_info_key("dhk", sm_persistent_dhk);
    dkg_state = DKG_READY;
    // DKG calculation complete => SM Init Finished
    sm_run();
}

static void sm_handle_encryption_result_rau(void *arg){
    UNUSED(arg);
    sm_aes128_state = SM_AES128_IDLE;
    memcpy(&sm_random_address[3], &sm_aes128_ciphertext[13], 3);
    rau_state = RAU_SET_ADDRESS;
    sm_run();
}

static void sm_handle_random_result_rau(void * arg){
    UNUSED(arg);
    // non-resolvable vs. resolvable
    switch (gap_random_adress_type){
        case GAP_RANDOM_ADDRESS_RESOLVABLE:
            // resolvable: use random as prand and calc address hash
            // "The two most significant bits of prand shall be equal to ‘0’ and ‘1"
            sm_random_address[0] &= 0x3f;
            sm_random_address[0] |= 0x40;
            rau_state = RAU_GET_ENC;
            break;
        case GAP_RANDOM_ADDRESS_NON_RESOLVABLE:
        default:
            // "The two most significant bits of the address shall be equal to ‘0’""
            sm_random_address[0] &= 0x3f;
            rau_state = RAU_SET_ADDRESS;
            break;
    }
    sm_run();
}

#ifdef ENABLE_LE_SECURE_CONNECTIONS
static void sm_handle_random_result_sc_get_random(void * arg){
    sm_connection_t * connection = (sm_connection_t*) arg;

    // OOB
    if (setup->sm_stk_generation_method == OOB){
        connection->sm_engine_state = SM_SC_SEND_PAIRING_RANDOM;
        sm_run();
        return;
    } 

    // initiator & jw/nc -> send pairing random
    if (connection->sm_role == 0 && sm_just_works_or_numeric_comparison(setup->sm_stk_generation_method)){
        connection->sm_engine_state = SM_SC_SEND_PAIRING_RANDOM;
    } else {
        connection->sm_engine_state = SM_SC_W2_CMAC_FOR_CONFIRMATION;
    }
    sm_run();
}
#endif

static void sm_handle_random_result_ph2_random(void * arg){
    sm_connection_t * connection = (sm_connection_t*) arg;
    connection->sm_engine_state = SM_PH2_C1_GET_ENC_A;
    sm_run();
}

static void sm_handle_random_result_ph2_tk(void * arg){
    sm_connection_t * connection = (sm_connection_t*) arg;
    sm_reset_tk();
    uint32_t tk;
    if (sm_fixed_passkey_in_display_role == 0xffffffff){
        // map random to 0-999999 without speding much cycles on a modulus operation
        tk = little_endian_read_32(sm_random_data,0);
        tk = tk & 0xfffff;  // 1048575
        if (tk >= 999999){
            tk = tk - 999999;
        }
    } else {
        // override with pre-defined passkey
        tk = sm_fixed_passkey_in_display_role;
    }
    big_endian_store_32(setup->sm_tk, 12, tk);
    if (IS_RESPONDER(connection->sm_role)){
        connection->sm_engine_state = SM_RESPONDER_PH1_SEND_PAIRING_RESPONSE;
    } else {
        if (setup->sm_use_secure_connections){
            connection->sm_engine_state = SM_SC_SEND_PUBLIC_KEY_COMMAND;
        } else {
            connection->sm_engine_state = SM_PH1_W4_USER_RESPONSE;
            sm_trigger_user_response(connection);
            // response_idle == nothing <--> sm_trigger_user_response() did not require response
            if (setup->sm_user_response == SM_USER_RESPONSE_IDLE){
                btstack_crypto_random_generate(&sm_crypto_random_request, setup->sm_local_random, 16, &sm_handle_random_result_ph2_random, connection);
            }
        }
    }   
    sm_run(); 
}

static void sm_handle_random_result_ph3_div(void * arg){
    sm_connection_t * connection = (sm_connection_t*) arg;
    // use 16 bit from random value as div
    setup->sm_local_div = big_endian_read_16(sm_random_data, 0);
    log_info_hex16("div", setup->sm_local_div);
    connection->sm_engine_state = SM_PH3_Y_GET_ENC;
    sm_run();
}

static void sm_handle_random_result_ph3_random(void * arg){
    sm_connection_t * connection = (sm_connection_t*) arg;
    reverse_64(sm_random_data, setup->sm_local_rand);
    // no db for encryption size hack: encryption size is stored in lowest nibble of setup->sm_local_rand
    setup->sm_local_rand[7] = (setup->sm_local_rand[7] & 0xf0) + (connection->sm_actual_encryption_key_size - 1);
    // no db for authenticated flag hack: store flag in bit 4 of LSB
    setup->sm_local_rand[7] = (setup->sm_local_rand[7] & 0xef) + (connection->sm_connection_authenticated << 4);
    btstack_crypto_random_generate(&sm_crypto_random_request, sm_random_data, 2, &sm_handle_random_result_ph3_div, connection);
}

static void sm_event_packet_handler (uint8_t packet_type, uint16_t channel, uint8_t *packet, uint16_t size){

    UNUSED(channel);    // ok: there is no channel
    UNUSED(size);       // ok: fixed format HCI events

    sm_connection_t  * sm_conn;
    hci_con_handle_t con_handle;

    switch (packet_type) {

		case HCI_EVENT_PACKET:
			switch (hci_event_packet_get_type(packet)) {

                case BTSTACK_EVENT_STATE:
					// bt stack activated, get started
					if (btstack_event_state_get_state(packet) == HCI_STATE_WORKING){
                        log_info("HCI Working!");

                        dkg_state = sm_persistent_irk_ready ? DKG_CALC_DHK : DKG_CALC_IRK;

                        // trigger Random Address generation if requested before
                        switch (gap_random_adress_type){
                            case GAP_RANDOM_ADDRESS_TYPE_OFF:
                                rau_state = RAU_IDLE;
                                break;
                            case GAP_RANDOM_ADDRESS_TYPE_STATIC:
                                rau_state = RAU_SET_ADDRESS;
                                break;
                            default:
                                rau_state = RAU_W4_RANDOM;
                                btstack_crypto_random_generate(&sm_crypto_random_request, sm_random_address, 8, &sm_handle_random_result_rau, NULL);
                                break;
                        }
                        sm_run();
					}
					break;

                case HCI_EVENT_LE_META:
                    switch (packet[2]) {
                        case HCI_SUBEVENT_LE_CONNECTION_COMPLETE:

                            log_info("sm: connected");

                            if (packet[3]) return; // connection failed

                            con_handle = little_endian_read_16(packet, 4);
                            sm_conn = sm_get_connection_for_handle(con_handle);
                            if (!sm_conn) break;

                            sm_conn->sm_handle = con_handle;
                            sm_conn->sm_role = packet[6];
                            sm_conn->sm_peer_addr_type = packet[7];
                            reverse_bd_addr(&packet[8], sm_conn->sm_peer_address);

                            log_info("New sm_conn, role %s", sm_conn->sm_role ? "slave" : "master");

                            // reset security properties
                            sm_conn->sm_connection_encrypted = 0;
                            sm_conn->sm_connection_authenticated = 0;
                            sm_conn->sm_connection_authorization_state = AUTHORIZATION_UNKNOWN;
                            sm_conn->sm_le_db_index = -1;

                            // prepare CSRK lookup (does not involve setup)
                            sm_conn->sm_irk_lookup_state = IRK_LOOKUP_W4_READY;

                            // just connected -> everything else happens in sm_run()
                            if (IS_RESPONDER(sm_conn->sm_role)){
                                // slave - state already could be SM_RESPONDER_SEND_SECURITY_REQUEST instead
                                if (sm_conn->sm_engine_state == SM_GENERAL_IDLE){
                                    if (sm_slave_request_security) {
                                        // request security if requested by app
                                        sm_conn->sm_engine_state = SM_RESPONDER_SEND_SECURITY_REQUEST;
                                    } else {
                                        // otherwise, wait for pairing request
                                        sm_conn->sm_engine_state = SM_RESPONDER_IDLE;
                                    }
                                }
                                break;
                            } else {
                                // master
                                sm_conn->sm_engine_state = SM_INITIATOR_CONNECTED;
                            }
                            break;

                        case HCI_SUBEVENT_LE_LONG_TERM_KEY_REQUEST:
                            con_handle = little_endian_read_16(packet, 3);
                            sm_conn = sm_get_connection_for_handle(con_handle);
                            if (!sm_conn) break;

                            log_info("LTK Request: state %u", sm_conn->sm_engine_state);
                            if (sm_conn->sm_engine_state == SM_RESPONDER_PH2_W4_LTK_REQUEST){
                                sm_conn->sm_engine_state = SM_PH2_CALC_STK;
                                break;
                            }
                            if (sm_conn->sm_engine_state == SM_SC_W4_LTK_REQUEST_SC){
                                // PH2 SEND LTK as we need to exchange keys in PH3
                                sm_conn->sm_engine_state = SM_RESPONDER_PH2_SEND_LTK_REPLY;
                                break;
                            }

                            // store rand and ediv
                            reverse_64(&packet[5], sm_conn->sm_local_rand);
                            sm_conn->sm_local_ediv = little_endian_read_16(packet, 13);

                            // For Legacy Pairing (<=> EDIV != 0 || RAND != NULL), we need to recalculated our LTK as a
                            // potentially stored LTK is from the master
                            if (sm_conn->sm_local_ediv != 0 || !sm_is_null_random(sm_conn->sm_local_rand)){
                                if (sm_reconstruct_ltk_without_le_device_db_entry){
                                    sm_conn->sm_engine_state = SM_RESPONDER_PH0_RECEIVED_LTK_REQUEST;
                                    break;
                                }
                                // additionally check if remote is in LE Device DB if requested
                                switch(sm_conn->sm_irk_lookup_state){
                                    case IRK_LOOKUP_FAILED:
                                        log_info("LTK Request: device not in device db");
                                        sm_conn->sm_engine_state = SM_RESPONDER_PH0_SEND_LTK_REQUESTED_NEGATIVE_REPLY;
                                        break;
                                    case IRK_LOOKUP_SUCCEEDED:
                                        sm_conn->sm_engine_state = SM_RESPONDER_PH0_RECEIVED_LTK_REQUEST;
                                        break;
                                    default:
                                        // wait for irk look doen
                                        sm_conn->sm_engine_state = SM_RESPONDER_PH0_RECEIVED_LTK_W4_IRK;
                                        break;
                                }
                                break;
                            }

#ifdef ENABLE_LE_SECURE_CONNECTIONS
                            sm_conn->sm_engine_state = SM_SC_RECEIVED_LTK_REQUEST;
#else
                            log_info("LTK Request: ediv & random are empty, but LE Secure Connections not supported");
                            sm_conn->sm_engine_state = SM_RESPONDER_PH0_SEND_LTK_REQUESTED_NEGATIVE_REPLY;
#endif
                            break;

                        default:
                            break;
                    }
                    break;

                case HCI_EVENT_ENCRYPTION_CHANGE:
                    con_handle = little_endian_read_16(packet, 3);
                    sm_conn = sm_get_connection_for_handle(con_handle);
                    if (!sm_conn) break;

                    sm_conn->sm_connection_encrypted = packet[5];
                    log_info("Encryption state change: %u, key size %u", sm_conn->sm_connection_encrypted,
                        sm_conn->sm_actual_encryption_key_size);
                    log_info("event handler, state %u", sm_conn->sm_engine_state);
                    if (!sm_conn->sm_connection_encrypted) break;
                    // continue if part of initial pairing
                    switch (sm_conn->sm_engine_state){
                        case SM_INITIATOR_PH0_W4_CONNECTION_ENCRYPTED:
                            sm_conn->sm_engine_state = SM_INITIATOR_CONNECTED;
                            sm_done_for_handle(sm_conn->sm_handle);
                            break;
                        case SM_PH2_W4_CONNECTION_ENCRYPTED:
                            if (IS_RESPONDER(sm_conn->sm_role)){
                                // slave
                                if (setup->sm_use_secure_connections){
                                    sm_conn->sm_engine_state = SM_PH3_DISTRIBUTE_KEYS;
                                } else {
                                    btstack_crypto_random_generate(&sm_crypto_random_request, sm_random_data, 8, &sm_handle_random_result_ph3_random, sm_conn);
                                }
                            } else {
                                // master
                                if (sm_key_distribution_all_received(sm_conn)){
                                    // skip receiving keys as there are none
                                    sm_key_distribution_handle_all_received(sm_conn);
                                    btstack_crypto_random_generate(&sm_crypto_random_request, sm_random_data, 8, &sm_handle_random_result_ph3_random, sm_conn);
                                } else {
                                    sm_conn->sm_engine_state = SM_PH3_RECEIVE_KEYS;
                                }
                            }
                            break;
                        default:
                            break;
                    }
                    break;

                case HCI_EVENT_ENCRYPTION_KEY_REFRESH_COMPLETE:
                    con_handle = little_endian_read_16(packet, 3);
                    sm_conn = sm_get_connection_for_handle(con_handle);
                    if (!sm_conn) break;

                    log_info("Encryption key refresh complete, key size %u", sm_conn->sm_actual_encryption_key_size);
                    log_info("event handler, state %u", sm_conn->sm_engine_state);
                    // continue if part of initial pairing
                    switch (sm_conn->sm_engine_state){
                        case SM_INITIATOR_PH0_W4_CONNECTION_ENCRYPTED:
                            sm_conn->sm_engine_state = SM_INITIATOR_CONNECTED;
                            sm_done_for_handle(sm_conn->sm_handle);
                            break;
                        case SM_PH2_W4_CONNECTION_ENCRYPTED:
                            if (IS_RESPONDER(sm_conn->sm_role)){
                                // slave
                                btstack_crypto_random_generate(&sm_crypto_random_request, sm_random_data, 8, &sm_handle_random_result_ph3_random, sm_conn);
                            } else {
                                // master
                                sm_conn->sm_engine_state = SM_PH3_RECEIVE_KEYS;
                            }
                            break;
                        default:
                            break;
                    }
                    break;


                case HCI_EVENT_DISCONNECTION_COMPLETE:
                    con_handle = little_endian_read_16(packet, 3);
                    sm_done_for_handle(con_handle);
                    sm_conn = sm_get_connection_for_handle(con_handle);
                    if (!sm_conn) break;

                    // delete stored bonding on disconnect with authentication failure in ph0
                    if (sm_conn->sm_role == 0
                        && sm_conn->sm_engine_state == SM_INITIATOR_PH0_W4_CONNECTION_ENCRYPTED
                        && packet[2] == ERROR_CODE_AUTHENTICATION_FAILURE){
                        le_device_db_remove(sm_conn->sm_le_db_index);
                    }

                    // pairing failed, if it was ongoing
                    if (sm_conn->sm_engine_state != SM_INITIATOR_CONNECTED && sm_conn->sm_engine_state != SM_GENERAL_IDLE){
                        sm_notify_client_status_reason(sm_conn, ERROR_CODE_REMOTE_USER_TERMINATED_CONNECTION, 0);
                    }

                    sm_conn->sm_engine_state = SM_GENERAL_IDLE;
                    sm_conn->sm_handle = 0;
                    break;

				case HCI_EVENT_COMMAND_COMPLETE:
                    if (HCI_EVENT_IS_COMMAND_COMPLETE(packet, hci_read_bd_addr)){
                        // set local addr for le device db
                        bd_addr_t addr;
                        reverse_bd_addr(&packet[OFFSET_OF_DATA_IN_COMMAND_COMPLETE + 1], addr);
                        le_device_db_set_local_bd_addr(addr);
                    }
                    break;
                default:
                    break;
			}
            break;
        default:
            break;
	}

    sm_run();
}

static inline int sm_calc_actual_encryption_key_size(int other){
    if (other < sm_min_encryption_key_size) return 0;
    if (other < sm_max_encryption_key_size) return other;
    return sm_max_encryption_key_size;
}


#ifdef ENABLE_LE_SECURE_CONNECTIONS
static int sm_just_works_or_numeric_comparison(stk_generation_method_t method){
    switch (method){
        case JUST_WORKS:
        case NUMERIC_COMPARISON:
            return 1;
        default:
            return 0;
    }
}
// responder

static int sm_passkey_used(stk_generation_method_t method){
    switch (method){
        case PK_RESP_INPUT:
            return 1;
        default:
            return 0;
    }
}

static int sm_passkey_entry(stk_generation_method_t method){
    switch (method){
        case PK_RESP_INPUT:
        case PK_INIT_INPUT:
<<<<<<< HEAD
        case OK_BOTH_INPUT:
=======
        case PK_BOTH_INPUT:
>>>>>>> 65658938
            return 1;
        default:
            return 0;
    }
}

#endif

/**
 * @return ok
 */
static int sm_validate_stk_generation_method(void){
    // check if STK generation method is acceptable by client
    switch (setup->sm_stk_generation_method){
        case JUST_WORKS:
            return (sm_accepted_stk_generation_methods & SM_STK_GENERATION_METHOD_JUST_WORKS) != 0;
        case PK_RESP_INPUT:
        case PK_INIT_INPUT:
        case PK_BOTH_INPUT:
            return (sm_accepted_stk_generation_methods & SM_STK_GENERATION_METHOD_PASSKEY) != 0;
        case OOB:
            return (sm_accepted_stk_generation_methods & SM_STK_GENERATION_METHOD_OOB) != 0;
        case NUMERIC_COMPARISON:
            return (sm_accepted_stk_generation_methods & SM_STK_GENERATION_METHOD_NUMERIC_COMPARISON) != 0;
            return 1;
        default:
            return 0;
    }
}

// size of complete sm_pdu used to validate input
static const uint8_t sm_pdu_size[] = {
    0,  // 0x00 invalid opcode
    7,  // 0x01 pairing request
    7,  // 0x02 pairing response
    17, // 0x03 pairing confirm
    17, // 0x04 pairing random
    2,  // 0x05 pairing failed
    17, // 0x06 encryption information
    11, // 0x07 master identification
    17, // 0x08 identification information
    8,  // 0x09 identify address information
    17, // 0x0a signing information
    2,  // 0x0b security request
    65, // 0x0c pairing public key
    17, // 0x0d pairing dhk check
    2,  // 0x0e keypress notification
};

static void sm_pdu_handler(uint8_t packet_type, hci_con_handle_t con_handle, uint8_t *packet, uint16_t size){

    if (packet_type == HCI_EVENT_PACKET && packet[0] == L2CAP_EVENT_CAN_SEND_NOW){
        sm_run();
    }

    if (packet_type != SM_DATA_PACKET) return;
    if (size == 0) return;

    uint8_t sm_pdu_code = packet[0];

    // validate pdu size
    if (sm_pdu_code >= sizeof(sm_pdu_size)) return;
    if (sm_pdu_size[sm_pdu_code] != size)   return;

    sm_connection_t * sm_conn = sm_get_connection_for_handle(con_handle);
    if (!sm_conn) return;

    if (sm_pdu_code == SM_CODE_PAIRING_FAILED){
        sm_notify_client_status_reason(sm_conn, ERROR_CODE_AUTHENTICATION_FAILURE, packet[1]);
        sm_done_for_handle(con_handle);
        sm_conn->sm_engine_state = sm_conn->sm_role ? SM_RESPONDER_IDLE : SM_INITIATOR_CONNECTED;
        return;
    }

    log_debug("sm_pdu_handler: state %u, pdu 0x%02x", sm_conn->sm_engine_state, sm_pdu_code);

    int err;
    UNUSED(err);

    if (sm_pdu_code == SM_CODE_KEYPRESS_NOTIFICATION){
        uint8_t buffer[5];
        buffer[0] = SM_EVENT_KEYPRESS_NOTIFICATION;
        buffer[1] = 3;
        little_endian_store_16(buffer, 2, con_handle);
        buffer[4] = packet[1];
        sm_dispatch_event(HCI_EVENT_PACKET, 0, buffer, sizeof(buffer));
        return;
    }

    switch (sm_conn->sm_engine_state){

        // a sm timeout requries a new physical connection
        case SM_GENERAL_TIMEOUT:
            return;

#ifdef ENABLE_LE_CENTRAL

        // Initiator
        case SM_INITIATOR_CONNECTED:
            if ((sm_pdu_code != SM_CODE_SECURITY_REQUEST) || (sm_conn->sm_role)){
                sm_pdu_received_in_wrong_state(sm_conn);
                break;
            }
            if (sm_conn->sm_irk_lookup_state == IRK_LOOKUP_FAILED){
                sm_conn->sm_engine_state = SM_INITIATOR_PH1_W2_SEND_PAIRING_REQUEST;
                break;
            }
            if (sm_conn->sm_irk_lookup_state == IRK_LOOKUP_SUCCEEDED){
                sm_key_t ltk;
                le_device_db_encryption_get(sm_conn->sm_le_db_index, NULL, NULL, ltk, NULL, NULL, NULL);
                if (!sm_is_null_key(ltk)){
                    log_info("sm: Setting up previous ltk/ediv/rand for device index %u", sm_conn->sm_le_db_index);
                    sm_conn->sm_engine_state = SM_INITIATOR_PH0_HAS_LTK;
                } else {
                    sm_conn->sm_engine_state = SM_INITIATOR_PH1_W2_SEND_PAIRING_REQUEST;
                }
                break;
            }
            // otherwise, store security request
            sm_conn->sm_security_request_received = 1;
            break;

        case SM_INITIATOR_PH1_W4_PAIRING_RESPONSE:
            if (sm_pdu_code != SM_CODE_PAIRING_RESPONSE){
                sm_pdu_received_in_wrong_state(sm_conn);
                break;
            }

            // store pairing request
            memcpy(&setup->sm_s_pres, packet, sizeof(sm_pairing_packet_t));
            err = sm_stk_generation_init(sm_conn);

#ifdef ENABLE_TESTING_SUPPORT
            if (0 < test_pairing_failure && test_pairing_failure < SM_REASON_DHKEY_CHECK_FAILED){
                log_info("testing_support: abort with pairing failure %u", test_pairing_failure);
                err = test_pairing_failure;
            }
#endif

            if (err){
                setup->sm_pairing_failed_reason = err;
                sm_conn->sm_engine_state = SM_GENERAL_SEND_PAIRING_FAILED;
                break;
            }

            // generate random number first, if we need to show passkey
            if (setup->sm_stk_generation_method == PK_RESP_INPUT){
                btstack_crypto_random_generate(&sm_crypto_random_request, sm_random_data, 8, &sm_handle_random_result_ph2_tk, sm_conn);
                break;
            }

#ifdef ENABLE_LE_SECURE_CONNECTIONS
            if (setup->sm_use_secure_connections){
                // SC Numeric Comparison will trigger user response after public keys & nonces have been exchanged
                if (setup->sm_stk_generation_method == JUST_WORKS){
                    sm_conn->sm_engine_state = SM_PH1_W4_USER_RESPONSE;
                    sm_trigger_user_response(sm_conn);
                    if (setup->sm_user_response == SM_USER_RESPONSE_IDLE){
                        sm_conn->sm_engine_state = SM_SC_SEND_PUBLIC_KEY_COMMAND;
                    }
                } else {
                    sm_conn->sm_engine_state = SM_SC_SEND_PUBLIC_KEY_COMMAND;
                }
                break;
            }
#endif
            sm_conn->sm_engine_state = SM_PH1_W4_USER_RESPONSE;
            sm_trigger_user_response(sm_conn);
            // response_idle == nothing <--> sm_trigger_user_response() did not require response
            if (setup->sm_user_response == SM_USER_RESPONSE_IDLE){
                btstack_crypto_random_generate(&sm_crypto_random_request, setup->sm_local_random, 16, &sm_handle_random_result_ph2_random, sm_conn);
            }
            break;

        case SM_INITIATOR_PH2_W4_PAIRING_CONFIRM:
            if (sm_pdu_code != SM_CODE_PAIRING_CONFIRM){
                sm_pdu_received_in_wrong_state(sm_conn);
                break;
            }

            // store s_confirm
            reverse_128(&packet[1], setup->sm_peer_confirm);

#ifdef ENABLE_TESTING_SUPPORT
            if (test_pairing_failure == SM_REASON_CONFIRM_VALUE_FAILED){
                log_info("testing_support: reset confirm value");
                memset(setup->sm_peer_confirm, 0, 16);
            }
#endif
            sm_conn->sm_engine_state = SM_PH2_SEND_PAIRING_RANDOM;
            break;

        case SM_INITIATOR_PH2_W4_PAIRING_RANDOM:
            if (sm_pdu_code != SM_CODE_PAIRING_RANDOM){
                sm_pdu_received_in_wrong_state(sm_conn);
                break;;
            }

            // received random value
            reverse_128(&packet[1], setup->sm_peer_random);
            sm_conn->sm_engine_state = SM_PH2_C1_GET_ENC_C;
            break;
#endif

#ifdef ENABLE_LE_PERIPHERAL
        // Responder
        case SM_RESPONDER_IDLE:
        case SM_RESPONDER_SEND_SECURITY_REQUEST:
        case SM_RESPONDER_PH1_W4_PAIRING_REQUEST:
            if (sm_pdu_code != SM_CODE_PAIRING_REQUEST){
                sm_pdu_received_in_wrong_state(sm_conn);
                break;;
            }

            // store pairing request
            memcpy(&sm_conn->sm_m_preq, packet, sizeof(sm_pairing_packet_t));
            sm_conn->sm_engine_state = SM_RESPONDER_PH1_PAIRING_REQUEST_RECEIVED;
            break;
#endif

#ifdef ENABLE_LE_SECURE_CONNECTIONS
        case SM_SC_W4_PUBLIC_KEY_COMMAND:
            if (sm_pdu_code != SM_CODE_PAIRING_PUBLIC_KEY){
                sm_pdu_received_in_wrong_state(sm_conn);
                break;
            }

            // store public key for DH Key calculation
            reverse_256(&packet[01], &setup->sm_peer_q[0]);
            reverse_256(&packet[33], &setup->sm_peer_q[32]);

            // validate public key
            err = btstack_crypto_ecc_p256_validate_public_key(setup->sm_peer_q);
            if (err){
                log_error("sm: peer public key invalid %x", err);
                // uses "unspecified reason", there is no "public key invalid" error code
                sm_pdu_received_in_wrong_state(sm_conn);
                break;
            }

            // start calculating dhkey
            btstack_crypto_ecc_p256_calculate_dhkey(&sm_crypto_ecc_p256_request, setup->sm_peer_q, setup->sm_dhkey, sm_sc_dhkey_calculated, sm_conn);


            log_info("public key received, generation method %u", setup->sm_stk_generation_method);
            if (IS_RESPONDER(sm_conn->sm_role)){
                // responder
                sm_conn->sm_engine_state = SM_SC_SEND_PUBLIC_KEY_COMMAND;
            } else {
                // initiator
                // stk generation method
                // passkey entry: notify app to show passkey or to request passkey
                switch (setup->sm_stk_generation_method){
                    case JUST_WORKS:
                    case NUMERIC_COMPARISON:
                        sm_conn->sm_engine_state = SM_SC_W4_CONFIRMATION;
                        break;
                    case PK_RESP_INPUT:
                        sm_sc_start_calculating_local_confirm(sm_conn);
                        break;
                    case PK_INIT_INPUT:
                    case PK_BOTH_INPUT:
                        if (setup->sm_user_response != SM_USER_RESPONSE_PASSKEY){
                            sm_conn->sm_engine_state = SM_SC_W4_USER_RESPONSE;
                            break;
                        }
                        sm_sc_start_calculating_local_confirm(sm_conn);
                        break;
                    case OOB:
                        // generate Nx
                        log_info("Generate Na");
                        btstack_crypto_random_generate(&sm_crypto_random_request, setup->sm_local_nonce, 16, &sm_handle_random_result_sc_get_random, sm_conn);
                        break;
                }
            }
            break;

        case SM_SC_W4_CONFIRMATION:
            if (sm_pdu_code != SM_CODE_PAIRING_CONFIRM){
                sm_pdu_received_in_wrong_state(sm_conn);
                break;
            }
            // received confirm value
            reverse_128(&packet[1], setup->sm_peer_confirm);

#ifdef ENABLE_TESTING_SUPPORT
            if (test_pairing_failure == SM_REASON_CONFIRM_VALUE_FAILED){
                log_info("testing_support: reset confirm value");
                memset(setup->sm_peer_confirm, 0, 16);
            }
#endif
            if (IS_RESPONDER(sm_conn->sm_role)){
                // responder
                if (sm_passkey_used(setup->sm_stk_generation_method)){
                    if (setup->sm_user_response != SM_USER_RESPONSE_PASSKEY){
                        // still waiting for passkey
                        sm_conn->sm_engine_state = SM_SC_W4_USER_RESPONSE;
                        break;
                    }
                }
                sm_sc_start_calculating_local_confirm(sm_conn);
            } else {
                // initiator
                if (sm_just_works_or_numeric_comparison(setup->sm_stk_generation_method)){
                    // sm_conn->sm_engine_state = SM_SC_W2_GET_RANDOM_A;
                    btstack_crypto_random_generate(&sm_crypto_random_request, setup->sm_local_nonce, 16, &sm_handle_random_result_sc_get_random, sm_conn);
                } else {
                    sm_conn->sm_engine_state = SM_SC_SEND_PAIRING_RANDOM;
                }
            }
            break;

        case SM_SC_W4_PAIRING_RANDOM:
            if (sm_pdu_code != SM_CODE_PAIRING_RANDOM){
                sm_pdu_received_in_wrong_state(sm_conn);
                break;
            }

            // received random value
            reverse_128(&packet[1], setup->sm_peer_nonce);

            // validate confirm value if Cb = f4(Pkb, Pka, Nb, z)
            // only check for JUST WORK/NC in initiator role OR passkey entry
            if ( (!IS_RESPONDER(sm_conn->sm_role) && sm_just_works_or_numeric_comparison(setup->sm_stk_generation_method)) 
            ||   (sm_passkey_used(setup->sm_stk_generation_method)) ) {
                 sm_conn->sm_engine_state = SM_SC_W2_CMAC_FOR_CHECK_CONFIRMATION;
                 break;
            }

            // OOB
            if (setup->sm_stk_generation_method == OOB){

                // setup local random, set to zero if remote did not receive our data
                log_info("Received nonce, setup local random ra/rb for dhkey check");
                if (IS_RESPONDER(sm_conn->sm_role)){
                    if (sm_pairing_packet_get_oob_data_flag(setup->sm_m_preq) == 0){
                        log_info("Reset rb as A does not have OOB data");
                        memset(setup->sm_rb, 0, 16);
                    } else {
                        memcpy(setup->sm_rb, sm_sc_oob_random, 16);
                        log_info("Use stored rb");
                        log_info_hexdump(setup->sm_rb, 16);
                    }
                }  else {
                    if (sm_pairing_packet_get_oob_data_flag(setup->sm_s_pres) == 0){
                        log_info("Reset ra as B does not have OOB data");
                        memset(setup->sm_ra, 0, 16);
                    } else {
                        memcpy(setup->sm_ra, sm_sc_oob_random, 16);
                        log_info("Use stored ra");
                        log_info_hexdump(setup->sm_ra, 16);
                    }
                }

                // validate confirm value if Cb = f4(PKb, Pkb, rb, 0) for OOB if data received
                if (setup->sm_have_oob_data){
                     sm_conn->sm_engine_state = SM_SC_W2_CMAC_FOR_CHECK_CONFIRMATION;
                     break;
                }
            }

            // TODO: we only get here for Responder role with JW/NC
            sm_sc_state_after_receiving_random(sm_conn);
            break;

        case SM_SC_W2_CALCULATE_G2:
        case SM_SC_W4_CALCULATE_G2:
        case SM_SC_W4_CALCULATE_DHKEY:
        case SM_SC_W2_CALCULATE_F5_SALT:
        case SM_SC_W4_CALCULATE_F5_SALT:
        case SM_SC_W2_CALCULATE_F5_MACKEY:
        case SM_SC_W4_CALCULATE_F5_MACKEY:
        case SM_SC_W2_CALCULATE_F5_LTK:
        case SM_SC_W4_CALCULATE_F5_LTK:
        case SM_SC_W2_CALCULATE_F6_FOR_DHKEY_CHECK:
        case SM_SC_W4_DHKEY_CHECK_COMMAND:
        case SM_SC_W4_CALCULATE_F6_FOR_DHKEY_CHECK:
            if (sm_pdu_code != SM_CODE_PAIRING_DHKEY_CHECK){
                sm_pdu_received_in_wrong_state(sm_conn);
                break;
            }
            // store DHKey Check
            setup->sm_state_vars |= SM_STATE_VAR_DHKEY_COMMAND_RECEIVED;
            reverse_128(&packet[01], setup->sm_peer_dhkey_check);

            // have we been only waiting for dhkey check command?
            if (sm_conn->sm_engine_state == SM_SC_W4_DHKEY_CHECK_COMMAND){
                sm_conn->sm_engine_state = SM_SC_W2_CALCULATE_F6_TO_VERIFY_DHKEY_CHECK;
            }
            break;
#endif

#ifdef ENABLE_LE_PERIPHERAL
        case SM_RESPONDER_PH1_W4_PAIRING_CONFIRM:
            if (sm_pdu_code != SM_CODE_PAIRING_CONFIRM){
                sm_pdu_received_in_wrong_state(sm_conn);
                break;
            }

            // received confirm value
            reverse_128(&packet[1], setup->sm_peer_confirm);

#ifdef ENABLE_TESTING_SUPPORT
            if (test_pairing_failure == SM_REASON_CONFIRM_VALUE_FAILED){
                log_info("testing_support: reset confirm value");
                memset(setup->sm_peer_confirm, 0, 16);
            }
#endif
            // notify client to hide shown passkey
            if (setup->sm_stk_generation_method == PK_INIT_INPUT){
                sm_notify_client_base(SM_EVENT_PASSKEY_DISPLAY_CANCEL, sm_conn->sm_handle, sm_conn->sm_peer_addr_type, sm_conn->sm_peer_address);
            }

            // handle user cancel pairing?
            if (setup->sm_user_response == SM_USER_RESPONSE_DECLINE){
                setup->sm_pairing_failed_reason = SM_REASON_PASSKEY_ENTRY_FAILED;
                sm_conn->sm_engine_state = SM_GENERAL_SEND_PAIRING_FAILED;
                break;
            }

            // wait for user action?
            if (setup->sm_user_response == SM_USER_RESPONSE_PENDING){
                sm_conn->sm_engine_state = SM_PH1_W4_USER_RESPONSE;
                break;
            }

            // calculate and send local_confirm
            btstack_crypto_random_generate(&sm_crypto_random_request, setup->sm_local_random, 16, &sm_handle_random_result_ph2_random, sm_conn);
            break;

        case SM_RESPONDER_PH2_W4_PAIRING_RANDOM:
            if (sm_pdu_code != SM_CODE_PAIRING_RANDOM){
                sm_pdu_received_in_wrong_state(sm_conn);
                break;;
            }

            // received random value
            reverse_128(&packet[1], setup->sm_peer_random);
            sm_conn->sm_engine_state = SM_PH2_C1_GET_ENC_C;
            break;
#endif

        case SM_PH3_RECEIVE_KEYS:
            switch(sm_pdu_code){
                case SM_CODE_ENCRYPTION_INFORMATION:
                    setup->sm_key_distribution_received_set |= SM_KEYDIST_FLAG_ENCRYPTION_INFORMATION;
                    reverse_128(&packet[1], setup->sm_peer_ltk);
                    break;

                case SM_CODE_MASTER_IDENTIFICATION:
                    setup->sm_key_distribution_received_set |= SM_KEYDIST_FLAG_MASTER_IDENTIFICATION;
                    setup->sm_peer_ediv = little_endian_read_16(packet, 1);
                    reverse_64(&packet[3], setup->sm_peer_rand);
                    break;

                case SM_CODE_IDENTITY_INFORMATION:
                    setup->sm_key_distribution_received_set |= SM_KEYDIST_FLAG_IDENTITY_INFORMATION;
                    reverse_128(&packet[1], setup->sm_peer_irk);
                    break;

                case SM_CODE_IDENTITY_ADDRESS_INFORMATION:
                    setup->sm_key_distribution_received_set |= SM_KEYDIST_FLAG_IDENTITY_ADDRESS_INFORMATION;
                    setup->sm_peer_addr_type = packet[1];
                    reverse_bd_addr(&packet[2], setup->sm_peer_address);
                    break;

                case SM_CODE_SIGNING_INFORMATION:
                    setup->sm_key_distribution_received_set |= SM_KEYDIST_FLAG_SIGNING_IDENTIFICATION;
                    reverse_128(&packet[1], setup->sm_peer_csrk);
                    break;
                default:
                    // Unexpected PDU
                    log_info("Unexpected PDU %u in SM_PH3_RECEIVE_KEYS", packet[0]);
                    break;
            }
            // done with key distribution?
            if (sm_key_distribution_all_received(sm_conn)){

                sm_key_distribution_handle_all_received(sm_conn);

                if (IS_RESPONDER(sm_conn->sm_role)){
                    if (setup->sm_use_secure_connections && (setup->sm_key_distribution_received_set & SM_KEYDIST_FLAG_IDENTITY_ADDRESS_INFORMATION)){
                        sm_conn->sm_engine_state = SM_SC_W2_CALCULATE_H6_ILK;
                    } else {
                        sm_conn->sm_engine_state = SM_RESPONDER_IDLE;
                        sm_notify_client_status_reason(sm_conn, ERROR_CODE_SUCCESS, 0);
                        sm_done_for_handle(sm_conn->sm_handle);
                    }
                } else {
                    if (setup->sm_use_secure_connections){
                        sm_conn->sm_engine_state = SM_PH3_DISTRIBUTE_KEYS;
                    } else {
                        btstack_crypto_random_generate(&sm_crypto_random_request, sm_random_data, 8, &sm_handle_random_result_ph3_random, sm_conn);
                    }
                }
            }
            break;
        default:
            // Unexpected PDU
            log_info("Unexpected PDU %u in state %u", packet[0], sm_conn->sm_engine_state);
            break;
    }

    // try to send preparared packet
    sm_run();
}

// Security Manager Client API
void sm_register_oob_data_callback( int (*get_oob_data_callback)(uint8_t address_type, bd_addr_t addr, uint8_t * oob_data)){
    sm_get_oob_data = get_oob_data_callback;
}

void sm_register_sc_oob_data_callback( int (*get_sc_oob_data_callback)(uint8_t address_type, bd_addr_t addr, uint8_t * oob_sc_peer_confirm, uint8_t * oob_sc_peer_random)){
    sm_get_sc_oob_data = get_sc_oob_data_callback;
}

void sm_add_event_handler(btstack_packet_callback_registration_t * callback_handler){
    btstack_linked_list_add_tail(&sm_event_handlers, (btstack_linked_item_t*) callback_handler);
}

void sm_set_accepted_stk_generation_methods(uint8_t accepted_stk_generation_methods){
    sm_accepted_stk_generation_methods = accepted_stk_generation_methods;
}

void sm_set_encryption_key_size_range(uint8_t min_size, uint8_t max_size){
	sm_min_encryption_key_size = min_size;
	sm_max_encryption_key_size = max_size;
}

void sm_set_authentication_requirements(uint8_t auth_req){
#ifndef ENABLE_LE_SECURE_CONNECTIONS
    if (auth_req & SM_AUTHREQ_SECURE_CONNECTION){
        log_error("ENABLE_LE_SECURE_CONNECTIONS not defined, but requested by app. Dropping SC flag");
        auth_req &= ~SM_AUTHREQ_SECURE_CONNECTION;
    }
#endif
    sm_auth_req = auth_req;
}

void sm_set_io_capabilities(io_capability_t io_capability){
    sm_io_capabilities = io_capability;
}

#ifdef ENABLE_LE_PERIPHERAL
void sm_set_request_security(int enable){
    sm_slave_request_security = enable;
}
#endif

void sm_set_er(sm_key_t er){
    memcpy(sm_persistent_er, er, 16);
}

void sm_set_ir(sm_key_t ir){
    memcpy(sm_persistent_ir, ir, 16);
}

// Testing support only
void sm_test_set_irk(sm_key_t irk){
    memcpy(sm_persistent_irk, irk, 16);
    sm_persistent_irk_ready = 1;
}

void sm_test_use_fixed_local_csrk(void){
    test_use_fixed_local_csrk = 1;
}

#ifdef ENABLE_LE_SECURE_CONNECTIONS
static void sm_ec_generated(void * arg){
    UNUSED(arg);
    ec_key_generation_state = EC_KEY_GENERATION_DONE;
}
#endif

#ifdef ENABLE_TESTING_SUPPORT
void sm_test_set_pairing_failure(int reason){
    test_pairing_failure = reason;
}
#endif

void sm_init(void){
    // set some (BTstack default) ER and IR
    int i;
    sm_key_t er;
    sm_key_t ir;
    for (i=0;i<16;i++){
        er[i] = 0x30 + i;
        ir[i] = 0x90 + i;
    }
    sm_set_er(er);
    sm_set_ir(ir);
    // defaults
    sm_accepted_stk_generation_methods = SM_STK_GENERATION_METHOD_JUST_WORKS
                                       | SM_STK_GENERATION_METHOD_OOB
                                       | SM_STK_GENERATION_METHOD_PASSKEY
                                       | SM_STK_GENERATION_METHOD_NUMERIC_COMPARISON;

    sm_max_encryption_key_size = 16;
    sm_min_encryption_key_size = 7;

    sm_fixed_passkey_in_display_role = 0xffffffff;
    sm_reconstruct_ltk_without_le_device_db_entry = 1;

#ifdef USE_CMAC_ENGINE
    sm_cmac_active  = 0;
#endif
    dkg_state = DKG_W4_WORKING;
    rau_state = RAU_W4_WORKING;
    sm_aes128_state = SM_AES128_IDLE;
    sm_address_resolution_test = -1;    // no private address to resolve yet
    sm_address_resolution_ah_calculation_active = 0;
    sm_address_resolution_mode = ADDRESS_RESOLUTION_IDLE;
    sm_address_resolution_general_queue = NULL;

    gap_random_adress_update_period = 15 * 60 * 1000L;
    sm_active_connection_handle = HCI_CON_HANDLE_INVALID;

    test_use_fixed_local_csrk = 0;

    // register for HCI Events from HCI
    hci_event_callback_registration.callback = &sm_event_packet_handler;
    hci_add_event_handler(&hci_event_callback_registration);

    // 
    btstack_crypto_init();

    // and L2CAP PDUs + L2CAP_EVENT_CAN_SEND_NOW
    l2cap_register_fixed_channel(sm_pdu_handler, L2CAP_CID_SECURITY_MANAGER_PROTOCOL);

#ifdef ENABLE_LE_SECURE_CONNECTIONS
    ec_key_generation_state = EC_KEY_GENERATION_ACTIVE;
    btstack_crypto_ecc_p256_generate_key(&sm_crypto_ecc_p256_request, ec_q, &sm_ec_generated, NULL);
#endif
}

void sm_use_fixed_passkey_in_display_role(uint32_t passkey){
    sm_fixed_passkey_in_display_role = passkey;
}

void sm_allow_ltk_reconstruction_without_le_device_db_entry(int allow){
    sm_reconstruct_ltk_without_le_device_db_entry = allow;
}

static sm_connection_t * sm_get_connection_for_handle(hci_con_handle_t con_handle){
    hci_connection_t * hci_con = hci_connection_for_handle(con_handle);
    if (!hci_con) return NULL;
    return &hci_con->sm_connection;
}

static void sm_send_security_request_for_connection(sm_connection_t * sm_conn){
    switch (sm_conn->sm_engine_state){
        case SM_GENERAL_IDLE:
        case SM_RESPONDER_IDLE:
            sm_conn->sm_engine_state = SM_RESPONDER_SEND_SECURITY_REQUEST;
            sm_run();
            break;
        default:
            break;
    }
}

/**
 * @brief Trigger Security Request
 */
void sm_send_security_request(hci_con_handle_t con_handle){
    sm_connection_t * sm_conn = sm_get_connection_for_handle(con_handle);
    if (!sm_conn) return;
    sm_send_security_request_for_connection(sm_conn);
}

// request pairing
void sm_request_pairing(hci_con_handle_t con_handle){
    sm_connection_t * sm_conn = sm_get_connection_for_handle(con_handle);
    if (!sm_conn) return;     // wrong connection

    log_info("sm_request_pairing in role %u, state %u", sm_conn->sm_role, sm_conn->sm_engine_state);
    if (IS_RESPONDER(sm_conn->sm_role)){
        sm_send_security_request_for_connection(sm_conn);
    } else {
        // used as a trigger to start central/master/initiator security procedures
        uint16_t ediv;
        sm_key_t ltk;
        if (sm_conn->sm_engine_state == SM_INITIATOR_CONNECTED){
            switch (sm_conn->sm_irk_lookup_state){
                case IRK_LOOKUP_FAILED:
                    log_info("irk lookup failed, send pairing request");
                    sm_conn->sm_engine_state = SM_INITIATOR_PH1_W2_SEND_PAIRING_REQUEST;
                    break;
                case IRK_LOOKUP_SUCCEEDED:
                        le_device_db_encryption_get(sm_conn->sm_le_db_index, &ediv, NULL, ltk, NULL, NULL, NULL);
                        if (!sm_is_null_key(ltk) || ediv){
                            log_info("sm: Setting up previous ltk/ediv/rand for device index %u", sm_conn->sm_le_db_index);
                            sm_conn->sm_engine_state = SM_INITIATOR_PH0_HAS_LTK;
                        } else {
                            sm_conn->sm_engine_state = SM_INITIATOR_PH1_W2_SEND_PAIRING_REQUEST;
                        }
                        break;
                default:
                    log_info("irk lookup pending");
                    sm_conn->sm_pairing_requested = 1;
                    break;
            }
        } else if (sm_conn->sm_engine_state == SM_GENERAL_IDLE){
            sm_conn->sm_pairing_requested = 1;
        }
    }
    sm_run();
}

// called by client app on authorization request
void sm_authorization_decline(hci_con_handle_t con_handle){
    sm_connection_t * sm_conn = sm_get_connection_for_handle(con_handle);
    if (!sm_conn) return;     // wrong connection
    sm_conn->sm_connection_authorization_state = AUTHORIZATION_DECLINED;
    sm_notify_client_status(SM_EVENT_AUTHORIZATION_RESULT, sm_conn->sm_handle, sm_conn->sm_peer_addr_type, sm_conn->sm_peer_address, 0);
}

void sm_authorization_grant(hci_con_handle_t con_handle){
    sm_connection_t * sm_conn = sm_get_connection_for_handle(con_handle);
    if (!sm_conn) return;     // wrong connection
    sm_conn->sm_connection_authorization_state = AUTHORIZATION_GRANTED;
    sm_notify_client_status(SM_EVENT_AUTHORIZATION_RESULT, sm_conn->sm_handle, sm_conn->sm_peer_addr_type, sm_conn->sm_peer_address, 1);
}

// GAP Bonding API

void sm_bonding_decline(hci_con_handle_t con_handle){
    sm_connection_t * sm_conn = sm_get_connection_for_handle(con_handle);
    if (!sm_conn) return;     // wrong connection
    setup->sm_user_response = SM_USER_RESPONSE_DECLINE;
    log_info("decline, state %u", sm_conn->sm_engine_state);
    switch(sm_conn->sm_engine_state){
#ifdef ENABLE_LE_SECURE_CONNECTIONS
        case SM_SC_W4_USER_RESPONSE:
        case SM_SC_W4_CONFIRMATION:
        case SM_SC_W4_PUBLIC_KEY_COMMAND:
#endif
        case SM_PH1_W4_USER_RESPONSE:
            switch (setup->sm_stk_generation_method){
                case PK_RESP_INPUT:
                case PK_INIT_INPUT:
                case PK_BOTH_INPUT:
                    sm_pairing_error(sm_conn, SM_REASON_PASSKEY_ENTRY_FAILED);
                    break;
                case NUMERIC_COMPARISON:
                    sm_pairing_error(sm_conn, SM_REASON_NUMERIC_COMPARISON_FAILED);
                    break;
                case JUST_WORKS:
                case OOB:
                    sm_pairing_error(sm_conn, SM_REASON_UNSPECIFIED_REASON);
                    break;
            }
            break;
        default:
            break;
    }
    sm_run();
}

void sm_just_works_confirm(hci_con_handle_t con_handle){
    sm_connection_t * sm_conn = sm_get_connection_for_handle(con_handle);
    if (!sm_conn) return;     // wrong connection
    setup->sm_user_response = SM_USER_RESPONSE_CONFIRM;
    if (sm_conn->sm_engine_state == SM_PH1_W4_USER_RESPONSE){
        if (setup->sm_use_secure_connections){
            sm_conn->sm_engine_state = SM_SC_SEND_PUBLIC_KEY_COMMAND;
        } else {
            btstack_crypto_random_generate(&sm_crypto_random_request, setup->sm_local_random, 16, &sm_handle_random_result_ph2_random, sm_conn);
        }
    }

#ifdef ENABLE_LE_SECURE_CONNECTIONS
    if (sm_conn->sm_engine_state == SM_SC_W4_USER_RESPONSE){
        sm_sc_prepare_dhkey_check(sm_conn);
    }
#endif

    sm_run();
}

void sm_numeric_comparison_confirm(hci_con_handle_t con_handle){
    // for now, it's the same
    sm_just_works_confirm(con_handle);
}

void sm_passkey_input(hci_con_handle_t con_handle, uint32_t passkey){
    sm_connection_t * sm_conn = sm_get_connection_for_handle(con_handle);
    if (!sm_conn) return;     // wrong connection
    sm_reset_tk();
    big_endian_store_32(setup->sm_tk, 12, passkey);
    setup->sm_user_response = SM_USER_RESPONSE_PASSKEY;
    if (sm_conn->sm_engine_state == SM_PH1_W4_USER_RESPONSE){
        btstack_crypto_random_generate(&sm_crypto_random_request, setup->sm_local_random, 16, &sm_handle_random_result_ph2_random, sm_conn);
    }
#ifdef ENABLE_LE_SECURE_CONNECTIONS
    memcpy(setup->sm_ra, setup->sm_tk, 16);
    memcpy(setup->sm_rb, setup->sm_tk, 16);
    if (sm_conn->sm_engine_state == SM_SC_W4_USER_RESPONSE){
        sm_sc_start_calculating_local_confirm(sm_conn);
    }
#endif
    sm_run();
}

void sm_keypress_notification(hci_con_handle_t con_handle, uint8_t action){
    sm_connection_t * sm_conn = sm_get_connection_for_handle(con_handle);
    if (!sm_conn) return;     // wrong connection
    if (action > SM_KEYPRESS_PASSKEY_ENTRY_COMPLETED) return;
    uint8_t num_actions = setup->sm_keypress_notification >> 5;
    uint8_t flags = setup->sm_keypress_notification & 0x1f;
    switch (action){
        case SM_KEYPRESS_PASSKEY_ENTRY_STARTED:
        case SM_KEYPRESS_PASSKEY_ENTRY_COMPLETED:
            flags |= (1 << action);
            break;
        case SM_KEYPRESS_PASSKEY_CLEARED:
            // clear counter, keypress & erased flags + set passkey cleared
            flags = (flags & 0x19) | (1 << SM_KEYPRESS_PASSKEY_CLEARED);
            break;
        case SM_KEYPRESS_PASSKEY_DIGIT_ENTERED:
            if (flags & (1 << SM_KEYPRESS_PASSKEY_DIGIT_ERASED)){
                // erase actions queued
                num_actions--;
                if (num_actions == 0){
                    // clear counter, keypress & erased flags
                    flags &= 0x19;
                }
                break;
            }
            num_actions++;
            flags |= (1 << SM_KEYPRESS_PASSKEY_DIGIT_ENTERED);
            break;
        case SM_KEYPRESS_PASSKEY_DIGIT_ERASED:
            if (flags & (1 << SM_KEYPRESS_PASSKEY_DIGIT_ENTERED)){
                // enter actions queued
                num_actions--;
                if (num_actions == 0){
                    // clear counter, keypress & erased flags
                    flags &= 0x19;
                }
                break;
            }
            num_actions++;
            flags |= (1 << SM_KEYPRESS_PASSKEY_DIGIT_ERASED);
            break;
        default:
            break;
    }
    setup->sm_keypress_notification = (num_actions << 5) | flags;
    sm_run();
}

#ifdef ENABLE_LE_SECURE_CONNECTIONS
static void sm_handle_random_result_oob(void * arg){
    UNUSED(arg);
    sm_sc_oob_state = SM_SC_OOB_W2_CALC_CONFIRM;
    sm_run();
}
uint8_t sm_generate_sc_oob_data(void (*callback)(const uint8_t * confirm_value, const uint8_t * random_value)){
    if (sm_sc_oob_state != SM_SC_OOB_IDLE) return ERROR_CODE_COMMAND_DISALLOWED;
    sm_sc_oob_callback = callback;
    sm_sc_oob_state = SM_SC_OOB_W4_RANDOM;
    btstack_crypto_random_generate(&sm_crypto_random_oob_request, sm_sc_oob_random, 16, &sm_handle_random_result_oob, NULL);
    return 0;
}
#endif

/**
 * @brief Identify device in LE Device DB
 * @param handle
 * @returns index from le_device_db or -1 if not found/identified
 */
int sm_le_device_index(hci_con_handle_t con_handle ){
    sm_connection_t * sm_conn = sm_get_connection_for_handle(con_handle);
    if (!sm_conn) return -1;
    return sm_conn->sm_le_db_index;
}

static int gap_random_address_type_requires_updates(void){
    if (gap_random_adress_type == GAP_RANDOM_ADDRESS_TYPE_OFF) return 0;
    if (gap_random_adress_type == GAP_RANDOM_ADDRESS_TYPE_OFF) return 0;
    return 1;
}

static uint8_t own_address_type(void){
    switch (gap_random_adress_type){
        case GAP_RANDOM_ADDRESS_TYPE_OFF:
            return BD_ADDR_TYPE_LE_PUBLIC;
        default:
            return BD_ADDR_TYPE_LE_RANDOM;
    }
}

// GAP LE API
void gap_random_address_set_mode(gap_random_address_type_t random_address_type){
    gap_random_address_update_stop();
    gap_random_adress_type = random_address_type;
    hci_le_set_own_address_type(own_address_type());
    if (!gap_random_address_type_requires_updates()) return;
    gap_random_address_update_start();
    gap_random_address_trigger();
}

gap_random_address_type_t gap_random_address_get_mode(void){
    return gap_random_adress_type;
}

void gap_random_address_set_update_period(int period_ms){
    gap_random_adress_update_period = period_ms;
    if (!gap_random_address_type_requires_updates()) return;
    gap_random_address_update_stop();
    gap_random_address_update_start();
}

void gap_random_address_set(bd_addr_t addr){
    gap_random_address_set_mode(GAP_RANDOM_ADDRESS_TYPE_STATIC);
    memcpy(sm_random_address, addr, 6);
    if (rau_state == RAU_W4_WORKING) return;
    rau_state = RAU_SET_ADDRESS;
    sm_run();
}

#ifdef ENABLE_LE_PERIPHERAL
/*
 * @brief Set Advertisement Paramters
 * @param adv_int_min
 * @param adv_int_max
 * @param adv_type
 * @param direct_address_type
 * @param direct_address
 * @param channel_map
 * @param filter_policy
 *
 * @note own_address_type is used from gap_random_address_set_mode
 */
void gap_advertisements_set_params(uint16_t adv_int_min, uint16_t adv_int_max, uint8_t adv_type,
    uint8_t direct_address_typ, bd_addr_t direct_address, uint8_t channel_map, uint8_t filter_policy){
    hci_le_advertisements_set_params(adv_int_min, adv_int_max, adv_type,
        direct_address_typ, direct_address, channel_map, filter_policy);
}
#endif<|MERGE_RESOLUTION|>--- conflicted
+++ resolved
@@ -2258,11 +2258,7 @@
                     log_info("SM_SC_SEND_PAIRING_RANDOM B");
                     if (IS_RESPONDER(connection->sm_role)){
                         // responder
-<<<<<<< HEAD
-                        if (setup->sm_stk_generation_method == NK_BOTH_INPUT){
-=======
                         if (setup->sm_stk_generation_method == NUMERIC_COMPARISON){
->>>>>>> 65658938
                             log_info("SM_SC_SEND_PAIRING_RANDOM B1");
                             connection->sm_engine_state = SM_SC_W2_CALCULATE_G2;
                         } else {
@@ -3084,11 +3080,7 @@
     switch (method){
         case PK_RESP_INPUT:
         case PK_INIT_INPUT:
-<<<<<<< HEAD
-        case OK_BOTH_INPUT:
-=======
         case PK_BOTH_INPUT:
->>>>>>> 65658938
             return 1;
         default:
             return 0;

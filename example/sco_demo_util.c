/*
 * Copyright (C) 2016 BlueKitchen GmbH
 *
 * Redistribution and use in source and binary forms, with or without
 * modification, are permitted provided that the following conditions
 * are met:
 *
 * 1. Redistributions of source code must retain the above copyright
 *    notice, this list of conditions and the following disclaimer.
 * 2. Redistributions in binary form must reproduce the above copyright
 *    notice, this list of conditions and the following disclaimer in the
 *    documentation and/or other materials provided with the distribution.
 * 3. Neither the name of the copyright holders nor the names of
 *    contributors may be used to endorse or promote products derived
 *    from this software without specific prior written permission.
 * 4. Any redistribution, use, or modification is done solely for
 *    personal benefit and not for any commercial purpose or for
 *    monetary gain.
 *
 * THIS SOFTWARE IS PROVIDED BY BLUEKITCHEN GMBH AND CONTRIBUTORS
 * ``AS IS'' AND ANY EXPRESS OR IMPLIED WARRANTIES, INCLUDING, BUT NOT
 * LIMITED TO, THE IMPLIED WARRANTIES OF MERCHANTABILITY AND FITNESS
 * FOR A PARTICULAR PURPOSE ARE DISCLAIMED. IN NO EVENT SHALL BLUEKITCHEN
 * GMBH OR CONTRIBUTORS BE LIABLE FOR ANY DIRECT, INDIRECT,
 * INCIDENTAL, SPECIAL, EXEMPLARY, OR CONSEQUENTIAL DAMAGES (INCLUDING,
 * BUT NOT LIMITED TO, PROCUREMENT OF SUBSTITUTE GOODS OR SERVICES; LOSS
 * OF USE, DATA, OR PROFITS; OR BUSINESS INTERRUPTION) HOWEVER CAUSED
 * AND ON ANY THEORY OF LIABILITY, WHETHER IN CONTRACT, STRICT LIABILITY,
 * OR TORT (INCLUDING NEGLIGENCE OR OTHERWISE) ARISING IN ANY WAY OUT OF
 * THE USE OF THIS SOFTWARE, EVEN IF ADVISED OF THE POSSIBILITY OF
 * SUCH DAMAGE.
 *
 * Please inquire about commercial licensing options at 
 * contact@bluekitchen-gmbh.com
 *
 */

#define BTSTACK_FILE__ "sco_demo_util.c"
 
/*
 * sco_demo_util.c - send/receive test data via SCO, used by hfp_*_demo and hsp_*_demo
 */

#include <stdio.h>

#include "sco_demo_util.h"

#include "btstack_audio.h"
#include "btstack_debug.h"
#include "btstack_ring_buffer.h"
#include "classic/btstack_cvsd_plc.h"
#include "classic/btstack_sbc.h"
#include "classic/btstack_sbc_bluedroid.h"
#include "classic/hfp.h"
#include "classic/hfp_codec.h"

#ifdef ENABLE_HFP_SUPER_WIDE_BAND_SPEECH
#include "btstack_lc3.h"
#include "btstack_lc3_google.h"
#endif


#ifdef _MSC_VER
// ignore deprecated warning for fopen
#pragma warning(disable : 4996)
#endif

#ifdef HAVE_POSIX_FILE_IO
#include "wav_util.h"
#endif

// test modes
#define SCO_DEMO_MODE_SINE		 0
#define SCO_DEMO_MODE_MICROPHONE 1
#define SCO_DEMO_MODE_MODPLAYER  2

// SCO demo configuration
#define SCO_DEMO_MODE               SCO_DEMO_MODE_MICROPHONE

// number of sco packets until 'report' on console
#define SCO_REPORT_PERIOD           100


#ifdef HAVE_POSIX_FILE_IO
// length and name of wav file on disk
#define SCO_WAV_DURATION_IN_SECONDS 15
#define SCO_WAV_FILENAME            "sco_input.wav"
#endif

// constants
#define NUM_CHANNELS            1
#define SAMPLE_RATE_8KHZ        8000
#define SAMPLE_RATE_16KHZ       16000
#define SAMPLE_RATE_32KHZ       32000
#define BYTES_PER_FRAME         2

// audio pre-buffer - also defines latency
#define SCO_PREBUFFER_MS      50
#define PREBUFFER_BYTES_8KHZ  (SCO_PREBUFFER_MS *  SAMPLE_RATE_8KHZ/1000 * BYTES_PER_FRAME)
#define PREBUFFER_BYTES_16KHZ (SCO_PREBUFFER_MS * SAMPLE_RATE_16KHZ/1000 * BYTES_PER_FRAME)
#define PREBUFFER_BYTES_32KHZ (SCO_PREBUFFER_MS * SAMPLE_RATE_32KHZ/1000 * BYTES_PER_FRAME)

#if defined(ENABLE_HFP_SUPER_WIDE_BAND_SPEECH)
#define PREBUFFER_BYTES_MAX PREBUFFER_BYTES_32KHZ
#define SAMPLES_PER_FRAME_MAX 240
#elif defined(ENABLE_HFP_WIDE_BAND_SPEECH)
#define PREBUFFER_BYTES_MAX PREBUFFER_BYTES_16KHZ
#define SAMPLES_PER_FRAME_MAX 120
#else
#define PREBUFFER_BYTES_MAX PREBUFFER_BYTES_8KHZ
#define SAMPLES_PER_FRAME_MAX 60
#endif

static uint16_t              audio_prebuffer_bytes;

// output
static int                   audio_output_paused  = 0;
static uint8_t               audio_output_ring_buffer_storage[2 * PREBUFFER_BYTES_MAX];
static btstack_ring_buffer_t audio_output_ring_buffer;

// input
#if SCO_DEMO_MODE == SCO_DEMO_MODE_MICROPHONE
#define USE_AUDIO_INPUT
#else
#define USE_ADUIO_GENERATOR
static void (*sco_demo_audio_generator)(uint16_t num_samples, int16_t * data);
#endif

static int                   audio_input_paused  = 0;
static uint8_t               audio_input_ring_buffer_storage[2 * PREBUFFER_BYTES_MAX];
static btstack_ring_buffer_t audio_input_ring_buffer;

// mod player
#if SCO_DEMO_MODE == SCO_DEMO_MODE_MODPLAYER
#include "hxcmod.h"
#include "mods/mod.h"
static modcontext mod_context;
#endif

static int count_sent = 0;
static int count_received = 0;

static btstack_cvsd_plc_state_t cvsd_plc_state;

#ifdef ENABLE_HFP_WIDE_BAND_SPEECH
static const btstack_sbc_decoder_t *   sbc_decoder_instance;
static btstack_sbc_decoder_bluedroid_t sbc_decoder_context;
static const btstack_sbc_encoder_t *   sbc_encoder_instance;
static btstack_sbc_encoder_bluedroid_t sbc_encoder_context;
#endif

#ifdef ENABLE_HFP_SUPER_WIDE_BAND_SPEECH
static const btstack_lc3_decoder_t * lc3_decoder;
static btstack_lc3_decoder_google_t lc3_decoder_context;
static btstack_lc3_encoder_google_t lc3_encoder_context;
static hfp_h2_sync_t    hfp_h2_sync;
#endif

int num_samples_to_write;
int num_audio_frames;

// generic codec support
typedef struct {
    void (*init)(void);
    void(*receive)(const uint8_t * packet, uint16_t size);
    void (*fill_payload)(uint8_t * payload_buffer, uint16_t sco_payload_length);
    void (*close)(void);
    //
    uint16_t sample_rate;
} codec_support_t;

// current configuration
static const codec_support_t * codec_current = NULL;

// hfp_codec
#if defined(ENABLE_HFP_WIDE_BAND_SPEECH) || defined(ENABLE_HFP_SUPER_WIDE_BAND_SPEECH)
static hfp_codec_t hfp_codec;
#endif

// Sine Wave

#if SCO_DEMO_MODE == SCO_DEMO_MODE_SINE
static uint16_t sine_wave_phase;
static uint16_t sine_wave_steps_per_sample;
#define SINE_WAVE_SAMPLE_RATE SAMPLE_RATE_32KHZ

// input signal: pre-computed int16 sine wave, 32000 Hz at 266 Hz
static const int16_t sine_int16[] = {
     0,   1715,   3425,   5126,   6813,   8481,  10126,  11743,  13328,  14876,
 16383,  17846,  19260,  20621,  21925,  23170,  24351,  25465,  26509,  27481,
 28377,  29196,  29934,  30591,  31163,  31650,  32051,  32364,  32587,  32722,
 32767,  32722,  32587,  32364,  32051,  31650,  31163,  30591,  29934,  29196,
 28377,  27481,  26509,  25465,  24351,  23170,  21925,  20621,  19260,  17846,
 16383,  14876,  13328,  11743,  10126,   8481,   6813,   5126,   3425,   1715,
     0,  -1715,  -3425,  -5126,  -6813,  -8481, -10126, -11743, -13328, -14876,
-16384, -17846, -19260, -20621, -21925, -23170, -24351, -25465, -26509, -27481,
-28377, -29196, -29934, -30591, -31163, -31650, -32051, -32364, -32587, -32722,
-32767, -32722, -32587, -32364, -32051, -31650, -31163, -30591, -29934, -29196,
-28377, -27481, -26509, -25465, -24351, -23170, -21925, -20621, -19260, -17846,
-16384, -14876, -13328, -11743, -10126,  -8481,  -6813,  -5126,  -3425,  -1715,
};

static void sco_demo_sine_wave_host_endian(uint16_t num_samples, int16_t * data){
    unsigned int i;
    for (i=0; i < num_samples; i++){
        data[i] = sine_int16[sine_wave_phase];
        sine_wave_phase += sine_wave_steps_per_sample;
        if (sine_wave_phase >= (sizeof(sine_int16) / sizeof(int16_t))){
            sine_wave_phase = 0;
        }
    }
}
#endif

// Mod Player
#if SCO_DEMO_MODE == SCO_DEMO_MODE_MODPLAYER
#define NUM_SAMPLES_GENERATOR_BUFFER 30
static void sco_demo_modplayer(uint16_t num_samples, int16_t * data){
    // mix down stereo
    signed short samples[NUM_SAMPLES_GENERATOR_BUFFER * 2];
    while (num_samples > 0){
        uint16_t next_samples = btstack_min(num_samples, NUM_SAMPLES_GENERATOR_BUFFER);
    	hxcmod_fillbuffer(&mod_context, (unsigned short *) samples, next_samples, NULL);
        num_samples -= next_samples;
        uint16_t i;
        for (i=0;i<next_samples;i++){
            int32_t left  = samples[2*i + 0];
            int32_t right = samples[2*i + 1];
            data[i] = (int16_t)((left + right) / 2);
        }
    }
}
#endif

// Audio Playback / Recording

static void audio_playback_callback(int16_t * buffer, uint16_t num_samples){

    // fill with silence while paused
    if (audio_output_paused){
        if (btstack_ring_buffer_bytes_available(&audio_output_ring_buffer) < audio_prebuffer_bytes){
            memset(buffer, 0, num_samples * BYTES_PER_FRAME);
           return;
        } else {
            // resume playback
            audio_output_paused = 0;
        }
    }

    // get data from ringbuffer
    uint32_t bytes_read = 0;
    btstack_ring_buffer_read(&audio_output_ring_buffer, (uint8_t *) buffer, num_samples * BYTES_PER_FRAME, &bytes_read);
    num_samples -= bytes_read / BYTES_PER_FRAME;
    buffer      += bytes_read / BYTES_PER_FRAME;

    // fill with 0 if not enough
    if (num_samples){
        memset(buffer, 0, num_samples * BYTES_PER_FRAME);
        audio_output_paused = 1;
    }
}

#ifdef USE_AUDIO_INPUT
static void audio_recording_callback(const int16_t * buffer, uint16_t num_samples){
    btstack_ring_buffer_write(&audio_input_ring_buffer, (uint8_t *)buffer, num_samples * 2);
}
#endif

// return 1 if ok
static int audio_initialize(int sample_rate){

    // -- output -- //

    // init buffers
    memset(audio_output_ring_buffer_storage, 0, sizeof(audio_output_ring_buffer_storage));
    btstack_ring_buffer_init(&audio_output_ring_buffer, audio_output_ring_buffer_storage, sizeof(audio_output_ring_buffer_storage));

    // config and setup audio playback
    const btstack_audio_sink_t * audio_sink = btstack_audio_sink_get_instance();
    if (audio_sink != NULL){
        audio_sink->init(1, sample_rate, &audio_playback_callback);
        audio_sink->start_stream();

        audio_output_paused  = 1;
    }

    // -- input -- //

    // init buffers
    memset(audio_input_ring_buffer_storage, 0, sizeof(audio_input_ring_buffer_storage));
    btstack_ring_buffer_init(&audio_input_ring_buffer, audio_input_ring_buffer_storage, sizeof(audio_input_ring_buffer_storage));
    audio_input_paused  = 1;

#ifdef USE_AUDIO_INPUT
    // config and setup audio recording
    const btstack_audio_source_t * audio_source = btstack_audio_source_get_instance();
    if (audio_source != NULL){
        audio_source->init(1, sample_rate, &audio_recording_callback);
        audio_source->start_stream();
    }
#endif

    return 1;
}

static void audio_terminate(void){
    const btstack_audio_sink_t * audio_sink = btstack_audio_sink_get_instance();
    if (!audio_sink) return;
    audio_sink->close();

#ifdef USE_AUDIO_INPUT
    const btstack_audio_source_t * audio_source= btstack_audio_source_get_instance();
    if (!audio_source) return;
    audio_source->close();
#endif
}


// CVSD - 8 kHz

static void sco_demo_cvsd_init(void){
    printf("SCO Demo: Init CVSD\n");
    btstack_cvsd_plc_init(&cvsd_plc_state);
}

static void sco_demo_cvsd_receive(const uint8_t * packet, uint16_t size){

    int16_t audio_frame_out[128];    //

    if (size > sizeof(audio_frame_out)){
        printf("sco_demo_cvsd_receive: SCO packet larger than local output buffer - dropping data.\n");
        return;
    }

    const int audio_bytes_read = size - 3;
    const int num_samples = audio_bytes_read / BYTES_PER_FRAME;

    // convert into host endian
    int16_t audio_frame_in[128];
    int i;
    for (i=0;i<num_samples;i++){
        audio_frame_in[i] = little_endian_read_16(packet, 3 + i * 2);
    }

    // treat packet as bad frame if controller does not report 'all good'
    bool bad_frame = (packet[1] & 0x30) != 0;

    btstack_cvsd_plc_process_data(&cvsd_plc_state, bad_frame, audio_frame_in, num_samples, audio_frame_out);

#ifdef SCO_WAV_FILENAME
    // Samples in CVSD SCO packet are in little endian, ready for wav files (take shortcut)
    const int samples_to_write = btstack_min(num_samples, num_samples_to_write);
    wav_writer_write_le_int16(samples_to_write, audio_frame_out);
    num_samples_to_write -= samples_to_write;
    if (num_samples_to_write == 0){
        wav_writer_close();
    }
#endif

    btstack_ring_buffer_write(&audio_output_ring_buffer, (uint8_t *)audio_frame_out, audio_bytes_read);
}

static void sco_demo_cvsd_fill_payload(uint8_t * payload_buffer, uint16_t sco_payload_length){
    uint16_t bytes_to_copy = sco_payload_length;

    // get data from ringbuffer
    uint16_t pos = 0;
    if (!audio_input_paused){
        uint16_t samples_to_copy = sco_payload_length / 2;
        uint32_t bytes_read = 0;
        btstack_ring_buffer_read(&audio_input_ring_buffer, payload_buffer, bytes_to_copy, &bytes_read);
        // flip 16 on big endian systems
        // @note We don't use (uint16_t *) casts since all sample addresses are odd which causes crahses on some systems
        if (btstack_is_big_endian()){
            uint16_t i;
            for (i=0;i<samples_to_copy/2;i+=2){
                uint8_t tmp           = payload_buffer[i*2];
                payload_buffer[i*2]   = payload_buffer[i*2+1];
                payload_buffer[i*2+1] = tmp;
            }
        }
        bytes_to_copy -= bytes_read;
        pos           += bytes_read;
    }

    // fill with 0 if not enough
    if (bytes_to_copy){
        memset(payload_buffer + pos, 0, bytes_to_copy);
        audio_input_paused = 1;
    }
}

static void sco_demo_cvsd_close(void){
    printf("Used CVSD with PLC, number of proccesed frames: \n - %d good frames, \n - %d bad frames.\n", cvsd_plc_state.good_frames_nr, cvsd_plc_state.bad_frames_nr);
}

static const codec_support_t codec_cvsd = {
        .init         = &sco_demo_cvsd_init,
        .receive      = &sco_demo_cvsd_receive,
        .fill_payload = &sco_demo_cvsd_fill_payload,
        .close        = &sco_demo_cvsd_close,
        .sample_rate = SAMPLE_RATE_8KHZ
};

// encode using hfp_codec
#if defined(ENABLE_HFP_WIDE_BAND_SPEECH) || defined(ENABLE_HFP_SUPER_WIDE_BAND_SPEECH)
static void sco_demo_codec_fill_payload(uint8_t * payload_buffer, uint16_t sco_payload_length){
    if (!audio_input_paused){
        int num_samples = hfp_codec_num_audio_samples_per_frame(&hfp_codec);
        btstack_assert(num_samples <= SAMPLES_PER_FRAME_MAX);
        uint16_t samples_available = btstack_ring_buffer_bytes_available(&audio_input_ring_buffer) / BYTES_PER_FRAME;
        if (hfp_codec_can_encode_audio_frame_now(&hfp_codec) && samples_available >= num_samples){
            int16_t sample_buffer[SAMPLES_PER_FRAME_MAX];
            uint32_t bytes_read;
            btstack_ring_buffer_read(&audio_input_ring_buffer, (uint8_t*) sample_buffer, num_samples * BYTES_PER_FRAME, &bytes_read);
            hfp_codec_encode_audio_frame(&hfp_codec, sample_buffer);
            num_audio_frames++;
        }
    }
    // get data from encoder, fill with 0 if not enough
    if (audio_input_paused || hfp_codec_num_bytes_available(&hfp_codec) < sco_payload_length){
        // just send '0's
        memset(payload_buffer, 0, sco_payload_length);
        audio_input_paused = 1;
    } else {
        hfp_codec_read_from_stream(&hfp_codec, payload_buffer, sco_payload_length);
    }
}
#endif

// mSBC - 16 kHz

#ifdef ENABLE_HFP_WIDE_BAND_SPEECH

static void handle_pcm_data(int16_t * data, int num_samples, int num_channels, int sample_rate, void * context){
    UNUSED(context);
    UNUSED(sample_rate);
    UNUSED(data);
    UNUSED(num_samples);
    UNUSED(num_channels);

    // samples in callback in host endianess, ready for playback
    btstack_ring_buffer_write(&audio_output_ring_buffer, (uint8_t *)data, num_samples*num_channels*2);

#ifdef SCO_WAV_FILENAME
    if (!num_samples_to_write) return;
    num_samples = btstack_min(num_samples, num_samples_to_write);
    num_samples_to_write -= num_samples;
    wav_writer_write_int16(num_samples, data);
    if (num_samples_to_write == 0){
        wav_writer_close();
    }
#endif /* SCO_WAV_FILENAME */
}

static void sco_demo_msbc_init(void){
    printf("SCO Demo: Init mSBC\n");
    sbc_decoder_instance = btstack_sbc_decoder_bluedroid_init_instance(&sbc_decoder_context);
    sbc_decoder_instance->configure(&sbc_decoder_context, SBC_MODE_mSBC, &handle_pcm_data, NULL);
    sbc_encoder_instance = btstack_sbc_encoder_bluedroid_init_instance(&sbc_encoder_context);
    hfp_codec_init_msbc_with_codec(&hfp_codec, sbc_encoder_instance, &sbc_encoder_context);
}

static void sco_demo_msbc_receive(const uint8_t * packet, uint16_t size){
    sbc_decoder_instance->decode_signed_16(&sbc_decoder_context, (packet[1] >> 4) & 3, packet + 3, size - 3);
}

static void sco_demo_msbc_close(void){
    printf("Used mSBC with PLC, number of processed frames: \n - %d good frames, \n - %d zero frames, \n - %d bad frames.\n", sbc_decoder_context.good_frames_nr, sbc_decoder_context.zero_frames_nr, sbc_decoder_context.bad_frames_nr);
}

static const codec_support_t codec_msbc = {
        .init         = &sco_demo_msbc_init,
        .receive      = &sco_demo_msbc_receive,
        .fill_payload = &sco_demo_codec_fill_payload,
        .close        = &sco_demo_msbc_close,
        .sample_rate = SAMPLE_RATE_16KHZ
};

#endif /* ENABLE_HFP_WIDE_BAND_SPEECH */

#ifdef ENABLE_HFP_SUPER_WIDE_BAND_SPEECH

#define LC3_SWB_SAMPLES_PER_FRAME 240
#define LC3_SWB_OCTETS_PER_FRAME   58

static bool sco_demo_lc3swb_frame_callback(bool bad_frame, const uint8_t * frame_data, uint16_t frame_len){

    // skip H2 header for good frames
    if (bad_frame == false){
        btstack_assert(frame_data != NULL);
        frame_data += 2;
    }

    uint8_t tmp_BEC_detect = 0;
    uint8_t BFI = bad_frame ? 1 : 0;
    int16_t samples[LC3_SWB_SAMPLES_PER_FRAME];
    (void) lc3_decoder->decode_signed_16(&lc3_decoder_context, frame_data, BFI,
                                         samples, 1, &tmp_BEC_detect);

    // samples in callback in host endianess, ready for playback
    btstack_ring_buffer_write(&audio_output_ring_buffer, (uint8_t *)samples, LC3_SWB_SAMPLES_PER_FRAME*2);

#ifdef SCO_WAV_FILENAME
    if (num_samples_to_write > 0){
        uint16_t num_samples = btstack_min(LC3_SWB_SAMPLES_PER_FRAME, num_samples_to_write);
        num_samples_to_write -= num_samples;
        wav_writer_write_int16(num_samples, samples);
        if (num_samples_to_write == 0){
            wav_writer_close();
        }
    }
#endif /* SCO_WAV_FILENAME */

    // frame is good, if it isn't a bad frame and we didn't detect other errors
    return (bad_frame == false) && (tmp_BEC_detect == 0);
}

static void sco_demo_lc3swb_init(void){

    printf("SCO Demo: Init LC3-SWB\n");

    hfp_codec.lc3_encoder_context = &lc3_encoder_context;
<<<<<<< HEAD
    const btstack_lc3_encoder_t * lc3_encoder = btstack_lc3_encoder_google_init_instance((btstack_lc3_encoder_google_t *) hfp_codec.lc3_encoder_context);
=======
    const btstack_lc3_encoder_t * lc3_encoder = btstack_lc3_encoder_google_init_instance( &lc3_encoder_context);
>>>>>>> 0b26674d
    hfp_codec_init_lc3_swb(&hfp_codec, lc3_encoder, &lc3_encoder_context);

    // init lc3 decoder
    lc3_decoder = btstack_lc3_decoder_google_init_instance(&lc3_decoder_context);
    lc3_decoder->configure(&lc3_decoder_context, SAMPLE_RATE_32KHZ, BTSTACK_LC3_FRAME_DURATION_7500US, LC3_SWB_OCTETS_PER_FRAME);

    // init HPF H2 framing
    hfp_h2_sync_init(&hfp_h2_sync, &sco_demo_lc3swb_frame_callback);
}

static void sco_demo_lc3swb_receive(const uint8_t * packet, uint16_t size){
    uint8_t packet_status = (packet[1] >> 4) & 3;
    bool bad_frame = packet_status != 0;
    hfp_h2_sync_process(&hfp_h2_sync, bad_frame, &packet[3], size-3);
}

static void sco_demo_lc3swb_close(void){
    // TODO: report
}

static const codec_support_t codec_lc3swb = {
        .init         = &sco_demo_lc3swb_init,
        .receive      = &sco_demo_lc3swb_receive,
        .fill_payload = &sco_demo_codec_fill_payload,
        .close        = &sco_demo_lc3swb_close,
        .sample_rate = SAMPLE_RATE_32KHZ
};
#endif

void sco_demo_init(void){

#ifdef ENABLE_CLASSIC_LEGACY_CONNECTIONS_FOR_SCO_DEMOS
    printf("Disable BR/EDR Secure Connctions due to incompatibilities with SCO connections\n");
    gap_secure_connections_enable(false);
#endif

    // Set SCO for CVSD (mSBC or other codecs automatically use 8-bit transparent mode)
    hci_set_sco_voice_setting(0x60);    // linear, unsigned, 16-bit, CVSD

    // status
#if SCO_DEMO_MODE == SCO_DEMO_MODE_MICROPHONE
    printf("SCO Demo: Sending and receiving audio via btstack_audio.\n");
#endif
#if SCO_DEMO_MODE == SCO_DEMO_MODE_SINE
    printf("SCO Demo: Sending sine wave, audio output via btstack_audio.\n");
#endif
#if SCO_DEMO_MODE == SCO_DEMO_MODE_MODPLAYER
    printf("SCO Demo: Sending modplayer wave, audio output via btstack_audio.\n");
    // init mod
    int hxcmod_initialized = hxcmod_init(&mod_context);
    btstack_assert(hxcmod_initialized != 0);
#endif
}

void sco_demo_set_codec(uint8_t negotiated_codec){
    switch (negotiated_codec){
        case HFP_CODEC_CVSD:
            codec_current = &codec_cvsd;
            break;
#ifdef ENABLE_HFP_WIDE_BAND_SPEECH
        case HFP_CODEC_MSBC:
            codec_current = &codec_msbc;
            break;
#endif
#ifdef ENABLE_HFP_SUPER_WIDE_BAND_SPEECH
        case HFP_CODEC_LC3_SWB:
            codec_current = &codec_lc3swb;
            break;
#endif
        default:
            btstack_assert(false);
            break;
    }

    codec_current->init();

    audio_initialize(codec_current->sample_rate);

    audio_prebuffer_bytes = SCO_PREBUFFER_MS * (codec_current->sample_rate/1000) * BYTES_PER_FRAME;

#ifdef SCO_WAV_FILENAME
    num_samples_to_write = codec_current->sample_rate * SCO_WAV_DURATION_IN_SECONDS;
    wav_writer_open(SCO_WAV_FILENAME, 1, codec_current->sample_rate);
#endif

#if SCO_DEMO_MODE == SCO_DEMO_MODE_SINE
    sine_wave_steps_per_sample = SINE_WAVE_SAMPLE_RATE / codec_current->sample_rate;
    sco_demo_audio_generator = &sco_demo_sine_wave_host_endian;
#endif

#if SCO_DEMO_MODE == SCO_DEMO_MODE_MODPLAYER
    // load mod
    hxcmod_setcfg(&mod_context, codec_current->sample_rate, 16, 1, 1, 1);
    hxcmod_load(&mod_context, (void *) &mod_data, mod_len);
    sco_demo_audio_generator = &sco_demo_modplayer;
#endif
}

void sco_demo_receive(uint8_t * packet, uint16_t size){
    static uint32_t packets = 0;
    static uint32_t crc_errors = 0;
    static uint32_t data_received = 0;
    static uint32_t byte_errors = 0;

    count_received++;

    data_received += size - 3;
    packets++;
    if (data_received > 100000){
        printf("Summary: data %07u, packets %04u, packet with crc errors %0u, byte errors %04u\n",  (unsigned int) data_received,  (unsigned int) packets, (unsigned int) crc_errors, (unsigned int) byte_errors);
        crc_errors = 0;
        byte_errors = 0;
        data_received = 0;
        packets = 0;
    }

    codec_current->receive(packet, size);
}

void sco_demo_send(hci_con_handle_t sco_handle){

    if (sco_handle == HCI_CON_HANDLE_INVALID) return;

    int sco_packet_length = hci_get_sco_packet_length_for_connection(sco_handle);
    int sco_payload_length = sco_packet_length - 3;

    hci_reserve_packet_buffer();
    uint8_t * sco_packet = hci_get_outgoing_packet_buffer();

#ifdef USE_ADUIO_GENERATOR
    #define REFILL_SAMPLES 16
    // re-fill audio buffer
    uint16_t samples_free = btstack_ring_buffer_bytes_free(&audio_input_ring_buffer) / 2;
    while (samples_free > 0){
        int16_t samples_buffer[REFILL_SAMPLES];
        uint16_t samples_to_add = btstack_min(samples_free, REFILL_SAMPLES);
        (*sco_demo_audio_generator)(samples_to_add, samples_buffer);
        btstack_ring_buffer_write(&audio_input_ring_buffer, (uint8_t *)samples_buffer, samples_to_add * 2);
        samples_free -= samples_to_add;
    }
#endif

    // resume if pre-buffer is filled
    if (audio_input_paused){
        if (btstack_ring_buffer_bytes_available(&audio_input_ring_buffer) >= audio_prebuffer_bytes){
            // resume sending
            audio_input_paused = 0;
        }
    }

    // fill payload by codec
    codec_current->fill_payload(&sco_packet[3], sco_payload_length);

    // set handle + flags
    little_endian_store_16(sco_packet, 0, sco_handle);
    // set len
    sco_packet[2] = sco_payload_length;
    // finally send packet
    hci_send_sco_packet_buffer(sco_packet_length);

    // request another send event
    hci_request_sco_can_send_now_event();

    count_sent++;
    if ((count_sent % SCO_REPORT_PERIOD) == 0) {
        printf("SCO: sent %u, received %u\n", count_sent, count_received);
    }
}

void sco_demo_close(void){
    printf("SCO demo close\n");

    printf("SCO demo statistics: ");
    codec_current->close();
    codec_current = NULL;

#if defined(SCO_WAV_FILENAME)
    wav_writer_close();
#endif

    audio_terminate();
}<|MERGE_RESOLUTION|>--- conflicted
+++ resolved
@@ -521,11 +521,7 @@
     printf("SCO Demo: Init LC3-SWB\n");
 
     hfp_codec.lc3_encoder_context = &lc3_encoder_context;
-<<<<<<< HEAD
-    const btstack_lc3_encoder_t * lc3_encoder = btstack_lc3_encoder_google_init_instance((btstack_lc3_encoder_google_t *) hfp_codec.lc3_encoder_context);
-=======
     const btstack_lc3_encoder_t * lc3_encoder = btstack_lc3_encoder_google_init_instance( &lc3_encoder_context);
->>>>>>> 0b26674d
     hfp_codec_init_lc3_swb(&hfp_codec, lc3_encoder, &lc3_encoder_context);
 
     // init lc3 decoder
